* Xilinx AXI PCIe Root Port Bridge DT description

Required properties:
- #address-cells: Address representation for root ports, set to <3>
- #size-cells: Size representation for root ports, set to <2>
- #interrupt-cells: specifies the number of cells needed to encode an
	interrupt source. The value must be 1.
- compatible: Should contain "xlnx,axi-pcie-host-1.00.a"
- reg: Should contain AXI PCIe registers location and length
- device_type: must be "pci"
- interrupts: Should contain AXI PCIe interrupt
- interrupt-map-mask,
  interrupt-map: standard PCI properties to define the mapping of the
	PCI interface to interrupt numbers.
- ranges: ranges for the PCI memory regions (I/O space region is not
	supported by hardware)
	Please refer to the standard PCI bus binding document for a more
	detailed explanation

<<<<<<< HEAD
Optional properties for Zynq:
- bus-range: PCI bus numbers covered

Required property for Microblaze:
=======
Optional properties for Zynq/Microblaze:
>>>>>>> 2dcd0af5
- bus-range: PCI bus numbers covered

Interrupt controller child node
+++++++++++++++++++++++++++++++
Required properties:
- interrupt-controller: identifies the node as an interrupt controller
- #address-cells: specifies the number of cells needed to encode an
	address. The value must be 0.
- #interrupt-cells: specifies the number of cells needed to encode an
	interrupt source. The value must be 1.

NOTE:
The core provides a single interrupt for both INTx/MSI messages. So,
created a interrupt controller node to support 'interrupt-map' DT
functionality.  The driver will create an IRQ domain for this map, decode
the four INTx interrupts in ISR and route them to this domain.


Example:
++++++++
Zynq:
	pci_express: axi-pcie@50000000 {
		#address-cells = <3>;
		#size-cells = <2>;
		#interrupt-cells = <1>;
		compatible = "xlnx,axi-pcie-host-1.00.a";
		reg = < 0x50000000 0x1000000 >;
		device_type = "pci";
		interrupts = < 0 52 4 >;
		interrupt-map-mask = <0 0 0 7>;
		interrupt-map = <0 0 0 1 &pcie_intc 1>,
				<0 0 0 2 &pcie_intc 2>,
				<0 0 0 3 &pcie_intc 3>,
				<0 0 0 4 &pcie_intc 4>;
		ranges = < 0x02000000 0 0x60000000 0x60000000 0 0x10000000 >;

		pcie_intc: interrupt-controller {
			interrupt-controller;
			#address-cells = <0>;
			#interrupt-cells = <1>;
		};
	};


Microblaze:
	pci_express: axi-pcie@10000000 {
		#address-cells = <3>;
		#size-cells = <2>;
		#interrupt-cells = <1>;
		compatible = "xlnx,axi-pcie-host-1.00.a";
		reg = <0x10000000 0x4000000>;
		device_type = "pci";
<<<<<<< HEAD
		interrupt-parent = <&microbalze_0_intc>;
=======
		interrupt-parent = <&microblaze_0_intc>;
>>>>>>> 2dcd0af5
		interrupts = <1 2>;
		interrupt-map-mask = <0 0 0 7>;
		interrupt-map = <0 0 0 1 &pcie_intc 1>,
				<0 0 0 2 &pcie_intc 2>,
				<0 0 0 3 &pcie_intc 3>,
				<0 0 0 4 &pcie_intc 4>;
		ranges = <0x02000000 0x00000000 0x80000000 0x80000000 0x00000000 0x10000000>;
<<<<<<< HEAD
		bus-range = <0x00 0xff>;
=======
>>>>>>> 2dcd0af5

		pcie_intc: interrupt-controller {
			interrupt-controller;
			#address-cells = <0>;
			#interrupt-cells = <1>;
		};
<<<<<<< HEAD
=======

>>>>>>> 2dcd0af5
	};<|MERGE_RESOLUTION|>--- conflicted
+++ resolved
@@ -17,14 +17,7 @@
 	Please refer to the standard PCI bus binding document for a more
 	detailed explanation
 
-<<<<<<< HEAD
-Optional properties for Zynq:
-- bus-range: PCI bus numbers covered
-
-Required property for Microblaze:
-=======
 Optional properties for Zynq/Microblaze:
->>>>>>> 2dcd0af5
 - bus-range: PCI bus numbers covered
 
 Interrupt controller child node
@@ -77,11 +70,7 @@
 		compatible = "xlnx,axi-pcie-host-1.00.a";
 		reg = <0x10000000 0x4000000>;
 		device_type = "pci";
-<<<<<<< HEAD
-		interrupt-parent = <&microbalze_0_intc>;
-=======
 		interrupt-parent = <&microblaze_0_intc>;
->>>>>>> 2dcd0af5
 		interrupts = <1 2>;
 		interrupt-map-mask = <0 0 0 7>;
 		interrupt-map = <0 0 0 1 &pcie_intc 1>,
@@ -89,18 +78,11 @@
 				<0 0 0 3 &pcie_intc 3>,
 				<0 0 0 4 &pcie_intc 4>;
 		ranges = <0x02000000 0x00000000 0x80000000 0x80000000 0x00000000 0x10000000>;
-<<<<<<< HEAD
-		bus-range = <0x00 0xff>;
-=======
->>>>>>> 2dcd0af5
 
 		pcie_intc: interrupt-controller {
 			interrupt-controller;
 			#address-cells = <0>;
 			#interrupt-cells = <1>;
 		};
-<<<<<<< HEAD
-=======
 
->>>>>>> 2dcd0af5
 	};