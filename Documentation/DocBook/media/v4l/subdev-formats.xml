--- conflicted
+++ resolved
@@ -2660,9 +2660,8 @@
 	      <entry>u<subscript>1</subscript></entry>
 	      <entry>u<subscript>0</subscript></entry>
 	    </row>
-<<<<<<< HEAD
-	    <row id="V4L2-MBUS-FMT-VUY8-1X24">
-	      <entry>V4L2_MBUS_FMT_VUY8_1X24</entry>
+	    <row id="MEDIA-BUS-FMT-VUY8-1X24">
+	      <entry>MEDIA-BUS_FMT_VUY8_1X24</entry>
 	      <entry>0x2800</entry>
 	      <entry></entry>
 	      &dash-ent-8;
@@ -2691,12 +2690,8 @@
 	      <entry>y<subscript>1</subscript></entry>
 	      <entry>y<subscript>0</subscript></entry>
 	    </row>
-	    <row id="V4L2-MBUS-FMT-YUV10-1X30">
-	      <entry>V4L2_MBUS_FMT_YUV10_1X30</entry>
-=======
 	    <row id="MEDIA-BUS-FMT-YUV10-1X30">
 	      <entry>MEDIA_BUS_FMT_YUV10_1X30</entry>
->>>>>>> bfa76d49
 	      <entry>0x2016</entry>
 	      <entry></entry>
 	      <entry>-</entry>
