/* SPDX-License-Identifier: GPL-2.0 */
/*
 * Block data types and constants.  Directly include this file only to
 * break include dependency loop.
 */
#ifndef __LINUX_BLK_TYPES_H
#define __LINUX_BLK_TYPES_H

#include <linux/types.h>
#include <linux/bvec.h>
#include <linux/ktime.h>

struct bio_set;
struct bio;
struct bio_integrity_payload;
struct page;
struct block_device;
struct io_context;
struct cgroup_subsys_state;
typedef void (bio_end_io_t) (struct bio *);

/*
 * Block error status values.  See block/blk-core:blk_errors for the details.
 * Alpha cannot write a byte atomically, so we need to use 32-bit value.
 */
#if defined(CONFIG_ALPHA) && !defined(__alpha_bwx__)
typedef u32 __bitwise blk_status_t;
#else
typedef u8 __bitwise blk_status_t;
#endif
#define	BLK_STS_OK 0
#define BLK_STS_NOTSUPP		((__force blk_status_t)1)
#define BLK_STS_TIMEOUT		((__force blk_status_t)2)
#define BLK_STS_NOSPC		((__force blk_status_t)3)
#define BLK_STS_TRANSPORT	((__force blk_status_t)4)
#define BLK_STS_TARGET		((__force blk_status_t)5)
#define BLK_STS_NEXUS		((__force blk_status_t)6)
#define BLK_STS_MEDIUM		((__force blk_status_t)7)
#define BLK_STS_PROTECTION	((__force blk_status_t)8)
#define BLK_STS_RESOURCE	((__force blk_status_t)9)
#define BLK_STS_IOERR		((__force blk_status_t)10)

/* hack for device mapper, don't use elsewhere: */
#define BLK_STS_DM_REQUEUE    ((__force blk_status_t)11)

#define BLK_STS_AGAIN		((__force blk_status_t)12)

/*
 * BLK_STS_DEV_RESOURCE is returned from the driver to the block layer if
 * device related resources are unavailable, but the driver can guarantee
 * that the queue will be rerun in the future once resources become
 * available again. This is typically the case for device specific
 * resources that are consumed for IO. If the driver fails allocating these
 * resources, we know that inflight (or pending) IO will free these
 * resource upon completion.
 *
 * This is different from BLK_STS_RESOURCE in that it explicitly references
 * a device specific resource. For resources of wider scope, allocation
 * failure can happen without having pending IO. This means that we can't
 * rely on request completions freeing these resources, as IO may not be in
 * flight. Examples of that are kernel memory allocations, DMA mappings, or
 * any other system wide resources.
 */
#define BLK_STS_DEV_RESOURCE	((__force blk_status_t)13)

/**
 * blk_path_error - returns true if error may be path related
 * @error: status the request was completed with
 *
 * Description:
 *     This classifies block error status into non-retryable errors and ones
 *     that may be successful if retried on a failover path.
 *
 * Return:
 *     %false - retrying failover path will not help
 *     %true  - may succeed if retried
 */
static inline bool blk_path_error(blk_status_t error)
{
	switch (error) {
	case BLK_STS_NOTSUPP:
	case BLK_STS_NOSPC:
	case BLK_STS_TARGET:
	case BLK_STS_NEXUS:
	case BLK_STS_MEDIUM:
	case BLK_STS_PROTECTION:
		return false;
	}

	/* Anything else could be a path failure, so should be retried */
	return true;
}

/*
 * From most significant bit:
 * 1 bit: reserved for other usage, see below
 * 12 bits: original size of bio
 * 51 bits: issue time of bio
 */
#define BIO_ISSUE_RES_BITS      1
#define BIO_ISSUE_SIZE_BITS     12
#define BIO_ISSUE_RES_SHIFT     (64 - BIO_ISSUE_RES_BITS)
#define BIO_ISSUE_SIZE_SHIFT    (BIO_ISSUE_RES_SHIFT - BIO_ISSUE_SIZE_BITS)
#define BIO_ISSUE_TIME_MASK     ((1ULL << BIO_ISSUE_SIZE_SHIFT) - 1)
#define BIO_ISSUE_SIZE_MASK     \
	(((1ULL << BIO_ISSUE_SIZE_BITS) - 1) << BIO_ISSUE_SIZE_SHIFT)
#define BIO_ISSUE_RES_MASK      (~((1ULL << BIO_ISSUE_RES_SHIFT) - 1))

/* Reserved bit for blk-throtl */
#define BIO_ISSUE_THROTL_SKIP_LATENCY (1ULL << 63)

struct bio_issue {
	u64 value;
};

static inline u64 __bio_issue_time(u64 time)
{
	return time & BIO_ISSUE_TIME_MASK;
}

static inline u64 bio_issue_time(struct bio_issue *issue)
{
	return __bio_issue_time(issue->value);
}

static inline sector_t bio_issue_size(struct bio_issue *issue)
{
	return ((issue->value & BIO_ISSUE_SIZE_MASK) >> BIO_ISSUE_SIZE_SHIFT);
}

static inline void bio_issue_init(struct bio_issue *issue,
				       sector_t size)
{
	size &= (1ULL << BIO_ISSUE_SIZE_BITS) - 1;
	issue->value = ((issue->value & BIO_ISSUE_RES_MASK) |
			(ktime_get_ns() & BIO_ISSUE_TIME_MASK) |
			((u64)size << BIO_ISSUE_SIZE_SHIFT));
}

/*
 * main unit of I/O for the block layer and lower layers (ie drivers and
 * stacking drivers)
 */
struct bio {
	struct bio		*bi_next;	/* request queue link */
	struct gendisk		*bi_disk;
	unsigned int		bi_opf;		/* bottom bits req flags,
						 * top bits REQ_OP. Use
						 * accessors.
						 */
	unsigned short		bi_flags;	/* status, etc and bvec pool number */
	unsigned short		bi_ioprio;
	unsigned short		bi_write_hint;
	blk_status_t		bi_status;
	u8			bi_partno;

<<<<<<< HEAD
	/* Number of segments in this BIO after
	 * physical address coalescing is performed.
	 */
	unsigned int		bi_phys_segments;

=======
>>>>>>> 4ff96fb5
	struct bvec_iter	bi_iter;

	atomic_t		__bi_remaining;
	bio_end_io_t		*bi_end_io;

	void			*bi_private;
#ifdef CONFIG_BLK_CGROUP
	/*
	 * Represents the association of the css and request_queue for the bio.
	 * If a bio goes direct to device, it will not have a blkg as it will
	 * not have a request_queue associated with it.  The reference is put
	 * on release of the bio.
	 */
	struct blkcg_gq		*bi_blkg;
	struct bio_issue	bi_issue;
#endif
	union {
#if defined(CONFIG_BLK_DEV_INTEGRITY)
		struct bio_integrity_payload *bi_integrity; /* data integrity */
#endif
	};

	unsigned short		bi_vcnt;	/* how many bio_vec's */

	/*
	 * Everything starting with bi_max_vecs will be preserved by bio_reset()
	 */

	unsigned short		bi_max_vecs;	/* max bvl_vecs we can hold */

	atomic_t		__bi_cnt;	/* pin count */

	struct bio_vec		*bi_io_vec;	/* the actual vec list */

	struct bio_set		*bi_pool;

	/*
	 * We can inline a number of vecs at the end of the bio, to avoid
	 * double allocations for a small number of bio_vecs. This member
	 * MUST obviously be kept at the very end of the bio.
	 */
	struct bio_vec		bi_inline_vecs[0];
};

#define BIO_RESET_BYTES		offsetof(struct bio, bi_max_vecs)

/*
 * bio flags
 */
enum {
	BIO_NO_PAGE_REF,	/* don't put release vec pages */
<<<<<<< HEAD
	BIO_SEG_VALID,		/* bi_phys_segments valid */
=======
>>>>>>> 4ff96fb5
	BIO_CLONED,		/* doesn't own data */
	BIO_BOUNCED,		/* bio is a bounce bio */
	BIO_USER_MAPPED,	/* contains user pages */
	BIO_NULL_MAPPED,	/* contains invalid user pages */
	BIO_QUIET,		/* Make BIO Quiet */
	BIO_CHAIN,		/* chained bio, ->bi_remaining in effect */
	BIO_REFFED,		/* bio has elevated ->bi_cnt */
	BIO_THROTTLED,		/* This bio has already been subjected to
				 * throttling rules. Don't do it again. */
	BIO_TRACE_COMPLETION,	/* bio_endio() should trace the final completion
				 * of this bio. */
	BIO_QUEUE_ENTERED,	/* can use blk_queue_enter_live() */
	BIO_TRACKED,		/* set if bio goes through the rq_qos path */
	BIO_FLAG_LAST
};

/* See BVEC_POOL_OFFSET below before adding new flags */

/*
 * We support 6 different bvec pools, the last one is magic in that it
 * is backed by a mempool.
 */
#define BVEC_POOL_NR		6
#define BVEC_POOL_MAX		(BVEC_POOL_NR - 1)

/*
 * Top 3 bits of bio flags indicate the pool the bvecs came from.  We add
 * 1 to the actual index so that 0 indicates that there are no bvecs to be
 * freed.
 */
#define BVEC_POOL_BITS		(3)
#define BVEC_POOL_OFFSET	(16 - BVEC_POOL_BITS)
#define BVEC_POOL_IDX(bio)	((bio)->bi_flags >> BVEC_POOL_OFFSET)
#if (1<< BVEC_POOL_BITS) < (BVEC_POOL_NR+1)
# error "BVEC_POOL_BITS is too small"
#endif

/*
 * Flags starting here get preserved by bio_reset() - this includes
 * only BVEC_POOL_IDX()
 */
#define BIO_RESET_BITS	BVEC_POOL_OFFSET

typedef __u32 __bitwise blk_mq_req_flags_t;

/*
 * Operations and flags common to the bio and request structures.
 * We use 8 bits for encoding the operation, and the remaining 24 for flags.
 *
 * The least significant bit of the operation number indicates the data
 * transfer direction:
 *
 *   - if the least significant bit is set transfers are TO the device
 *   - if the least significant bit is not set transfers are FROM the device
 *
 * If a operation does not transfer data the least significant bit has no
 * meaning.
 */
#define REQ_OP_BITS	8
#define REQ_OP_MASK	((1 << REQ_OP_BITS) - 1)
#define REQ_FLAG_BITS	24

enum req_opf {
	/* read sectors from the device */
	REQ_OP_READ		= 0,
	/* write sectors to the device */
	REQ_OP_WRITE		= 1,
	/* flush the volatile write cache */
	REQ_OP_FLUSH		= 2,
	/* discard sectors */
	REQ_OP_DISCARD		= 3,
	/* securely erase sectors */
	REQ_OP_SECURE_ERASE	= 5,
	/* reset a zone write pointer */
	REQ_OP_ZONE_RESET	= 6,
	/* write the same sector many times */
	REQ_OP_WRITE_SAME	= 7,
	/* write the zero filled sector many times */
	REQ_OP_WRITE_ZEROES	= 9,

	/* SCSI passthrough using struct scsi_request */
	REQ_OP_SCSI_IN		= 32,
	REQ_OP_SCSI_OUT		= 33,
	/* Driver private requests */
	REQ_OP_DRV_IN		= 34,
	REQ_OP_DRV_OUT		= 35,

	REQ_OP_LAST,
};

enum req_flag_bits {
	__REQ_FAILFAST_DEV =	/* no driver retries of device errors */
		REQ_OP_BITS,
	__REQ_FAILFAST_TRANSPORT, /* no driver retries of transport errors */
	__REQ_FAILFAST_DRIVER,	/* no driver retries of driver errors */
	__REQ_SYNC,		/* request is sync (sync write or read) */
	__REQ_META,		/* metadata io request */
	__REQ_PRIO,		/* boost priority in cfq */
	__REQ_NOMERGE,		/* don't touch this for merging */
	__REQ_IDLE,		/* anticipate more IO after this one */
	__REQ_INTEGRITY,	/* I/O includes block integrity payload */
	__REQ_FUA,		/* forced unit access */
	__REQ_PREFLUSH,		/* request for cache flush */
	__REQ_RAHEAD,		/* read ahead, can fail anytime */
	__REQ_BACKGROUND,	/* background IO */
	__REQ_NOWAIT,           /* Don't wait if request will block */

	/* command specific flags for REQ_OP_WRITE_ZEROES: */
	__REQ_NOUNMAP,		/* do not free blocks when zeroing */

	__REQ_HIPRI,

	/* for driver use */
	__REQ_DRV,
	__REQ_SWAP,		/* swapping request. */
	__REQ_NR_BITS,		/* stops here */
};

#define REQ_FAILFAST_DEV	(1ULL << __REQ_FAILFAST_DEV)
#define REQ_FAILFAST_TRANSPORT	(1ULL << __REQ_FAILFAST_TRANSPORT)
#define REQ_FAILFAST_DRIVER	(1ULL << __REQ_FAILFAST_DRIVER)
#define REQ_SYNC		(1ULL << __REQ_SYNC)
#define REQ_META		(1ULL << __REQ_META)
#define REQ_PRIO		(1ULL << __REQ_PRIO)
#define REQ_NOMERGE		(1ULL << __REQ_NOMERGE)
#define REQ_IDLE		(1ULL << __REQ_IDLE)
#define REQ_INTEGRITY		(1ULL << __REQ_INTEGRITY)
#define REQ_FUA			(1ULL << __REQ_FUA)
#define REQ_PREFLUSH		(1ULL << __REQ_PREFLUSH)
#define REQ_RAHEAD		(1ULL << __REQ_RAHEAD)
#define REQ_BACKGROUND		(1ULL << __REQ_BACKGROUND)
#define REQ_NOWAIT		(1ULL << __REQ_NOWAIT)
#define REQ_NOUNMAP		(1ULL << __REQ_NOUNMAP)
#define REQ_HIPRI		(1ULL << __REQ_HIPRI)

#define REQ_DRV			(1ULL << __REQ_DRV)
#define REQ_SWAP		(1ULL << __REQ_SWAP)

#define REQ_FAILFAST_MASK \
	(REQ_FAILFAST_DEV | REQ_FAILFAST_TRANSPORT | REQ_FAILFAST_DRIVER)

#define REQ_NOMERGE_FLAGS \
	(REQ_NOMERGE | REQ_PREFLUSH | REQ_FUA)

enum stat_group {
	STAT_READ,
	STAT_WRITE,
	STAT_DISCARD,

	NR_STAT_GROUPS
};

#define bio_op(bio) \
	((bio)->bi_opf & REQ_OP_MASK)
#define req_op(req) \
	((req)->cmd_flags & REQ_OP_MASK)

/* obsolete, don't use in new code */
static inline void bio_set_op_attrs(struct bio *bio, unsigned op,
		unsigned op_flags)
{
	bio->bi_opf = op | op_flags;
}

static inline bool op_is_write(unsigned int op)
{
	return (op & 1);
}

/*
 * Check if the bio or request is one that needs special treatment in the
 * flush state machine.
 */
static inline bool op_is_flush(unsigned int op)
{
	return op & (REQ_FUA | REQ_PREFLUSH);
}

/*
 * Reads are always treated as synchronous, as are requests with the FUA or
 * PREFLUSH flag.  Other operations may be marked as synchronous using the
 * REQ_SYNC flag.
 */
static inline bool op_is_sync(unsigned int op)
{
	return (op & REQ_OP_MASK) == REQ_OP_READ ||
		(op & (REQ_SYNC | REQ_FUA | REQ_PREFLUSH));
}

static inline bool op_is_discard(unsigned int op)
{
	return (op & REQ_OP_MASK) == REQ_OP_DISCARD;
}

static inline int op_stat_group(unsigned int op)
{
	if (op_is_discard(op))
		return STAT_DISCARD;
	return op_is_write(op);
}

typedef unsigned int blk_qc_t;
#define BLK_QC_T_NONE		-1U
#define BLK_QC_T_SHIFT		16
#define BLK_QC_T_INTERNAL	(1U << 31)

static inline bool blk_qc_t_valid(blk_qc_t cookie)
{
	return cookie != BLK_QC_T_NONE;
}

static inline unsigned int blk_qc_t_to_queue_num(blk_qc_t cookie)
{
	return (cookie & ~BLK_QC_T_INTERNAL) >> BLK_QC_T_SHIFT;
}

static inline unsigned int blk_qc_t_to_tag(blk_qc_t cookie)
{
	return cookie & ((1u << BLK_QC_T_SHIFT) - 1);
}

static inline bool blk_qc_t_is_internal(blk_qc_t cookie)
{
	return (cookie & BLK_QC_T_INTERNAL) != 0;
}

struct blk_rq_stat {
	u64 mean;
	u64 min;
	u64 max;
	u32 nr_samples;
	u64 batch;
};

#endif /* __LINUX_BLK_TYPES_H */<|MERGE_RESOLUTION|>--- conflicted
+++ resolved
@@ -154,14 +154,6 @@
 	blk_status_t		bi_status;
 	u8			bi_partno;
 
-<<<<<<< HEAD
-	/* Number of segments in this BIO after
-	 * physical address coalescing is performed.
-	 */
-	unsigned int		bi_phys_segments;
-
-=======
->>>>>>> 4ff96fb5
 	struct bvec_iter	bi_iter;
 
 	atomic_t		__bi_remaining;
@@ -213,10 +205,6 @@
  */
 enum {
 	BIO_NO_PAGE_REF,	/* don't put release vec pages */
-<<<<<<< HEAD
-	BIO_SEG_VALID,		/* bi_phys_segments valid */
-=======
->>>>>>> 4ff96fb5
 	BIO_CLONED,		/* doesn't own data */
 	BIO_BOUNCED,		/* bio is a bounce bio */
 	BIO_USER_MAPPED,	/* contains user pages */
