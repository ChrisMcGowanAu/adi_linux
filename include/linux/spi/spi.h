/* SPDX-License-Identifier: GPL-2.0-or-later
 *
 * Copyright (C) 2005 David Brownell
 */

#ifndef __LINUX_SPI_H
#define __LINUX_SPI_H

#include <linux/device.h>
#include <linux/mod_devicetable.h>
#include <linux/slab.h>
#include <linux/kthread.h>
#include <linux/completion.h>
#include <linux/scatterlist.h>
#include <linux/gpio/consumer.h>

struct dma_chan;
struct property_entry;
struct spi_controller;
struct spi_transfer;
struct spi_controller_mem_ops;

/*
 * INTERFACES between SPI master-side drivers and SPI slave protocol handlers,
 * and SPI infrastructure.
 */
extern struct bus_type spi_bus_type;

/**
 * struct spi_statistics - statistics for spi transfers
 * @lock:          lock protecting this structure
 *
 * @messages:      number of spi-messages handled
 * @transfers:     number of spi_transfers handled
 * @errors:        number of errors during spi_transfer
 * @timedout:      number of timeouts during spi_transfer
 *
 * @spi_sync:      number of times spi_sync is used
 * @spi_sync_immediate:
 *                 number of times spi_sync is executed immediately
 *                 in calling context without queuing and scheduling
 * @spi_async:     number of times spi_async is used
 *
 * @bytes:         number of bytes transferred to/from device
 * @bytes_tx:      number of bytes sent to device
 * @bytes_rx:      number of bytes received from device
 *
 * @transfer_bytes_histo:
 *                 transfer bytes histogramm
 *
 * @transfers_split_maxsize:
 *                 number of transfers that have been split because of
 *                 maxsize limit
 */
struct spi_statistics {
	spinlock_t		lock; /* lock for the whole structure */

	unsigned long		messages;
	unsigned long		transfers;
	unsigned long		errors;
	unsigned long		timedout;

	unsigned long		spi_sync;
	unsigned long		spi_sync_immediate;
	unsigned long		spi_async;

	unsigned long long	bytes;
	unsigned long long	bytes_rx;
	unsigned long long	bytes_tx;

#define SPI_STATISTICS_HISTO_SIZE 17
	unsigned long transfer_bytes_histo[SPI_STATISTICS_HISTO_SIZE];

	unsigned long transfers_split_maxsize;
};

void spi_statistics_add_transfer_stats(struct spi_statistics *stats,
				       struct spi_transfer *xfer,
				       struct spi_controller *ctlr);

#define SPI_STATISTICS_ADD_TO_FIELD(stats, field, count)	\
	do {							\
		unsigned long flags;				\
		spin_lock_irqsave(&(stats)->lock, flags);	\
		(stats)->field += count;			\
		spin_unlock_irqrestore(&(stats)->lock, flags);	\
	} while (0)

#define SPI_STATISTICS_INCREMENT_FIELD(stats, field)	\
	SPI_STATISTICS_ADD_TO_FIELD(stats, field, 1)

/**
 * struct spi_device - Controller side proxy for an SPI slave device
 * @dev: Driver model representation of the device.
 * @controller: SPI controller used with the device.
 * @master: Copy of controller, for backwards compatibility.
 * @max_speed_hz: Maximum clock rate to be used with this chip
 *	(on this board); may be changed by the device's driver.
 *	The spi_transfer.speed_hz can override this for each transfer.
 * @chip_select: Chipselect, distinguishing chips handled by @controller.
 * @mode: The spi mode defines how data is clocked out and in.
 *	This may be changed by the device's driver.
 *	The "active low" default for chipselect mode can be overridden
 *	(by specifying SPI_CS_HIGH) as can the "MSB first" default for
 *	each word in a transfer (by specifying SPI_LSB_FIRST).
 * @bits_per_word: Data transfers involve one or more words; word sizes
 *	like eight or 12 bits are common.  In-memory wordsizes are
 *	powers of two bytes (e.g. 20 bit samples use 32 bits).
 *	This may be changed by the device's driver, or left at the
 *	default (0) indicating protocol words are eight bit bytes.
 *	The spi_transfer.bits_per_word can override this for each transfer.
 * @rt: Make the pump thread real time priority.
 * @irq: Negative, or the number passed to request_irq() to receive
 *	interrupts from this device.
 * @controller_state: Controller's runtime state
 * @controller_data: Board-specific definitions for controller, such as
 *	FIFO initialization parameters; from board_info.controller_data
 * @modalias: Name of the driver to use with this device, or an alias
 *	for that name.  This appears in the sysfs "modalias" attribute
 *	for driver coldplugging, and in uevents used for hotplugging
 * @cs_gpio: LEGACY: gpio number of the chipselect line (optional, -ENOENT when
 *	not using a GPIO line) use cs_gpiod in new drivers by opting in on
 *	the spi_master.
 * @cs_gpiod: gpio descriptor of the chipselect line (optional, NULL when
 *	not using a GPIO line)
 * @word_delay_usecs: microsecond delay to be inserted between consecutive
 *	words of a transfer
 * @multi_die: Flash device with multiple dies.
 *
 * @statistics: statistics for the spi_device
 *
 * A @spi_device is used to interchange data between an SPI slave
 * (usually a discrete chip) and CPU memory.
 *
 * In @dev, the platform_data is used to hold information about this
 * device that's meaningful to the device's protocol driver, but not
 * to its controller.  One example might be an identifier for a chip
 * variant with slightly different functionality; another might be
 * information about how this particular board wires the chip's pins.
 */
struct spi_device {
	struct device		dev;
	struct spi_controller	*controller;
	struct spi_controller	*master;	/* compatibility layer */
	u32			max_speed_hz;
	u8			chip_select;
	u8			bits_per_word;
	bool			rt;
	u32			mode;
#define	SPI_CPHA	0x01			/* clock phase */
#define	SPI_CPOL	0x02			/* clock polarity */
#define	SPI_MODE_0	(0|0)			/* (original MicroWire) */
#define	SPI_MODE_1	(0|SPI_CPHA)
#define	SPI_MODE_2	(SPI_CPOL|0)
#define	SPI_MODE_3	(SPI_CPOL|SPI_CPHA)
#define	SPI_CS_HIGH	0x04			/* chipselect active high? */
#define	SPI_LSB_FIRST	0x08			/* per-word bits-on-wire */
#define	SPI_3WIRE	0x10			/* SI/SO signals shared */
#define	SPI_LOOP	0x20			/* loopback mode */
#define	SPI_NO_CS	0x40			/* 1 dev/bus, no chipselect */
#define	SPI_READY	0x80			/* slave pulls low to pause */
#define	SPI_TX_DUAL	0x100			/* transmit with 2 wires */
#define	SPI_TX_QUAD	0x200			/* transmit with 4 wires */
#define	SPI_RX_DUAL	0x400			/* receive with 2 wires */
#define	SPI_RX_QUAD	0x800			/* receive with 4 wires */
#define	SPI_CS_WORD	0x1000			/* toggle cs after each word */
#define	SPI_TX_OCTAL	0x2000			/* transmit with 8 wires */
#define	SPI_RX_OCTAL	0x4000			/* receive with 8 wires */
#define	SPI_3WIRE_HIZ	0x8000			/* high impedance turnaround */
	int			irq;
	void			*controller_state;
	void			*controller_data;
	char			modalias[SPI_NAME_SIZE];
	const char		*driver_override;
	int			cs_gpio;	/* LEGACY: chip select gpio */
	struct gpio_desc	*cs_gpiod;	/* chip select gpio desc */
	uint8_t			word_delay_usecs; /* inter-word delay */
	bool			multi_die;	/* flash with multiple dies*/

	/* the statistics */
	struct spi_statistics	statistics;

	/*
	 * likely need more hooks for more protocol options affecting how
	 * the controller talks to each chip, like:
	 *  - memory packing (12 bit samples into low bits, others zeroed)
	 *  - priority
	 *  - chipselect delays
	 *  - ...
	 */
};

static inline struct spi_device *to_spi_device(struct device *dev)
{
	return dev ? container_of(dev, struct spi_device, dev) : NULL;
}

/* most drivers won't need to care about device refcounting */
static inline struct spi_device *spi_dev_get(struct spi_device *spi)
{
	return (spi && get_device(&spi->dev)) ? spi : NULL;
}

static inline void spi_dev_put(struct spi_device *spi)
{
	if (spi)
		put_device(&spi->dev);
}

/* ctldata is for the bus_controller driver's runtime state */
static inline void *spi_get_ctldata(struct spi_device *spi)
{
	return spi->controller_state;
}

static inline void spi_set_ctldata(struct spi_device *spi, void *state)
{
	spi->controller_state = state;
}

/* device driver data */

static inline void spi_set_drvdata(struct spi_device *spi, void *data)
{
	dev_set_drvdata(&spi->dev, data);
}

static inline void *spi_get_drvdata(struct spi_device *spi)
{
	return dev_get_drvdata(&spi->dev);
}

struct spi_message;
struct spi_transfer;

/**
 * struct spi_driver - Host side "protocol" driver
 * @id_table: List of SPI devices supported by this driver
 * @probe: Binds this driver to the spi device.  Drivers can verify
 *	that the device is actually present, and may need to configure
 *	characteristics (such as bits_per_word) which weren't needed for
 *	the initial configuration done during system setup.
 * @remove: Unbinds this driver from the spi device
 * @shutdown: Standard shutdown callback used during system state
 *	transitions such as powerdown/halt and kexec
 * @driver: SPI device drivers should initialize the name and owner
 *	field of this structure.
 *
 * This represents the kind of device driver that uses SPI messages to
 * interact with the hardware at the other end of a SPI link.  It's called
 * a "protocol" driver because it works through messages rather than talking
 * directly to SPI hardware (which is what the underlying SPI controller
 * driver does to pass those messages).  These protocols are defined in the
 * specification for the device(s) supported by the driver.
 *
 * As a rule, those device protocols represent the lowest level interface
 * supported by a driver, and it will support upper level interfaces too.
 * Examples of such upper levels include frameworks like MTD, networking,
 * MMC, RTC, filesystem character device nodes, and hardware monitoring.
 */
struct spi_driver {
	const struct spi_device_id *id_table;
	int			(*probe)(struct spi_device *spi);
	int			(*remove)(struct spi_device *spi);
	void			(*shutdown)(struct spi_device *spi);
	struct device_driver	driver;
};

static inline struct spi_driver *to_spi_driver(struct device_driver *drv)
{
	return drv ? container_of(drv, struct spi_driver, driver) : NULL;
}

extern int __spi_register_driver(struct module *owner, struct spi_driver *sdrv);

/**
 * spi_unregister_driver - reverse effect of spi_register_driver
 * @sdrv: the driver to unregister
 * Context: can sleep
 */
static inline void spi_unregister_driver(struct spi_driver *sdrv)
{
	if (sdrv)
		driver_unregister(&sdrv->driver);
}

/* use a define to avoid include chaining to get THIS_MODULE */
#define spi_register_driver(driver) \
	__spi_register_driver(THIS_MODULE, driver)

/**
 * module_spi_driver() - Helper macro for registering a SPI driver
 * @__spi_driver: spi_driver struct
 *
 * Helper macro for SPI drivers which do not do anything special in module
 * init/exit. This eliminates a lot of boilerplate. Each module may only
 * use this macro once, and calling it replaces module_init() and module_exit()
 */
#define module_spi_driver(__spi_driver) \
	module_driver(__spi_driver, spi_register_driver, \
			spi_unregister_driver)

/**
 * struct spi_controller - interface to SPI master or slave controller
 * @dev: device interface to this driver
 * @list: link with the global spi_controller list
 * @bus_num: board-specific (and often SOC-specific) identifier for a
 *	given SPI controller.
 * @num_chipselect: chipselects are used to distinguish individual
 *	SPI slaves, and are numbered from zero to num_chipselects.
 *	each slave has a chipselect signal, but it's common that not
 *	every chipselect is connected to a slave.
 * @dma_alignment: SPI controller constraint on DMA buffers alignment.
 * @mode_bits: flags understood by this controller driver
 * @bits_per_word_mask: A mask indicating which values of bits_per_word are
 *	supported by the driver. Bit n indicates that a bits_per_word n+1 is
 *	supported. If set, the SPI core will reject any transfer with an
 *	unsupported bits_per_word. If not set, this value is simply ignored,
 *	and it's up to the individual driver to perform any validation.
 * @min_speed_hz: Lowest supported transfer speed
 * @max_speed_hz: Highest supported transfer speed
 * @flags: other constraints relevant to this driver
 * @slave: indicates that this is an SPI slave controller
 * @max_transfer_size: function that returns the max transfer size for
 *	a &spi_device; may be %NULL, so the default %SIZE_MAX will be used.
 * @max_message_size: function that returns the max message size for
 *	a &spi_device; may be %NULL, so the default %SIZE_MAX will be used.
 * @io_mutex: mutex for physical bus access
 * @bus_lock_spinlock: spinlock for SPI bus locking
 * @bus_lock_mutex: mutex for exclusion of multiple callers
 * @bus_lock_flag: indicates that the SPI bus is locked for exclusive use
 * @add_lock: protects against concurrent registration of slaves with the same
 *	chip_select.
 * @setup: updates the device mode and clocking records used by a
 *	device's SPI controller; protocol code may call this.  This
 *	must fail if an unrecognized or unsupported mode is requested.
 *	It's always safe to call this unless transfers are pending on
 *	the device whose settings are being modified.
 * @set_cs_timing: optional hook for SPI devices to request SPI master
 * controller for configuring specific CS setup time, hold time and inactive
 * delay interms of clock counts
 * @transfer: adds a message to the controller's transfer queue.
 * @cleanup: frees controller-specific state
 * @can_dma: determine whether this controller supports DMA
 * @queued: whether this controller is providing an internal message queue
 * @kworker: thread struct for message pump
 * @kworker_task: pointer to task for message pump kworker thread
 * @pump_messages: work struct for scheduling work to the message pump
 * @queue_lock: spinlock to syncronise access to message queue
 * @queue: message queue
 * @idling: the device is entering idle state
 * @cur_msg: the currently in-flight message
 * @cur_msg_prepared: spi_prepare_message was called for the currently
 *                    in-flight message
 * @cur_msg_mapped: message has been mapped for DMA
 * @xfer_completion: used by core transfer_one_message()
 * @busy: message pump is busy
 * @running: message pump is running
 * @rt: whether this queue is set to run as a realtime task
 * @auto_runtime_pm: the core should ensure a runtime PM reference is held
 *                   while the hardware is prepared, using the parent
 *                   device for the spidev
 * @max_dma_len: Maximum length of a DMA transfer for the device.
 * @prepare_transfer_hardware: a message will soon arrive from the queue
 *	so the subsystem requests the driver to prepare the transfer hardware
 *	by issuing this call
 * @transfer_one_message: the subsystem calls the driver to transfer a single
 *	message while queuing transfers that arrive in the meantime. When the
 *	driver is finished with this message, it must call
 *	spi_finalize_current_message() so the subsystem can issue the next
 *	message
 * @unprepare_transfer_hardware: there are currently no more messages on the
 *	queue so the subsystem notifies the driver that it may relax the
 *	hardware by issuing this call
 *
 * @set_cs: set the logic level of the chip select line.  May be called
 *          from interrupt context.
 * @prepare_message: set up the controller to transfer a single message,
 *                   for example doing DMA mapping.  Called from threaded
 *                   context.
 * @transfer_one: transfer a single spi_transfer.
 *                  - return 0 if the transfer is finished,
 *                  - return 1 if the transfer is still in progress. When
 *                    the driver is finished with this transfer it must
 *                    call spi_finalize_current_transfer() so the subsystem
 *                    can issue the next transfer. Note: transfer_one and
 *                    transfer_one_message are mutually exclusive; when both
 *                    are set, the generic subsystem does not call your
 *                    transfer_one callback.
 * @handle_err: the subsystem calls the driver to handle an error that occurs
 *		in the generic implementation of transfer_one_message().
 * @mem_ops: optimized/dedicated operations for interactions with SPI memory.
 *	     This field is optional and should only be implemented if the
 *	     controller has native support for memory like operations.
 * @unprepare_message: undo any work done by prepare_message().
 * @slave_abort: abort the ongoing transfer request on an SPI slave controller
 * @cs_gpios: LEGACY: array of GPIO descs to use as chip select lines; one per
 *	CS number. Any individual value may be -ENOENT for CS lines that
 *	are not GPIOs (driven by the SPI controller itself). Use the cs_gpiods
 *	in new drivers.
 * @cs_gpiods: Array of GPIO descs to use as chip select lines; one per CS
 *	number. Any individual value may be NULL for CS lines that
 *	are not GPIOs (driven by the SPI controller itself).
 * @use_gpio_descriptors: Turns on the code in the SPI core to parse and grab
 *	GPIO descriptors rather than using global GPIO numbers grabbed by the
 *	driver. This will fill in @cs_gpiods and @cs_gpios should not be used,
 *	and SPI devices will have the cs_gpiod assigned rather than cs_gpio.
 * @statistics: statistics for the spi_controller
 * @dma_tx: DMA transmit channel
 * @dma_rx: DMA receive channel
 * @dummy_rx: dummy receive buffer for full-duplex devices
 * @dummy_tx: dummy transmit buffer for full-duplex devices
 * @fw_translate_cs: If the boot firmware uses different numbering scheme
 *	what Linux expects, this optional hook can be used to translate
 *	between the two.
 *
 * Each SPI controller can communicate with one or more @spi_device
 * children.  These make a small bus, sharing MOSI, MISO and SCK signals
 * but not chip select signals.  Each device may be configured to use a
 * different clock rate, since those shared signals are ignored unless
 * the chip is selected.
 *
 * The driver for an SPI controller manages access to those devices through
 * a queue of spi_message transactions, copying data between CPU memory and
 * an SPI slave device.  For each such message it queues, it calls the
 * message's completion function when the transaction completes.
 */
struct spi_controller {
	struct device	dev;

	struct list_head list;

	/* other than negative (== assign one dynamically), bus_num is fully
	 * board-specific.  usually that simplifies to being SOC-specific.
	 * example:  one SOC has three SPI controllers, numbered 0..2,
	 * and one board's schematics might show it using SPI-2.  software
	 * would normally use bus_num=2 for that controller.
	 */
	s16			bus_num;

	/* chipselects will be integral to many controllers; some others
	 * might use board-specific GPIOs.
	 */
	u16			num_chipselect;

	/* some SPI controllers pose alignment requirements on DMAable
	 * buffers; let protocol drivers know about these requirements.
	 */
	u16			dma_alignment;

	/* spi_device.mode flags understood by this controller driver */
	u32			mode_bits;

	/* bitmask of supported bits_per_word for transfers */
	u32			bits_per_word_mask;
#define SPI_BPW_MASK(bits) BIT((bits) - 1)
#define SPI_BPW_RANGE_MASK(min, max) GENMASK((max) - 1, (min) - 1)

	/* limits on transfer speed */
	u32			min_speed_hz;
	u32			max_speed_hz;

	/* other constraints relevant to this driver */
	u16			flags;
#define SPI_CONTROLLER_HALF_DUPLEX	BIT(0)	/* can't do full duplex */
#define SPI_CONTROLLER_NO_RX		BIT(1)	/* can't do buffer read */
#define SPI_CONTROLLER_NO_TX		BIT(2)	/* can't do buffer write */
#define SPI_CONTROLLER_MUST_RX		BIT(3)	/* requires rx */
#define SPI_CONTROLLER_MUST_TX		BIT(4)	/* requires tx */

#define SPI_MASTER_GPIO_SS		BIT(5)	/* GPIO CS must select slave */

#define SPI_MASTER_QUAD_MODE	BIT(6) /* support quad mode */
	/*
	 * Controller may support data stripe feature when more than one
	 * chips are present.
	 * Setting data stripe will send data in following manner:
	 * -> even bytes i.e. 0, 2, 4,... are transmitted on lower data bus
	 * -> odd bytes i.e. 1, 3, 5,.. are transmitted on upper data bus
	 */
#define SPI_MASTER_DATA_STRIPE BIT(7)          /* support data stripe */
	/*
	 * Controller may support asserting more than one chip select at once.
	 * This flag will enable that feature.
	 */
#define SPI_MASTER_BOTH_CS	BIT(8)		/* assert both chip selects */
#define SPI_MASTER_U_PAGE	BIT(9)		/* select upper flash */
	/* flag indicating this is an SPI slave controller */
	bool			slave;

	/*
	 * on some hardware transfer / message size may be constrained
	 * the limit may depend on device transfer settings
	 */
	size_t (*max_transfer_size)(struct spi_device *spi);
	size_t (*max_message_size)(struct spi_device *spi);

	/* I/O mutex */
	struct mutex		io_mutex;

	/* lock and mutex for SPI bus locking */
	spinlock_t		bus_lock_spinlock;
	struct mutex		bus_lock_mutex;

	/* flag indicating that the SPI bus is locked for exclusive use */
	bool			bus_lock_flag;

	struct mutex		add_lock;

	/* Setup mode and clock, etc (spi driver may call many times).
	 *
	 * IMPORTANT:  this may be called when transfers to another
	 * device are active.  DO NOT UPDATE SHARED REGISTERS in ways
	 * which could break those transfers.
	 */
	int			(*setup)(struct spi_device *spi);

	/*
	 * set_cs_timing() method is for SPI controllers that supports
	 * configuring CS timing.
	 *
	 * This hook allows SPI client drivers to request SPI controllers
	 * to configure specific CS timing through spi_set_cs_timing() after
	 * spi_setup().
	 */
	void (*set_cs_timing)(struct spi_device *spi, u8 setup_clk_cycles,
			      u8 hold_clk_cycles, u8 inactive_clk_cycles);

	/* bidirectional bulk transfers
	 *
	 * + The transfer() method may not sleep; its main role is
	 *   just to add the message to the queue.
	 * + For now there's no remove-from-queue operation, or
	 *   any other request management
	 * + To a given spi_device, message queueing is pure fifo
	 *
	 * + The controller's main job is to process its message queue,
	 *   selecting a chip (for masters), then transferring data
	 * + If there are multiple spi_device children, the i/o queue
	 *   arbitration algorithm is unspecified (round robin, fifo,
	 *   priority, reservations, preemption, etc)
	 *
	 * + Chipselect stays active during the entire message
	 *   (unless modified by spi_transfer.cs_change != 0).
	 * + The message transfers use clock and SPI mode parameters
	 *   previously established by setup() for this device
	 */
	int			(*transfer)(struct spi_device *spi,
						struct spi_message *mesg);

	/* called on release() to free memory provided by spi_controller */
	void			(*cleanup)(struct spi_device *spi);

	/*
	 * Used to enable core support for DMA handling, if can_dma()
	 * exists and returns true then the transfer will be mapped
	 * prior to transfer_one() being called.  The driver should
	 * not modify or store xfer and dma_tx and dma_rx must be set
	 * while the device is prepared.
	 */
	bool			(*can_dma)(struct spi_controller *ctlr,
					   struct spi_device *spi,
					   struct spi_transfer *xfer);

	/*
	 * These hooks are for drivers that want to use the generic
	 * controller transfer queueing mechanism. If these are used, the
	 * transfer() function above must NOT be specified by the driver.
	 * Over time we expect SPI drivers to be phased over to this API.
	 */
	bool				queued;
	struct kthread_worker		kworker;
	struct task_struct		*kworker_task;
	struct kthread_work		pump_messages;
	spinlock_t			queue_lock;
	struct list_head		queue;
	struct spi_message		*cur_msg;
	bool				idling;
	bool				busy;
	bool				running;
	bool				rt;
	bool				auto_runtime_pm;
	bool                            cur_msg_prepared;
	bool				cur_msg_mapped;
	struct completion               xfer_completion;
	size_t				max_dma_len;

	int (*prepare_transfer_hardware)(struct spi_controller *ctlr);
	int (*transfer_one_message)(struct spi_controller *ctlr,
				    struct spi_message *mesg);
	int (*unprepare_transfer_hardware)(struct spi_controller *ctlr);
	int (*prepare_message)(struct spi_controller *ctlr,
			       struct spi_message *message);
	int (*unprepare_message)(struct spi_controller *ctlr,
				 struct spi_message *message);
	int (*slave_abort)(struct spi_controller *ctlr);

	/*
	 * These hooks are for drivers that use a generic implementation
	 * of transfer_one_message() provied by the core.
	 */
	void (*set_cs)(struct spi_device *spi, bool enable);
	int (*transfer_one)(struct spi_controller *ctlr, struct spi_device *spi,
			    struct spi_transfer *transfer);
	void (*handle_err)(struct spi_controller *ctlr,
			   struct spi_message *message);

	/* Optimized handlers for SPI memory-like operations. */
	const struct spi_controller_mem_ops *mem_ops;

	/* gpio chip select */
	int			*cs_gpios;
	struct gpio_desc	**cs_gpiods;
	bool			use_gpio_descriptors;

	/* statistics */
	struct spi_statistics	statistics;

	/* DMA channels for use with core dmaengine helpers */
	struct dma_chan		*dma_tx;
	struct dma_chan		*dma_rx;

	/* dummy data for full duplex devices */
	void			*dummy_rx;
	void			*dummy_tx;

	int (*fw_translate_cs)(struct spi_controller *ctlr, unsigned cs);
};

static inline void *spi_controller_get_devdata(struct spi_controller *ctlr)
{
	return dev_get_drvdata(&ctlr->dev);
}

static inline void spi_controller_set_devdata(struct spi_controller *ctlr,
					      void *data)
{
	dev_set_drvdata(&ctlr->dev, data);
}

static inline struct spi_controller *spi_controller_get(struct spi_controller *ctlr)
{
	if (!ctlr || !get_device(&ctlr->dev))
		return NULL;
	return ctlr;
}

static inline void spi_controller_put(struct spi_controller *ctlr)
{
	if (ctlr)
		put_device(&ctlr->dev);
}

static inline bool spi_controller_is_slave(struct spi_controller *ctlr)
{
	return IS_ENABLED(CONFIG_SPI_SLAVE) && ctlr->slave;
}

/* PM calls that need to be issued by the driver */
extern int spi_controller_suspend(struct spi_controller *ctlr);
extern int spi_controller_resume(struct spi_controller *ctlr);

/* Calls the driver make to interact with the message queue */
extern struct spi_message *spi_get_next_queued_message(struct spi_controller *ctlr);
extern void spi_finalize_current_message(struct spi_controller *ctlr);
extern void spi_finalize_current_transfer(struct spi_controller *ctlr);

/* the spi driver core manages memory for the spi_controller classdev */
extern struct spi_controller *__spi_alloc_controller(struct device *host,
						unsigned int size, bool slave);

static inline struct spi_controller *spi_alloc_master(struct device *host,
						      unsigned int size)
{
	return __spi_alloc_controller(host, size, false);
}

static inline struct spi_controller *spi_alloc_slave(struct device *host,
						     unsigned int size)
{
	if (!IS_ENABLED(CONFIG_SPI_SLAVE))
		return NULL;

	return __spi_alloc_controller(host, size, true);
}

extern int spi_register_controller(struct spi_controller *ctlr);
extern int devm_spi_register_controller(struct device *dev,
					struct spi_controller *ctlr);
extern void spi_unregister_controller(struct spi_controller *ctlr);

extern struct spi_controller *spi_busnum_to_master(u16 busnum);

/*
 * SPI resource management while processing a SPI message
 */

typedef void (*spi_res_release_t)(struct spi_controller *ctlr,
				  struct spi_message *msg,
				  void *res);

/**
 * struct spi_res - spi resource management structure
 * @entry:   list entry
 * @release: release code called prior to freeing this resource
 * @data:    extra data allocated for the specific use-case
 *
 * this is based on ideas from devres, but focused on life-cycle
 * management during spi_message processing
 */
struct spi_res {
	struct list_head        entry;
	spi_res_release_t       release;
	unsigned long long      data[]; /* guarantee ull alignment */
};

extern void *spi_res_alloc(struct spi_device *spi,
			   spi_res_release_t release,
			   size_t size, gfp_t gfp);
extern void spi_res_add(struct spi_message *message, void *res);
extern void spi_res_free(void *res);

extern void spi_res_release(struct spi_controller *ctlr,
			    struct spi_message *message);

/*---------------------------------------------------------------------------*/

/*
 * I/O INTERFACE between SPI controller and protocol drivers
 *
 * Protocol drivers use a queue of spi_messages, each transferring data
 * between the controller and memory buffers.
 *
 * The spi_messages themselves consist of a series of read+write transfer
 * segments.  Those segments always read the same number of bits as they
 * write; but one or the other is easily ignored by passing a null buffer
 * pointer.  (This is unlike most types of I/O API, because SPI hardware
 * is full duplex.)
 *
 * NOTE:  Allocation of spi_transfer and spi_message memory is entirely
 * up to the protocol driver, which guarantees the integrity of both (as
 * well as the data buffers) for as long as the message is queued.
 */

/**
 * struct spi_transfer - a read/write buffer pair
 * @tx_buf: data to be written (dma-safe memory), or NULL
 * @rx_buf: data to be read (dma-safe memory), or NULL
 * @tx_dma: DMA address of tx_buf, if @spi_message.is_dma_mapped
 * @rx_dma: DMA address of rx_buf, if @spi_message.is_dma_mapped
 * @tx_nbits: number of bits used for writing. If 0 the default
 *      (SPI_NBITS_SINGLE) is used.
 * @rx_nbits: number of bits used for reading. If 0 the default
 *      (SPI_NBITS_SINGLE) is used.
 * @len: size of rx and tx buffers (in bytes)
 * @speed_hz: Select a speed other than the device default for this
 *      transfer. If 0 the default (from @spi_device) is used.
 * @dummy: number of dummy cycles.
 * @bits_per_word: select a bits_per_word other than the device default
 *      for this transfer. If 0 the default (from @spi_device) is used.
 * @cs_change: affects chipselect after this transfer completes
 * @cs_change_delay: delay between cs deassert and assert when
 *      @cs_change is set and @spi_transfer is not the last in @spi_message
 * @cs_change_delay_unit: unit of cs_change_delay
 * @delay_usecs: microseconds to delay after this transfer before
 *	(optionally) changing the chipselect status, then starting
 *	the next transfer or completing this @spi_message.
 * @word_delay_usecs: microseconds to inter word delay after each word size
 *	(set by bits_per_word) transmission.
 * @word_delay: clock cycles to inter word delay after each word size
 *	(set by bits_per_word) transmission.
 * @effective_speed_hz: the effective SCK-speed that was used to
 *      transfer this transfer. Set to 0 if the spi bus driver does
 *      not support it.
 * @transfer_list: transfers are sequenced through @spi_message.transfers
 * @tx_sg: Scatterlist for transmit, currently not for client use
 * @rx_sg: Scatterlist for receive, currently not for client use
 * @stripe: true-> enable stripe, false-> disable stripe.
 *
 * SPI transfers always write the same number of bytes as they read.
 * Protocol drivers should always provide @rx_buf and/or @tx_buf.
 * In some cases, they may also want to provide DMA addresses for
 * the data being transferred; that may reduce overhead, when the
 * underlying driver uses dma.
 *
 * If the transmit buffer is null, zeroes will be shifted out
 * while filling @rx_buf.  If the receive buffer is null, the data
 * shifted in will be discarded.  Only "len" bytes shift out (or in).
 * It's an error to try to shift out a partial word.  (For example, by
 * shifting out three bytes with word size of sixteen or twenty bits;
 * the former uses two bytes per word, the latter uses four bytes.)
 *
 * In-memory data values are always in native CPU byte order, translated
 * from the wire byte order (big-endian except with SPI_LSB_FIRST).  So
 * for example when bits_per_word is sixteen, buffers are 2N bytes long
 * (@len = 2N) and hold N sixteen bit words in CPU byte order.
 *
 * When the word size of the SPI transfer is not a power-of-two multiple
 * of eight bits, those in-memory words include extra bits.  In-memory
 * words are always seen by protocol drivers as right-justified, so the
 * undefined (rx) or unused (tx) bits are always the most significant bits.
 *
 * All SPI transfers start with the relevant chipselect active.  Normally
 * it stays selected until after the last transfer in a message.  Drivers
 * can affect the chipselect signal using cs_change.
 *
 * (i) If the transfer isn't the last one in the message, this flag is
 * used to make the chipselect briefly go inactive in the middle of the
 * message.  Toggling chipselect in this way may be needed to terminate
 * a chip command, letting a single spi_message perform all of group of
 * chip transactions together.
 *
 * (ii) When the transfer is the last one in the message, the chip may
 * stay selected until the next transfer.  On multi-device SPI busses
 * with nothing blocking messages going to other devices, this is just
 * a performance hint; starting a message to another device deselects
 * this one.  But in other cases, this can be used to ensure correctness.
 * Some devices need protocol transactions to be built from a series of
 * spi_message submissions, where the content of one message is determined
 * by the results of previous messages and where the whole transaction
 * ends when the chipselect goes intactive.
 *
 * When SPI can transfer in 1x,2x or 4x. It can get this transfer information
 * from device through @tx_nbits and @rx_nbits. In Bi-direction, these
 * two should both be set. User can set transfer mode with SPI_NBITS_SINGLE(1x)
 * SPI_NBITS_DUAL(2x) and SPI_NBITS_QUAD(4x) to support these three transfer.
 *
 * The code that submits an spi_message (and its spi_transfers)
 * to the lower layers is responsible for managing its memory.
 * Zero-initialize every field you don't set up explicitly, to
 * insulate against future API updates.  After you submit a message
 * and its transfers, ignore them until its completion callback.
 */
struct spi_transfer {
	/* it's ok if tx_buf == rx_buf (right?)
	 * for MicroWire, one buffer must be null
	 * buffers must work with dma_*map_single() calls, unless
	 *   spi_message.is_dma_mapped reports a pre-existing mapping
	 */
	const void	*tx_buf;
	void		*rx_buf;
	unsigned	len;

	dma_addr_t	tx_dma;
	dma_addr_t	rx_dma;
	struct sg_table tx_sg;
	struct sg_table rx_sg;

	unsigned	cs_change:1;
	unsigned	tx_nbits:3;
	unsigned	rx_nbits:3;
#define	SPI_NBITS_SINGLE	0x01 /* 1bit transfer */
#define	SPI_NBITS_DUAL		0x02 /* 2bits transfer */
#define	SPI_NBITS_QUAD		0x04 /* 4bits transfer */
	u8		bits_per_word;
	u8		word_delay_usecs;
	u16		delay_usecs;
	u16		cs_change_delay;
	u8		cs_change_delay_unit;
#define SPI_DELAY_UNIT_USECS	0
#define SPI_DELAY_UNIT_NSECS	1
<<<<<<< HEAD
=======
#define SPI_DELAY_UNIT_SCK	2
>>>>>>> 043f8a22
	u32		speed_hz;
	u32		dummy;
	bool		stripe;
	u16		word_delay;

	u32		effective_speed_hz;

	struct list_head transfer_list;
};

/**
 * struct spi_message - one multi-segment SPI transaction
 * @transfers: list of transfer segments in this transaction
 * @spi: SPI device to which the transaction is queued
 * @is_dma_mapped: if true, the caller provided both dma and cpu virtual
 *	addresses for each transfer buffer
 * @complete: called to report transaction completions
 * @context: the argument to complete() when it's called
 * @frame_length: the total number of bytes in the message
 * @actual_length: the total number of bytes that were transferred in all
 *	successful segments
 * @status: zero for success, else negative errno
 * @queue: for use by whichever driver currently owns the message
 * @state: for use by whichever driver currently owns the message
 * @resources: for resource management when the spi message is processed
 *
 * A @spi_message is used to execute an atomic sequence of data transfers,
 * each represented by a struct spi_transfer.  The sequence is "atomic"
 * in the sense that no other spi_message may use that SPI bus until that
 * sequence completes.  On some systems, many such sequences can execute as
 * as single programmed DMA transfer.  On all systems, these messages are
 * queued, and might complete after transactions to other devices.  Messages
 * sent to a given spi_device are always executed in FIFO order.
 *
 * The code that submits an spi_message (and its spi_transfers)
 * to the lower layers is responsible for managing its memory.
 * Zero-initialize every field you don't set up explicitly, to
 * insulate against future API updates.  After you submit a message
 * and its transfers, ignore them until its completion callback.
 */
struct spi_message {
	struct list_head	transfers;

	struct spi_device	*spi;

	unsigned		is_dma_mapped:1;

	/* REVISIT:  we might want a flag affecting the behavior of the
	 * last transfer ... allowing things like "read 16 bit length L"
	 * immediately followed by "read L bytes".  Basically imposing
	 * a specific message scheduling algorithm.
	 *
	 * Some controller drivers (message-at-a-time queue processing)
	 * could provide that as their default scheduling algorithm.  But
	 * others (with multi-message pipelines) could need a flag to
	 * tell them about such special cases.
	 */

	/* completion is reported through a callback */
	void			(*complete)(void *context);
	void			*context;
	unsigned		frame_length;
	unsigned		actual_length;
	int			status;

	/* for optional use by whatever driver currently owns the
	 * spi_message ...  between calls to spi_async and then later
	 * complete(), that's the spi_controller controller driver.
	 */
	struct list_head	queue;
	void			*state;

	/* list of spi_res reources when the spi message is processed */
	struct list_head        resources;
};

static inline void spi_message_init_no_memset(struct spi_message *m)
{
	INIT_LIST_HEAD(&m->transfers);
	INIT_LIST_HEAD(&m->resources);
}

static inline void spi_message_init(struct spi_message *m)
{
	memset(m, 0, sizeof *m);
	spi_message_init_no_memset(m);
}

static inline void
spi_message_add_tail(struct spi_transfer *t, struct spi_message *m)
{
	list_add_tail(&t->transfer_list, &m->transfers);
}

static inline void
spi_transfer_del(struct spi_transfer *t)
{
	list_del(&t->transfer_list);
}

/**
 * spi_message_init_with_transfers - Initialize spi_message and append transfers
 * @m: spi_message to be initialized
 * @xfers: An array of spi transfers
 * @num_xfers: Number of items in the xfer array
 *
 * This function initializes the given spi_message and adds each spi_transfer in
 * the given array to the message.
 */
static inline void
spi_message_init_with_transfers(struct spi_message *m,
struct spi_transfer *xfers, unsigned int num_xfers)
{
	unsigned int i;

	spi_message_init(m);
	for (i = 0; i < num_xfers; ++i)
		spi_message_add_tail(&xfers[i], m);
}

/* It's fine to embed message and transaction structures in other data
 * structures so long as you don't free them while they're in use.
 */

static inline struct spi_message *spi_message_alloc(unsigned ntrans, gfp_t flags)
{
	struct spi_message *m;

	m = kzalloc(sizeof(struct spi_message)
			+ ntrans * sizeof(struct spi_transfer),
			flags);
	if (m) {
		unsigned i;
		struct spi_transfer *t = (struct spi_transfer *)(m + 1);

		spi_message_init_no_memset(m);
		for (i = 0; i < ntrans; i++, t++)
			spi_message_add_tail(t, m);
	}
	return m;
}

static inline void spi_message_free(struct spi_message *m)
{
	kfree(m);
}

extern void spi_set_cs_timing(struct spi_device *spi, u8 setup, u8 hold, u8 inactive_dly);

extern int spi_setup(struct spi_device *spi);
extern int spi_async(struct spi_device *spi, struct spi_message *message);
extern int spi_async_locked(struct spi_device *spi,
			    struct spi_message *message);
extern int spi_slave_abort(struct spi_device *spi);

static inline size_t
spi_max_message_size(struct spi_device *spi)
{
	struct spi_controller *ctlr = spi->controller;

	if (!ctlr->max_message_size)
		return SIZE_MAX;
	return ctlr->max_message_size(spi);
}

static inline size_t
spi_max_transfer_size(struct spi_device *spi)
{
	struct spi_controller *ctlr = spi->controller;
	size_t tr_max = SIZE_MAX;
	size_t msg_max = spi_max_message_size(spi);

	if (ctlr->max_transfer_size)
		tr_max = ctlr->max_transfer_size(spi);

	/* transfer size limit must not be greater than messsage size limit */
	return min(tr_max, msg_max);
}

/**
 * spi_is_bpw_supported - Check if bits per word is supported
 * @spi: SPI device
 * @bpw: Bits per word
 *
 * This function checks to see if the SPI controller supports @bpw.
 *
 * Returns:
 * True if @bpw is supported, false otherwise.
 */
static inline bool spi_is_bpw_supported(struct spi_device *spi, u32 bpw)
{
	u32 bpw_mask = spi->master->bits_per_word_mask;

	if (bpw == 8 || (bpw <= 32 && bpw_mask & SPI_BPW_MASK(bpw)))
		return true;

	return false;
}

/*---------------------------------------------------------------------------*/

/* SPI transfer replacement methods which make use of spi_res */

struct spi_replaced_transfers;
typedef void (*spi_replaced_release_t)(struct spi_controller *ctlr,
				       struct spi_message *msg,
				       struct spi_replaced_transfers *res);
/**
 * struct spi_replaced_transfers - structure describing the spi_transfer
 *                                 replacements that have occurred
 *                                 so that they can get reverted
 * @release:            some extra release code to get executed prior to
 *                      relasing this structure
 * @extradata:          pointer to some extra data if requested or NULL
 * @replaced_transfers: transfers that have been replaced and which need
 *                      to get restored
 * @replaced_after:     the transfer after which the @replaced_transfers
 *                      are to get re-inserted
 * @inserted:           number of transfers inserted
 * @inserted_transfers: array of spi_transfers of array-size @inserted,
 *                      that have been replacing replaced_transfers
 *
 * note: that @extradata will point to @inserted_transfers[@inserted]
 * if some extra allocation is requested, so alignment will be the same
 * as for spi_transfers
 */
struct spi_replaced_transfers {
	spi_replaced_release_t release;
	void *extradata;
	struct list_head replaced_transfers;
	struct list_head *replaced_after;
	size_t inserted;
	struct spi_transfer inserted_transfers[];
};

extern struct spi_replaced_transfers *spi_replace_transfers(
	struct spi_message *msg,
	struct spi_transfer *xfer_first,
	size_t remove,
	size_t insert,
	spi_replaced_release_t release,
	size_t extradatasize,
	gfp_t gfp);

/*---------------------------------------------------------------------------*/

/* SPI transfer transformation methods */

extern int spi_split_transfers_maxsize(struct spi_controller *ctlr,
				       struct spi_message *msg,
				       size_t maxsize,
				       gfp_t gfp);

/*---------------------------------------------------------------------------*/

/* All these synchronous SPI transfer routines are utilities layered
 * over the core async transfer primitive.  Here, "synchronous" means
 * they will sleep uninterruptibly until the async transfer completes.
 */

extern int spi_sync(struct spi_device *spi, struct spi_message *message);
extern int spi_sync_locked(struct spi_device *spi, struct spi_message *message);
extern int spi_bus_lock(struct spi_controller *ctlr);
extern int spi_bus_unlock(struct spi_controller *ctlr);

/**
 * spi_sync_transfer - synchronous SPI data transfer
 * @spi: device with which data will be exchanged
 * @xfers: An array of spi_transfers
 * @num_xfers: Number of items in the xfer array
 * Context: can sleep
 *
 * Does a synchronous SPI data transfer of the given spi_transfer array.
 *
 * For more specific semantics see spi_sync().
 *
 * Return: Return: zero on success, else a negative error code.
 */
static inline int
spi_sync_transfer(struct spi_device *spi, struct spi_transfer *xfers,
	unsigned int num_xfers)
{
	struct spi_message msg;

	spi_message_init_with_transfers(&msg, xfers, num_xfers);

	return spi_sync(spi, &msg);
}

/**
 * spi_write - SPI synchronous write
 * @spi: device to which data will be written
 * @buf: data buffer
 * @len: data buffer size
 * Context: can sleep
 *
 * This function writes the buffer @buf.
 * Callable only from contexts that can sleep.
 *
 * Return: zero on success, else a negative error code.
 */
static inline int
spi_write(struct spi_device *spi, const void *buf, size_t len)
{
	struct spi_transfer	t = {
			.tx_buf		= buf,
			.len		= len,
		};

	return spi_sync_transfer(spi, &t, 1);
}

/**
 * spi_read - SPI synchronous read
 * @spi: device from which data will be read
 * @buf: data buffer
 * @len: data buffer size
 * Context: can sleep
 *
 * This function reads the buffer @buf.
 * Callable only from contexts that can sleep.
 *
 * Return: zero on success, else a negative error code.
 */
static inline int
spi_read(struct spi_device *spi, void *buf, size_t len)
{
	struct spi_transfer	t = {
			.rx_buf		= buf,
			.len		= len,
		};

	return spi_sync_transfer(spi, &t, 1);
}

/* this copies txbuf and rxbuf data; for small transfers only! */
extern int spi_write_then_read(struct spi_device *spi,
		const void *txbuf, unsigned n_tx,
		void *rxbuf, unsigned n_rx);

/**
 * spi_w8r8 - SPI synchronous 8 bit write followed by 8 bit read
 * @spi: device with which data will be exchanged
 * @cmd: command to be written before data is read back
 * Context: can sleep
 *
 * Callable only from contexts that can sleep.
 *
 * Return: the (unsigned) eight bit number returned by the
 * device, or else a negative error code.
 */
static inline ssize_t spi_w8r8(struct spi_device *spi, u8 cmd)
{
	ssize_t			status;
	u8			result;

	status = spi_write_then_read(spi, &cmd, 1, &result, 1);

	/* return negative errno or unsigned value */
	return (status < 0) ? status : result;
}

/**
 * spi_w8r16 - SPI synchronous 8 bit write followed by 16 bit read
 * @spi: device with which data will be exchanged
 * @cmd: command to be written before data is read back
 * Context: can sleep
 *
 * The number is returned in wire-order, which is at least sometimes
 * big-endian.
 *
 * Callable only from contexts that can sleep.
 *
 * Return: the (unsigned) sixteen bit number returned by the
 * device, or else a negative error code.
 */
static inline ssize_t spi_w8r16(struct spi_device *spi, u8 cmd)
{
	ssize_t			status;
	u16			result;

	status = spi_write_then_read(spi, &cmd, 1, &result, 2);

	/* return negative errno or unsigned value */
	return (status < 0) ? status : result;
}

/**
 * spi_w8r16be - SPI synchronous 8 bit write followed by 16 bit big-endian read
 * @spi: device with which data will be exchanged
 * @cmd: command to be written before data is read back
 * Context: can sleep
 *
 * This function is similar to spi_w8r16, with the exception that it will
 * convert the read 16 bit data word from big-endian to native endianness.
 *
 * Callable only from contexts that can sleep.
 *
 * Return: the (unsigned) sixteen bit number returned by the device in cpu
 * endianness, or else a negative error code.
 */
static inline ssize_t spi_w8r16be(struct spi_device *spi, u8 cmd)

{
	ssize_t status;
	__be16 result;

	status = spi_write_then_read(spi, &cmd, 1, &result, 2);
	if (status < 0)
		return status;

	return be16_to_cpu(result);
}

/*---------------------------------------------------------------------------*/

/*
 * INTERFACE between board init code and SPI infrastructure.
 *
 * No SPI driver ever sees these SPI device table segments, but
 * it's how the SPI core (or adapters that get hotplugged) grows
 * the driver model tree.
 *
 * As a rule, SPI devices can't be probed.  Instead, board init code
 * provides a table listing the devices which are present, with enough
 * information to bind and set up the device's driver.  There's basic
 * support for nonstatic configurations too; enough to handle adding
 * parport adapters, or microcontrollers acting as USB-to-SPI bridges.
 */

/**
 * struct spi_board_info - board-specific template for a SPI device
 * @modalias: Initializes spi_device.modalias; identifies the driver.
 * @platform_data: Initializes spi_device.platform_data; the particular
 *	data stored there is driver-specific.
 * @properties: Additional device properties for the device.
 * @controller_data: Initializes spi_device.controller_data; some
 *	controllers need hints about hardware setup, e.g. for DMA.
 * @irq: Initializes spi_device.irq; depends on how the board is wired.
 * @max_speed_hz: Initializes spi_device.max_speed_hz; based on limits
 *	from the chip datasheet and board-specific signal quality issues.
 * @bus_num: Identifies which spi_controller parents the spi_device; unused
 *	by spi_new_device(), and otherwise depends on board wiring.
 * @chip_select: Initializes spi_device.chip_select; depends on how
 *	the board is wired.
 * @mode: Initializes spi_device.mode; based on the chip datasheet, board
 *	wiring (some devices support both 3WIRE and standard modes), and
 *	possibly presence of an inverter in the chipselect path.
 *
 * When adding new SPI devices to the device tree, these structures serve
 * as a partial device template.  They hold information which can't always
 * be determined by drivers.  Information that probe() can establish (such
 * as the default transfer wordsize) is not included here.
 *
 * These structures are used in two places.  Their primary role is to
 * be stored in tables of board-specific device descriptors, which are
 * declared early in board initialization and then used (much later) to
 * populate a controller's device tree after the that controller's driver
 * initializes.  A secondary (and atypical) role is as a parameter to
 * spi_new_device() call, which happens after those controller drivers
 * are active in some dynamic board configuration models.
 */
struct spi_board_info {
	/* the device name and module name are coupled, like platform_bus;
	 * "modalias" is normally the driver name.
	 *
	 * platform_data goes to spi_device.dev.platform_data,
	 * controller_data goes to spi_device.controller_data,
	 * device properties are copied and attached to spi_device,
	 * irq is copied too
	 */
	char		modalias[SPI_NAME_SIZE];
	const void	*platform_data;
	const struct property_entry *properties;
	void		*controller_data;
	int		irq;

	/* slower signaling on noisy or low voltage boards */
	u32		max_speed_hz;


	/* bus_num is board specific and matches the bus_num of some
	 * spi_controller that will probably be registered later.
	 *
	 * chip_select reflects how this chip is wired to that master;
	 * it's less than num_chipselect.
	 */
	u16		bus_num;
	u16		chip_select;

	/* mode becomes spi_device.mode, and is essential for chips
	 * where the default of SPI_CS_HIGH = 0 is wrong.
	 */
	u32		mode;

	/* ... may need additional spi_device chip config data here.
	 * avoid stuff protocol drivers can set; but include stuff
	 * needed to behave without being bound to a driver:
	 *  - quirks like clock rate mattering when not selected
	 */
};

#ifdef	CONFIG_SPI
extern int
spi_register_board_info(struct spi_board_info const *info, unsigned n);
#else
/* board init code may ignore whether SPI is configured or not */
static inline int
spi_register_board_info(struct spi_board_info const *info, unsigned n)
	{ return 0; }
#endif

/* If you're hotplugging an adapter with devices (parport, usb, etc)
 * use spi_new_device() to describe each device.  You can also call
 * spi_unregister_device() to start making that device vanish, but
 * normally that would be handled by spi_unregister_controller().
 *
 * You can also use spi_alloc_device() and spi_add_device() to use a two
 * stage registration sequence for each spi_device.  This gives the caller
 * some more control over the spi_device structure before it is registered,
 * but requires that caller to initialize fields that would otherwise
 * be defined using the board info.
 */
extern struct spi_device *
spi_alloc_device(struct spi_controller *ctlr);

extern int
spi_add_device(struct spi_device *spi);

extern struct spi_device *
spi_new_device(struct spi_controller *, struct spi_board_info *);

extern void spi_unregister_device(struct spi_device *spi);

extern const struct spi_device_id *
spi_get_device_id(const struct spi_device *sdev);

static inline bool
spi_transfer_is_last(struct spi_controller *ctlr, struct spi_transfer *xfer)
{
	return list_is_last(&xfer->transfer_list, &ctlr->cur_msg->transfers);
}

/* OF support code */
#if IS_ENABLED(CONFIG_OF)

/* must call put_device() when done with returned spi_device device */
extern struct spi_device *
of_find_spi_device_by_node(struct device_node *node);

#else

static inline struct spi_device *
of_find_spi_device_by_node(struct device_node *node)
{
	return NULL;
}

#endif /* IS_ENABLED(CONFIG_OF) */

/* Compatibility layer */
#define spi_master			spi_controller

#define SPI_MASTER_HALF_DUPLEX		SPI_CONTROLLER_HALF_DUPLEX
#define SPI_MASTER_NO_RX		SPI_CONTROLLER_NO_RX
#define SPI_MASTER_NO_TX		SPI_CONTROLLER_NO_TX
#define SPI_MASTER_MUST_RX		SPI_CONTROLLER_MUST_RX
#define SPI_MASTER_MUST_TX		SPI_CONTROLLER_MUST_TX

#define spi_master_get_devdata(_ctlr)	spi_controller_get_devdata(_ctlr)
#define spi_master_set_devdata(_ctlr, _data)	\
	spi_controller_set_devdata(_ctlr, _data)
#define spi_master_get(_ctlr)		spi_controller_get(_ctlr)
#define spi_master_put(_ctlr)		spi_controller_put(_ctlr)
#define spi_master_suspend(_ctlr)	spi_controller_suspend(_ctlr)
#define spi_master_resume(_ctlr)	spi_controller_resume(_ctlr)

#define spi_register_master(_ctlr)	spi_register_controller(_ctlr)
#define devm_spi_register_master(_dev, _ctlr) \
	devm_spi_register_controller(_dev, _ctlr)
#define spi_unregister_master(_ctlr)	spi_unregister_controller(_ctlr)

#endif /* __LINUX_SPI_H */<|MERGE_RESOLUTION|>--- conflicted
+++ resolved
@@ -859,10 +859,7 @@
 	u8		cs_change_delay_unit;
 #define SPI_DELAY_UNIT_USECS	0
 #define SPI_DELAY_UNIT_NSECS	1
-<<<<<<< HEAD
-=======
 #define SPI_DELAY_UNIT_SCK	2
->>>>>>> 043f8a22
 	u32		speed_hz;
 	u32		dummy;
 	bool		stripe;
