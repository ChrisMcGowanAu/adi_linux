--- conflicted
+++ resolved
@@ -92,14 +92,11 @@
 #define SR_BP0			BIT(2)	/* Block protect 0 */
 #define SR_BP1			BIT(3)	/* Block protect 1 */
 #define SR_BP2			BIT(4)	/* Block protect 2 */
-<<<<<<< HEAD
+#define SR_TB			BIT(5)	/* Top/Bottom protect */
 /* SR_BP3 only used on some Micron chip; must NOT be in SR_BP_BIT_MASK */
 #define SR_BP3			BIT(6)	/* Block protect 3 */
 #define	SR_BP_BIT_OFFSET	2	/* Offset to Block protect 0 */
 #define	SR_BP_BIT_MASK		(SR_BP2 | SR_BP1 | SR_BP0)
-=======
-#define SR_TB			BIT(5)	/* Top/Bottom protect */
->>>>>>> 2dcd0af5
 #define SR_SRWD			BIT(7)	/* SR write protect */
 /* Bit to determine whether protection starts from top or bottom */
 #define SR_BP_TB		BIT(5)
