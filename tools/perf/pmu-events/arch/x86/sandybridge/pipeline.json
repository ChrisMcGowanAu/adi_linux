[
    {
        "PublicDescription": "This event counts the number of reference cycles when the core is not in a halt state. The core enters the halt state when it is running the HLT instruction or the MWAIT instruction. This event is not affected by core frequency changes (for example, P states, TM2 transitions) but has the same incrementing frequency as the time stamp counter. This event can approximate elapsed time while the core was not in a halt state. This event has a constant ratio with the CPU_CLK_UNHALTED.REF_XCLK event. It is counted on a dedicated fixed counter, leaving the four (eight when Hyperthreading is disabled) programmable counters available for other events.",
        "Counter": "Fixed counter 2",
        "UMask": "0x3",
        "EventName": "CPU_CLK_UNHALTED.REF_TSC",
        "SampleAfterValue": "2000003",
        "BriefDescription": "Reference cycles when the core is not in halt state.",
        "CounterHTOff": "Fixed counter 2"
    },
    {
        "PublicDescription": "This event counts the number of instructions retired from execution. For instructions that consist of multiple micro-ops, this event counts the retirement of the last micro-op of the instruction. Counting continues during hardware interrupts, traps, and inside interrupt handlers.",
        "Counter": "Fixed counter 0",
        "UMask": "0x1",
        "EventName": "INST_RETIRED.ANY",
        "SampleAfterValue": "2000003",
        "BriefDescription": "Instructions retired from execution.",
        "CounterHTOff": "Fixed counter 0"
    },
    {
        "PublicDescription": "This event counts the number of core cycles while the thread is not in a halt state. The thread enters the halt state when it is running the HLT instruction. This event is a component in many key event ratios. The core frequency may change from time to time due to transitions associated with Enhanced Intel SpeedStep Technology or TM2. For this reason this event may have a changing ratio with regards to time. When the core frequency is constant, this event can approximate elapsed time while the core was not in the halt state. It is counted on a dedicated fixed counter, leaving the four (eight when Hyperthreading is disabled) programmable counters available for other events.",
        "Counter": "Fixed counter 1",
        "UMask": "0x2",
        "EventName": "CPU_CLK_UNHALTED.THREAD",
        "SampleAfterValue": "2000003",
        "BriefDescription": "Core cycles when the thread is not in halt state.",
        "CounterHTOff": "Fixed counter 1"
    },
    {
        "Counter": "Fixed counter 1",
        "UMask": "0x2",
        "AnyThread": "1",
        "EventName": "CPU_CLK_UNHALTED.THREAD_ANY",
        "SampleAfterValue": "2000003",
        "BriefDescription": "Core cycles when at least one thread on the physical core is not in halt state.",
        "CounterHTOff": "Fixed counter 1"
    },
    {
        "EventCode": "0x03",
        "Counter": "0,1,2,3",
        "UMask": "0x1",
        "EventName": "LD_BLOCKS.DATA_UNKNOWN",
        "SampleAfterValue": "100003",
        "BriefDescription": "Loads delayed due to SB blocks, preceding store operations with known addresses but unknown data.",
        "CounterHTOff": "0,1,2,3,4,5,6,7"
    },
    {
        "PublicDescription": "This event counts loads that followed a store to the same address, where the data could not be forwarded inside the pipeline from the store to the load.  The most common reason why store forwarding would be blocked is when a load's address range overlaps with a preceeding smaller uncompleted store.  See the table of not supported store forwards in the Intel\u00ae 64 and IA-32 Architectures Optimization Reference Manual.  The penalty for blocked store forwarding is that the load must wait for the store to complete before it can be issued.",
        "EventCode": "0x03",
        "Counter": "0,1,2,3",
        "UMask": "0x2",
        "EventName": "LD_BLOCKS.STORE_FORWARD",
        "SampleAfterValue": "100003",
        "BriefDescription": "Cases when loads get true Block-on-Store blocking code preventing store forwarding.",
        "CounterHTOff": "0,1,2,3,4,5,6,7"
    },
    {
        "EventCode": "0x03",
        "Counter": "0,1,2,3",
        "UMask": "0x8",
        "EventName": "LD_BLOCKS.NO_SR",
        "SampleAfterValue": "100003",
        "BriefDescription": "This event counts the number of times that split load operations are temporarily blocked because all resources for handling the split accesses are in use.",
        "CounterHTOff": "0,1,2,3,4,5,6,7"
    },
    {
        "EventCode": "0x03",
        "Counter": "0,1,2,3",
        "UMask": "0x10",
        "EventName": "LD_BLOCKS.ALL_BLOCK",
        "SampleAfterValue": "100003",
        "BriefDescription": "Number of cases where any load ends up with a valid block-code written to the load buffer (including blocks due to Memory Order Buffer (MOB), Data Cache Unit (DCU), TLB, but load has no DCU miss).",
        "CounterHTOff": "0,1,2,3,4,5,6,7"
    },
    {
        "PublicDescription": "Aliasing occurs when a load is issued after a store and their memory addresses are offset by 4K.  This event counts the number of loads that aliased with a preceding store, resulting in an extended address check in the pipeline.  The enhanced address check typically has a performance penalty of 5 cycles.",
        "EventCode": "0x07",
        "Counter": "0,1,2,3",
        "UMask": "0x1",
        "EventName": "LD_BLOCKS_PARTIAL.ADDRESS_ALIAS",
        "SampleAfterValue": "100003",
        "BriefDescription": "False dependencies in MOB due to partial compare.",
        "CounterHTOff": "0,1,2,3,4,5,6,7"
    },
    {
        "EventCode": "0x07",
        "Counter": "0,1,2,3",
        "UMask": "0x8",
        "EventName": "LD_BLOCKS_PARTIAL.ALL_STA_BLOCK",
        "SampleAfterValue": "100003",
        "BriefDescription": "This event counts the number of times that load operations are temporarily blocked because of older stores, with addresses that are not yet known. A load operation may incur more than one block of this type.",
        "CounterHTOff": "0,1,2,3,4,5,6,7"
    },
    {
        "EventCode": "0x0D",
        "Counter": "0,1,2,3",
        "UMask": "0x3",
        "EventName": "INT_MISC.RECOVERY_CYCLES",
        "SampleAfterValue": "2000003",
        "BriefDescription": "Number of cycles waiting for the checkpoints in Resource Allocation Table (RAT) to be recovered after Nuke due to all other cases except JEClear (e.g. whenever a ucode assist is needed like SSE exception, memory disambiguation, etc...).",
        "CounterMask": "1",
        "CounterHTOff": "0,1,2,3,4,5,6,7"
    },
    {
        "EventCode": "0x0D",
        "Counter": "0,1,2,3",
        "UMask": "0x3",
        "EdgeDetect": "1",
        "EventName": "INT_MISC.RECOVERY_STALLS_COUNT",
        "SampleAfterValue": "2000003",
        "BriefDescription": "Number of occurences waiting for the checkpoints in Resource Allocation Table (RAT) to be recovered after Nuke due to all other cases except JEClear (e.g. whenever a ucode assist is needed like SSE exception, memory disambiguation, etc...).",
        "CounterMask": "1",
        "CounterHTOff": "0,1,2,3,4,5,6,7"
    },
    {
        "EventCode": "0x0D",
        "Counter": "0,1,2,3",
        "UMask": "0x3",
        "AnyThread": "1",
        "EventName": "INT_MISC.RECOVERY_CYCLES_ANY",
        "SampleAfterValue": "2000003",
        "BriefDescription": "Core cycles the allocator was stalled due to recovery from earlier clear event for any thread running on the physical core (e.g. misprediction or memory nuke).",
        "CounterMask": "1",
        "CounterHTOff": "0,1,2,3,4,5,6,7"
    },
    {
        "EventCode": "0x0D",
        "Counter": "0,1,2,3",
        "UMask": "0x40",
        "EventName": "INT_MISC.RAT_STALL_CYCLES",
        "SampleAfterValue": "2000003",
        "BriefDescription": "Cycles when Resource Allocation Table (RAT) external stall is sent to Instruction Decode Queue (IDQ) for the thread.",
        "CounterHTOff": "0,1,2,3,4,5,6,7"
    },
    {
        "PublicDescription": "This event counts the number of Uops issued by the front-end of the pipeilne to the back-end.",
        "EventCode": "0x0E",
        "Counter": "0,1,2,3",
        "UMask": "0x1",
        "EventName": "UOPS_ISSUED.ANY",
        "SampleAfterValue": "2000003",
        "BriefDescription": "Uops that Resource Allocation Table (RAT) issues to Reservation Station (RS).",
        "CounterHTOff": "0,1,2,3,4,5,6,7"
    },
    {
        "EventCode": "0x0E",
        "Invert": "1",
        "Counter": "0,1,2,3",
        "UMask": "0x1",
        "EventName": "UOPS_ISSUED.STALL_CYCLES",
        "SampleAfterValue": "2000003",
        "BriefDescription": "Cycles when Resource Allocation Table (RAT) does not issue Uops to Reservation Station (RS) for the thread.",
        "CounterMask": "1",
        "CounterHTOff": "0,1,2,3"
    },
    {
        "EventCode": "0x0E",
        "Invert": "1",
        "Counter": "0,1,2,3",
        "UMask": "0x1",
        "AnyThread": "1",
        "EventName": "UOPS_ISSUED.CORE_STALL_CYCLES",
        "SampleAfterValue": "2000003",
        "BriefDescription": "Cycles when Resource Allocation Table (RAT) does not issue Uops to Reservation Station (RS) for all threads.",
        "CounterMask": "1",
        "CounterHTOff": "0,1,2,3"
    },
    {
        "EventCode": "0x14",
        "Counter": "0,1,2,3",
        "UMask": "0x1",
        "EventName": "ARITH.FPU_DIV_ACTIVE",
        "SampleAfterValue": "2000003",
        "BriefDescription": "Cycles when divider is busy executing divide operations.",
        "CounterHTOff": "0,1,2,3,4,5,6,7"
    },
    {
        "PublicDescription": "This event counts the number of the divide operations executed.",
        "EventCode": "0x14",
        "Counter": "0,1,2,3",
        "UMask": "0x1",
        "EdgeDetect": "1",
        "EventName": "ARITH.FPU_DIV",
        "SampleAfterValue": "100003",
        "BriefDescription": "Divide operations executed.",
        "CounterMask": "1",
        "CounterHTOff": "0,1,2,3,4,5,6,7"
    },
    {
        "EventCode": "0x3C",
        "Counter": "0,1,2,3",
        "UMask": "0x0",
        "EventName": "CPU_CLK_UNHALTED.THREAD_P",
        "SampleAfterValue": "2000003",
        "BriefDescription": "Thread cycles when thread is not in halt state.",
        "CounterHTOff": "0,1,2,3,4,5,6,7"
    },
    {
        "EventCode": "0x3C",
        "Counter": "0,1,2,3",
        "UMask": "0x0",
        "AnyThread": "1",
        "EventName": "CPU_CLK_UNHALTED.THREAD_P_ANY",
        "SampleAfterValue": "2000003",
        "BriefDescription": "Core cycles when at least one thread on the physical core is not in halt state.",
        "CounterHTOff": "0,1,2,3,4,5,6,7"
    },
    {
        "EventCode": "0x3C",
        "Counter": "0,1,2,3",
        "UMask": "0x1",
        "EventName": "CPU_CLK_THREAD_UNHALTED.REF_XCLK",
        "SampleAfterValue": "2000003",
        "BriefDescription": "Reference cycles when the thread is unhalted (counts at 100 MHz rate).",
        "CounterHTOff": "0,1,2,3,4,5,6,7"
    },
    {
        "EventCode": "0x3C",
        "Counter": "0,1,2,3",
        "UMask": "0x1",
        "AnyThread": "1",
        "EventName": "CPU_CLK_THREAD_UNHALTED.REF_XCLK_ANY",
        "SampleAfterValue": "2000003",
        "BriefDescription": "Reference cycles when the at least one thread on the physical core is unhalted (counts at 100 MHz rate).",
        "CounterHTOff": "0,1,2,3,4,5,6,7"
    },
    {
        "PublicDescription": "Reference cycles when the thread is unhalted (counts at 100 MHz rate)",
        "EventCode": "0x3C",
        "Counter": "0,1,2,3",
        "UMask": "0x1",
        "EventName": "CPU_CLK_UNHALTED.REF_XCLK",
        "SampleAfterValue": "2000003",
        "BriefDescription": "Reference cycles when the thread is unhalted (counts at 100 MHz rate).",
        "CounterHTOff": "0,1,2,3,4,5,6,7"
    },
    {
        "EventCode": "0x3C",
        "Counter": "0,1,2,3",
        "UMask": "0x1",
        "AnyThread": "1",
        "EventName": "CPU_CLK_UNHALTED.REF_XCLK_ANY",
        "SampleAfterValue": "2000003",
        "BriefDescription": "Reference cycles when the at least one thread on the physical core is unhalted (counts at 100 MHz rate).",
        "CounterHTOff": "0,1,2,3,4,5,6,7"
    },
    {
        "EventCode": "0x3C",
        "Counter": "0,1,2,3",
        "UMask": "0x2",
        "EventName": "CPU_CLK_THREAD_UNHALTED.ONE_THREAD_ACTIVE",
        "SampleAfterValue": "2000003",
        "BriefDescription": "Count XClk pulses when this thread is unhalted and the other is halted.",
        "CounterHTOff": "0,1,2,3"
    },
    {
        "EventCode": "0x3C",
        "Counter": "0,1,2,3",
        "UMask": "0x2",
        "EventName": "CPU_CLK_UNHALTED.ONE_THREAD_ACTIVE",
        "SampleAfterValue": "2000003",
        "BriefDescription": "Count XClk pulses when this thread is unhalted and the other thread is halted.",
        "CounterHTOff": "0,1,2,3,4,5,6,7"
    },
    {
        "EventCode": "0x4C",
        "Counter": "0,1,2,3",
        "UMask": "0x1",
        "EventName": "LOAD_HIT_PRE.SW_PF",
        "SampleAfterValue": "100003",
        "BriefDescription": "Not software-prefetch load dispatches that hit FB allocated for software prefetch.",
        "CounterHTOff": "0,1,2,3,4,5,6,7"
    },
    {
        "EventCode": "0x4C",
        "Counter": "0,1,2,3",
        "UMask": "0x2",
        "EventName": "LOAD_HIT_PRE.HW_PF",
        "SampleAfterValue": "100003",
        "BriefDescription": "Not software-prefetch load dispatches that hit FB allocated for hardware prefetch.",
        "CounterHTOff": "0,1,2,3,4,5,6,7"
    },
    {
        "EventCode": "0x59",
        "Counter": "0,1,2,3",
        "UMask": "0x20",
        "EventName": "PARTIAL_RAT_STALLS.FLAGS_MERGE_UOP",
        "SampleAfterValue": "2000003",
        "BriefDescription": "Increments the number of flags-merge uops in flight each cycle.",
        "CounterHTOff": "0,1,2,3,4,5,6,7"
    },
    {
        "PublicDescription": "This event counts the number of cycles spent executing performance-sensitive flags-merging uops. For example, shift CL (merge_arith_flags). For more details, See the Intel\u00ae 64 and IA-32 Architectures Optimization Reference Manual.",
        "EventCode": "0x59",
        "Counter": "0,1,2,3",
        "UMask": "0x20",
        "EventName": "PARTIAL_RAT_STALLS.FLAGS_MERGE_UOP_CYCLES",
        "SampleAfterValue": "2000003",
        "BriefDescription": "Performance sensitive flags-merging uops added by Sandy Bridge u-arch.",
        "CounterMask": "1",
        "CounterHTOff": "0,1,2,3,4,5,6,7"
    },
    {
        "PublicDescription": "This event counts the number of cycles with at least one slow LEA uop being allocated. A uop is generally considered as slow LEA if it has three sources (for example, two sources and immediate) regardless of whether it is a result of LEA instruction or not. Examples of the slow LEA uop are or uops with base, index, and offset source operands using base and index reqisters, where base is EBR/RBP/R13, using RIP relative or 16-bit addressing modes. See the Intel\u00ae 64 and IA-32 Architectures Optimization Reference Manual for more details about slow LEA instructions.",
        "EventCode": "0x59",
        "Counter": "0,1,2,3",
        "UMask": "0x40",
        "EventName": "PARTIAL_RAT_STALLS.SLOW_LEA_WINDOW",
        "SampleAfterValue": "2000003",
        "BriefDescription": "Cycles with at least one slow LEA uop being allocated.",
        "CounterHTOff": "0,1,2,3,4,5,6,7"
    },
    {
        "EventCode": "0x59",
        "Counter": "0,1,2,3",
        "UMask": "0x80",
        "EventName": "PARTIAL_RAT_STALLS.MUL_SINGLE_UOP",
        "SampleAfterValue": "2000003",
        "BriefDescription": "Multiply packed/scalar single precision uops allocated.",
        "CounterHTOff": "0,1,2,3,4,5,6,7"
    },
    {
        "EventCode": "0x5B",
        "Counter": "0,1,2,3",
        "UMask": "0xc",
        "EventName": "RESOURCE_STALLS2.ALL_FL_EMPTY",
        "SampleAfterValue": "2000003",
        "BriefDescription": "Cycles with either free list is empty.",
        "CounterHTOff": "0,1,2,3,4,5,6,7"
    },
    {
        "EventCode": "0x5B",
        "Counter": "0,1,2,3",
        "UMask": "0xf",
        "EventName": "RESOURCE_STALLS2.ALL_PRF_CONTROL",
        "SampleAfterValue": "2000003",
        "BriefDescription": "Resource stalls2 control structures full for physical registers.",
        "CounterHTOff": "0,1,2,3,4,5,6,7"
    },
    {
        "EventCode": "0x5B",
        "Counter": "0,1,2,3",
        "UMask": "0x40",
        "EventName": "RESOURCE_STALLS2.BOB_FULL",
        "SampleAfterValue": "2000003",
        "BriefDescription": "Cycles when Allocator is stalled if BOB is full and new branch needs it.",
        "CounterHTOff": "0,1,2,3,4,5,6,7"
    },
    {
        "EventCode": "0x5B",
        "Counter": "0,1,2,3",
        "UMask": "0x4f",
        "EventName": "RESOURCE_STALLS2.OOO_RSRC",
        "SampleAfterValue": "2000003",
        "BriefDescription": "Resource stalls out of order resources full.",
        "CounterHTOff": "0,1,2,3,4,5,6,7"
    },
    {
        "EventCode": "0x5E",
        "Counter": "0,1,2,3",
        "UMask": "0x1",
        "EventName": "RS_EVENTS.EMPTY_CYCLES",
        "SampleAfterValue": "2000003",
        "BriefDescription": "Cycles when Reservation Station (RS) is empty for the thread.",
        "CounterHTOff": "0,1,2,3,4,5,6,7"
    },
    {
        "EventCode": "0x5E",
        "Invert": "1",
        "Counter": "0,1,2,3",
        "UMask": "0x1",
        "EdgeDetect": "1",
        "EventName": "RS_EVENTS.EMPTY_END",
        "SampleAfterValue": "2000003",
        "BriefDescription": "Counts end of periods where the Reservation Station (RS) was empty. Could be useful to precisely locate Frontend Latency Bound issues.",
        "CounterMask": "1",
        "CounterHTOff": "0,1,2,3,4,5,6,7"
    },
    {
        "EventCode": "0x87",
        "Counter": "0,1,2,3",
        "UMask": "0x1",
        "EventName": "ILD_STALL.LCP",
        "SampleAfterValue": "2000003",
        "BriefDescription": "Stalls caused by changing prefix length of the instruction.",
        "CounterHTOff": "0,1,2,3,4,5,6,7"
    },
    {
        "EventCode": "0x87",
        "Counter": "0,1,2,3",
        "UMask": "0x4",
        "EventName": "ILD_STALL.IQ_FULL",
        "SampleAfterValue": "2000003",
        "BriefDescription": "Stall cycles because IQ is full.",
        "CounterHTOff": "0,1,2,3,4,5,6,7"
    },
    {
        "EventCode": "0x88",
        "Counter": "0,1,2,3",
        "UMask": "0x41",
        "EventName": "BR_INST_EXEC.NONTAKEN_CONDITIONAL",
        "SampleAfterValue": "200003",
        "BriefDescription": "Not taken macro-conditional branches.",
        "CounterHTOff": "0,1,2,3,4,5,6,7"
    },
    {
        "EventCode": "0x88",
        "Counter": "0,1,2,3",
        "UMask": "0x81",
        "EventName": "BR_INST_EXEC.TAKEN_CONDITIONAL",
        "SampleAfterValue": "200003",
        "BriefDescription": "Taken speculative and retired macro-conditional branches.",
        "CounterHTOff": "0,1,2,3,4,5,6,7"
    },
    {
        "EventCode": "0x88",
        "Counter": "0,1,2,3",
        "UMask": "0x82",
        "EventName": "BR_INST_EXEC.TAKEN_DIRECT_JUMP",
        "SampleAfterValue": "200003",
        "BriefDescription": "Taken speculative and retired macro-conditional branch instructions excluding calls and indirects.",
        "CounterHTOff": "0,1,2,3,4,5,6,7"
    },
    {
        "EventCode": "0x88",
        "Counter": "0,1,2,3",
        "UMask": "0x84",
        "EventName": "BR_INST_EXEC.TAKEN_INDIRECT_JUMP_NON_CALL_RET",
        "SampleAfterValue": "200003",
        "BriefDescription": "Taken speculative and retired indirect branches excluding calls and returns.",
        "CounterHTOff": "0,1,2,3,4,5,6,7"
    },
    {
        "EventCode": "0x88",
        "Counter": "0,1,2,3",
        "UMask": "0x88",
        "EventName": "BR_INST_EXEC.TAKEN_INDIRECT_NEAR_RETURN",
        "SampleAfterValue": "200003",
        "BriefDescription": "Taken speculative and retired indirect branches with return mnemonic.",
        "CounterHTOff": "0,1,2,3,4,5,6,7"
    },
    {
        "EventCode": "0x88",
        "Counter": "0,1,2,3",
        "UMask": "0x90",
        "EventName": "BR_INST_EXEC.TAKEN_DIRECT_NEAR_CALL",
        "SampleAfterValue": "200003",
        "BriefDescription": "Taken speculative and retired direct near calls.",
        "CounterHTOff": "0,1,2,3,4,5,6,7"
    },
    {
        "EventCode": "0x88",
        "Counter": "0,1,2,3",
        "UMask": "0xa0",
        "EventName": "BR_INST_EXEC.TAKEN_INDIRECT_NEAR_CALL",
        "SampleAfterValue": "200003",
        "BriefDescription": "Taken speculative and retired indirect calls.",
        "CounterHTOff": "0,1,2,3,4,5,6,7"
    },
    {
        "EventCode": "0x88",
        "Counter": "0,1,2,3",
        "UMask": "0xc1",
        "EventName": "BR_INST_EXEC.ALL_CONDITIONAL",
        "SampleAfterValue": "200003",
        "BriefDescription": "Speculative and retired macro-conditional branches.",
        "CounterHTOff": "0,1,2,3,4,5,6,7"
    },
    {
        "EventCode": "0x88",
        "Counter": "0,1,2,3",
        "UMask": "0xc2",
        "EventName": "BR_INST_EXEC.ALL_DIRECT_JMP",
        "SampleAfterValue": "200003",
        "BriefDescription": "Speculative and retired macro-unconditional branches excluding calls and indirects.",
        "CounterHTOff": "0,1,2,3,4,5,6,7"
    },
    {
        "EventCode": "0x88",
        "Counter": "0,1,2,3",
        "UMask": "0xc4",
        "EventName": "BR_INST_EXEC.ALL_INDIRECT_JUMP_NON_CALL_RET",
        "SampleAfterValue": "200003",
        "BriefDescription": "Speculative and retired indirect branches excluding calls and returns.",
        "CounterHTOff": "0,1,2,3,4,5,6,7"
    },
    {
        "EventCode": "0x88",
        "Counter": "0,1,2,3",
        "UMask": "0xc8",
        "EventName": "BR_INST_EXEC.ALL_INDIRECT_NEAR_RETURN",
        "SampleAfterValue": "200003",
        "BriefDescription": "Speculative and retired indirect return branches.",
        "CounterHTOff": "0,1,2,3,4,5,6,7"
    },
    {
        "EventCode": "0x88",
        "Counter": "0,1,2,3",
        "UMask": "0xd0",
        "EventName": "BR_INST_EXEC.ALL_DIRECT_NEAR_CALL",
        "SampleAfterValue": "200003",
        "BriefDescription": "Speculative and retired direct near calls.",
        "CounterHTOff": "0,1,2,3,4,5,6,7"
    },
    {
        "EventCode": "0x88",
        "Counter": "0,1,2,3",
        "UMask": "0xff",
        "EventName": "BR_INST_EXEC.ALL_BRANCHES",
        "SampleAfterValue": "200003",
        "BriefDescription": "Speculative and retired  branches.",
        "CounterHTOff": "0,1,2,3,4,5,6,7"
    },
    {
        "EventCode": "0x89",
        "Counter": "0,1,2,3",
        "UMask": "0x41",
        "EventName": "BR_MISP_EXEC.NONTAKEN_CONDITIONAL",
        "SampleAfterValue": "200003",
        "BriefDescription": "Not taken speculative and retired mispredicted macro conditional branches.",
        "CounterHTOff": "0,1,2,3,4,5,6,7"
    },
    {
        "EventCode": "0x89",
        "Counter": "0,1,2,3",
        "UMask": "0x81",
        "EventName": "BR_MISP_EXEC.TAKEN_CONDITIONAL",
        "SampleAfterValue": "200003",
        "BriefDescription": "Taken speculative and retired mispredicted macro conditional branches.",
        "CounterHTOff": "0,1,2,3,4,5,6,7"
    },
    {
        "EventCode": "0x89",
        "Counter": "0,1,2,3",
        "UMask": "0x84",
        "EventName": "BR_MISP_EXEC.TAKEN_INDIRECT_JUMP_NON_CALL_RET",
        "SampleAfterValue": "200003",
        "BriefDescription": "Taken speculative and retired mispredicted indirect branches excluding calls and returns.",
        "CounterHTOff": "0,1,2,3,4,5,6,7"
    },
    {
        "EventCode": "0x89",
        "Counter": "0,1,2,3",
        "UMask": "0x88",
        "EventName": "BR_MISP_EXEC.TAKEN_RETURN_NEAR",
        "SampleAfterValue": "200003",
        "BriefDescription": "Taken speculative and retired mispredicted indirect branches with return mnemonic.",
        "CounterHTOff": "0,1,2,3,4,5,6,7"
    },
    {
        "EventCode": "0x89",
        "Counter": "0,1,2,3",
        "UMask": "0x90",
        "EventName": "BR_MISP_EXEC.TAKEN_DIRECT_NEAR_CALL",
        "SampleAfterValue": "200003",
        "BriefDescription": "Taken speculative and retired mispredicted direct near calls.",
        "CounterHTOff": "0,1,2,3,4,5,6,7"
    },
    {
        "EventCode": "0x89",
        "Counter": "0,1,2,3",
        "UMask": "0xa0",
        "EventName": "BR_MISP_EXEC.TAKEN_INDIRECT_NEAR_CALL",
        "SampleAfterValue": "200003",
        "BriefDescription": "Taken speculative and retired mispredicted indirect calls.",
        "CounterHTOff": "0,1,2,3,4,5,6,7"
    },
    {
        "EventCode": "0x89",
        "Counter": "0,1,2,3",
        "UMask": "0xc1",
        "EventName": "BR_MISP_EXEC.ALL_CONDITIONAL",
        "SampleAfterValue": "200003",
        "BriefDescription": "Speculative and retired mispredicted macro conditional branches.",
        "CounterHTOff": "0,1,2,3,4,5,6,7"
    },
    {
        "EventCode": "0x89",
        "Counter": "0,1,2,3",
        "UMask": "0xc4",
        "EventName": "BR_MISP_EXEC.ALL_INDIRECT_JUMP_NON_CALL_RET",
        "SampleAfterValue": "200003",
        "BriefDescription": "Mispredicted indirect branches excluding calls and returns.",
        "CounterHTOff": "0,1,2,3,4,5,6,7"
    },
    {
        "EventCode": "0x89",
        "Counter": "0,1,2,3",
        "UMask": "0xd0",
        "EventName": "BR_MISP_EXEC.ALL_DIRECT_NEAR_CALL",
        "SampleAfterValue": "200003",
        "BriefDescription": "Speculative and retired mispredicted direct near calls.",
        "CounterHTOff": "0,1,2,3,4,5,6,7"
    },
    {
        "EventCode": "0x89",
        "Counter": "0,1,2,3",
        "UMask": "0xff",
        "EventName": "BR_MISP_EXEC.ALL_BRANCHES",
        "SampleAfterValue": "200003",
        "BriefDescription": "Speculative and retired mispredicted macro conditional branches.",
        "CounterHTOff": "0,1,2,3,4,5,6,7"
    },
    {
        "EventCode": "0xA1",
        "Counter": "0,1,2,3",
        "UMask": "0x1",
        "EventName": "UOPS_DISPATCHED_PORT.PORT_0",
        "SampleAfterValue": "2000003",
        "BriefDescription": "Cycles per thread when uops are dispatched to port 0.",
        "CounterHTOff": "0,1,2,3,4,5,6,7"
    },
    {
        "EventCode": "0xA1",
        "Counter": "0,1,2,3",
        "UMask": "0x1",
        "AnyThread": "1",
        "EventName": "UOPS_DISPATCHED_PORT.PORT_0_CORE",
        "SampleAfterValue": "2000003",
        "BriefDescription": "Cycles per core when uops are dispatched to port 0.",
        "CounterHTOff": "0,1,2,3,4,5,6,7"
    },
    {
        "EventCode": "0xA1",
        "Counter": "0,1,2,3",
        "UMask": "0x2",
        "EventName": "UOPS_DISPATCHED_PORT.PORT_1",
        "SampleAfterValue": "2000003",
        "BriefDescription": "Cycles per thread when uops are dispatched to port 1.",
        "CounterHTOff": "0,1,2,3,4,5,6,7"
    },
    {
        "EventCode": "0xA1",
        "Counter": "0,1,2,3",
        "UMask": "0x2",
        "AnyThread": "1",
        "EventName": "UOPS_DISPATCHED_PORT.PORT_1_CORE",
        "SampleAfterValue": "2000003",
        "BriefDescription": "Cycles per core when uops are dispatched to port 1.",
        "CounterHTOff": "0,1,2,3,4,5,6,7"
    },
    {
        "EventCode": "0xA1",
        "Counter": "0,1,2,3",
        "UMask": "0xc",
        "EventName": "UOPS_DISPATCHED_PORT.PORT_2",
        "SampleAfterValue": "2000003",
        "BriefDescription": "Cycles per thread when load or STA uops are dispatched to port 2.",
        "CounterHTOff": "0,1,2,3,4,5,6,7"
    },
    {
        "EventCode": "0xA1",
        "Counter": "0,1,2,3",
        "UMask": "0xc",
        "AnyThread": "1",
        "EventName": "UOPS_DISPATCHED_PORT.PORT_2_CORE",
        "SampleAfterValue": "2000003",
        "BriefDescription": "Cycles per core when load or STA uops are dispatched to port 2.",
        "CounterHTOff": "0,1,2,3,4,5,6,7"
    },
    {
        "EventCode": "0xA1",
        "Counter": "0,1,2,3",
        "UMask": "0x30",
        "EventName": "UOPS_DISPATCHED_PORT.PORT_3",
        "SampleAfterValue": "2000003",
        "BriefDescription": "Cycles per thread when load or STA uops are dispatched to port 3.",
        "CounterHTOff": "0,1,2,3,4,5,6,7"
    },
    {
        "EventCode": "0xA1",
        "Counter": "0,1,2,3",
        "UMask": "0x30",
        "AnyThread": "1",
        "EventName": "UOPS_DISPATCHED_PORT.PORT_3_CORE",
        "SampleAfterValue": "2000003",
        "BriefDescription": "Cycles per core when load or STA uops are dispatched to port 3.",
        "CounterHTOff": "0,1,2,3,4,5,6,7"
    },
    {
        "EventCode": "0xA1",
        "Counter": "0,1,2,3",
        "UMask": "0x40",
        "EventName": "UOPS_DISPATCHED_PORT.PORT_4",
        "SampleAfterValue": "2000003",
        "BriefDescription": "Cycles per thread when uops are dispatched to port 4.",
        "CounterHTOff": "0,1,2,3,4,5,6,7"
    },
    {
        "EventCode": "0xA1",
        "Counter": "0,1,2,3",
        "UMask": "0x40",
        "AnyThread": "1",
        "EventName": "UOPS_DISPATCHED_PORT.PORT_4_CORE",
        "SampleAfterValue": "2000003",
        "BriefDescription": "Cycles per core when uops are dispatched to port 4.",
        "CounterHTOff": "0,1,2,3,4,5,6,7"
    },
    {
        "EventCode": "0xA1",
        "Counter": "0,1,2,3",
        "UMask": "0x80",
        "EventName": "UOPS_DISPATCHED_PORT.PORT_5",
        "SampleAfterValue": "2000003",
        "BriefDescription": "Cycles per thread when uops are dispatched to port 5.",
        "CounterHTOff": "0,1,2,3,4,5,6,7"
    },
    {
        "EventCode": "0xA1",
        "Counter": "0,1,2,3",
        "UMask": "0x80",
        "AnyThread": "1",
        "EventName": "UOPS_DISPATCHED_PORT.PORT_5_CORE",
        "SampleAfterValue": "2000003",
        "BriefDescription": "Cycles per core when uops are dispatched to port 5.",
        "CounterHTOff": "0,1,2,3,4,5,6,7"
    },
    {
        "EventCode": "0xA2",
        "Counter": "0,1,2,3",
        "UMask": "0x1",
        "EventName": "RESOURCE_STALLS.ANY",
        "SampleAfterValue": "2000003",
        "BriefDescription": "Resource-related stall cycles.",
        "CounterHTOff": "0,1,2,3,4,5,6,7"
    },
    {
        "EventCode": "0xA2",
        "Counter": "0,1,2,3",
        "UMask": "0x2",
        "EventName": "RESOURCE_STALLS.LB",
        "SampleAfterValue": "2000003",
        "BriefDescription": "Counts the cycles of stall due to lack of load buffers.",
        "CounterHTOff": "0,1,2,3,4,5,6,7"
    },
    {
        "EventCode": "0xA2",
        "Counter": "0,1,2,3",
        "UMask": "0x4",
        "EventName": "RESOURCE_STALLS.RS",
        "SampleAfterValue": "2000003",
        "BriefDescription": "Cycles stalled due to no eligible RS entry available.",
        "CounterHTOff": "0,1,2,3,4,5,6,7"
    },
    {
<<<<<<< HEAD
        "PublicDescription": "This event counts loads that followed a store to the same address, where the data could not be forwarded inside the pipeline from the store to the load.  The most common reason why store forwarding would be blocked is when a load's address range overlaps with a preceding smaller uncompleted store.  See the table of not supported store forwards in the Intel? 64 and IA-32 Architectures Optimization Reference Manual.  The penalty for blocked store forwarding is that the load must wait for the store to complete before it can be issued.",
        "EventCode": "0x03",
=======
        "EventCode": "0xA2",
>>>>>>> 0ecfebd2
        "Counter": "0,1,2,3",
        "UMask": "0x8",
        "EventName": "RESOURCE_STALLS.SB",
        "SampleAfterValue": "2000003",
        "BriefDescription": "Cycles stalled due to no store buffers available. (not including draining form sync).",
        "CounterHTOff": "0,1,2,3,4,5,6,7"
    },
    {
        "EventCode": "0xA2",
        "Counter": "0,1,2,3",
        "UMask": "0xa",
        "EventName": "RESOURCE_STALLS.LB_SB",
        "SampleAfterValue": "2000003",
        "BriefDescription": "Resource stalls due to load or store buffers all being in use.",
        "CounterHTOff": "0,1,2,3,4,5,6,7"
    },
    {
        "EventCode": "0xA2",
        "Counter": "0,1,2,3",
        "UMask": "0xe",
        "EventName": "RESOURCE_STALLS.MEM_RS",
        "SampleAfterValue": "2000003",
        "BriefDescription": "Resource stalls due to memory buffers or Reservation Station (RS) being fully utilized.",
        "CounterHTOff": "0,1,2,3,4,5,6,7"
    },
    {
        "EventCode": "0xA2",
        "Counter": "0,1,2,3",
        "UMask": "0x10",
        "EventName": "RESOURCE_STALLS.ROB",
        "SampleAfterValue": "2000003",
        "BriefDescription": "Cycles stalled due to re-order buffer full.",
        "CounterHTOff": "0,1,2,3,4,5,6,7"
    },
    {
        "EventCode": "0xA2",
        "Counter": "0,1,2,3",
        "UMask": "0xf0",
        "EventName": "RESOURCE_STALLS.OOO_RSRC",
        "SampleAfterValue": "2000003",
        "BriefDescription": "Resource stalls due to Rob being full, FCSW, MXCSR and OTHER.",
        "CounterHTOff": "0,1,2,3,4,5,6,7"
    },
    {
        "EventCode": "0xA3",
        "Counter": "0,1,2,3",
        "UMask": "0x1",
        "EventName": "CYCLE_ACTIVITY.CYCLES_L2_PENDING",
        "SampleAfterValue": "2000003",
        "BriefDescription": "Each cycle there was a MLC-miss pending demand load this thread (i.e. Non-completed valid SQ entry allocated for demand load and waiting for Uncore), increment by 1. Note this is in MLC and connected to Umask 0.",
        "CounterMask": "1",
        "CounterHTOff": "0,1,2,3,4,5,6,7"
    },
    {
        "EventCode": "0xA3",
        "Counter": "2",
        "UMask": "0x2",
        "EventName": "CYCLE_ACTIVITY.CYCLES_L1D_PENDING",
        "SampleAfterValue": "2000003",
        "BriefDescription": "Each cycle there was a miss-pending demand load this thread, increment by 1. Note this is in DCU and connected to Umask 1. Miss Pending demand load should be deduced by OR-ing increment bits of DCACHE_MISS_PEND.PENDING.",
        "CounterMask": "2",
        "CounterHTOff": "2"
    },
    {
        "EventCode": "0xA3",
        "Counter": "0,1,2,3",
        "UMask": "0x4",
        "EventName": "CYCLE_ACTIVITY.CYCLES_NO_DISPATCH",
        "SampleAfterValue": "2000003",
        "BriefDescription": "Each cycle there was no dispatch for this thread, increment by 1. Note this is connect to Umask 2. No dispatch can be deduced from the UOPS_EXECUTED event.",
        "CounterMask": "4",
        "CounterHTOff": "0,1,2,3"
    },
    {
        "EventCode": "0xA3",
        "Counter": "0,1,2,3",
        "UMask": "0x5",
        "EventName": "CYCLE_ACTIVITY.STALLS_L2_PENDING",
        "SampleAfterValue": "2000003",
        "BriefDescription": "Each cycle there was a MLC-miss pending demand load and no uops dispatched on this thread (i.e. Non-completed valid SQ entry allocated for demand load and waiting for Uncore), increment by 1. Note this is in MLC and connected to Umask 0 and 2.",
        "CounterMask": "5",
        "CounterHTOff": "0,1,2,3"
    },
    {
        "EventCode": "0xA3",
        "Counter": "2",
        "UMask": "0x6",
        "EventName": "CYCLE_ACTIVITY.STALLS_L1D_PENDING",
        "SampleAfterValue": "2000003",
        "BriefDescription": "Each cycle there was a miss-pending demand load this thread and no uops dispatched, increment by 1. Note this is in DCU and connected to Umask 1 and 2. Miss Pending demand load should be deduced by OR-ing increment bits of DCACHE_MISS_PEND.PENDING.",
        "CounterMask": "6",
        "CounterHTOff": "2"
    },
    {
        "EventCode": "0xA8",
        "Counter": "0,1,2,3",
        "UMask": "0x1",
        "EventName": "LSD.UOPS",
        "SampleAfterValue": "2000003",
        "BriefDescription": "Number of Uops delivered by the LSD.",
        "CounterHTOff": "0,1,2,3,4,5,6,7"
    },
    {
        "EventCode": "0xA8",
        "Counter": "0,1,2,3",
        "UMask": "0x1",
        "EventName": "LSD.CYCLES_ACTIVE",
        "SampleAfterValue": "2000003",
        "BriefDescription": "Cycles Uops delivered by the LSD, but didn't come from the decoder.",
        "CounterMask": "1",
        "CounterHTOff": "0,1,2,3,4,5,6,7"
    },
    {
        "EventCode": "0xA8",
        "Counter": "0,1,2,3",
        "UMask": "0x1",
        "EventName": "LSD.CYCLES_4_UOPS",
        "SampleAfterValue": "2000003",
        "BriefDescription": "Cycles 4 Uops delivered by the LSD, but didn't come from the decoder.",
        "CounterMask": "4",
        "CounterHTOff": "0,1,2,3,4,5,6,7"
    },
    {
        "EventCode": "0xB1",
        "Counter": "0,1,2,3",
        "UMask": "0x1",
        "EventName": "UOPS_DISPATCHED.THREAD",
        "SampleAfterValue": "2000003",
        "BriefDescription": "Uops dispatched per thread.",
        "CounterHTOff": "0,1,2,3,4,5,6,7"
    },
    {
        "EventCode": "0xB1",
        "Counter": "0,1,2,3",
        "UMask": "0x2",
        "EventName": "UOPS_DISPATCHED.CORE",
        "SampleAfterValue": "2000003",
        "BriefDescription": "Uops dispatched from any thread.",
        "CounterHTOff": "0,1,2,3,4,5,6,7"
    },
    {
        "EventCode": "0xB1",
        "Counter": "0,1,2,3",
        "UMask": "0x2",
        "EventName": "UOPS_EXECUTED.CORE_CYCLES_GE_1",
        "SampleAfterValue": "2000003",
        "BriefDescription": "Cycles at least 1 micro-op is executed from any thread on physical core.",
        "CounterMask": "1",
        "CounterHTOff": "0,1,2,3,4,5,6,7"
    },
    {
        "EventCode": "0xB1",
        "Counter": "0,1,2,3",
        "UMask": "0x2",
        "EventName": "UOPS_EXECUTED.CORE_CYCLES_GE_2",
        "SampleAfterValue": "2000003",
        "BriefDescription": "Cycles at least 2 micro-op is executed from any thread on physical core.",
        "CounterMask": "2",
        "CounterHTOff": "0,1,2,3,4,5,6,7"
    },
    {
        "EventCode": "0xB1",
        "Counter": "0,1,2,3",
        "UMask": "0x2",
        "EventName": "UOPS_EXECUTED.CORE_CYCLES_GE_3",
        "SampleAfterValue": "2000003",
        "BriefDescription": "Cycles at least 3 micro-op is executed from any thread on physical core.",
        "CounterMask": "3",
        "CounterHTOff": "0,1,2,3,4,5,6,7"
    },
    {
        "EventCode": "0xB1",
        "Counter": "0,1,2,3",
        "UMask": "0x2",
        "EventName": "UOPS_EXECUTED.CORE_CYCLES_GE_4",
        "SampleAfterValue": "2000003",
        "BriefDescription": "Cycles at least 4 micro-op is executed from any thread on physical core.",
        "CounterMask": "4",
        "CounterHTOff": "0,1,2,3,4,5,6,7"
    },
    {
        "EventCode": "0xB1",
        "Invert": "1",
        "Counter": "0,1,2,3",
        "UMask": "0x2",
        "EventName": "UOPS_EXECUTED.CORE_CYCLES_NONE",
        "SampleAfterValue": "2000003",
        "BriefDescription": "Cycles with no micro-ops executed from any thread on physical core.",
        "CounterHTOff": "0,1,2,3,4,5,6,7"
    },
    {
        "EventCode": "0xB6",
        "Counter": "0,1,2,3",
        "UMask": "0x1",
        "EventName": "AGU_BYPASS_CANCEL.COUNT",
        "SampleAfterValue": "100003",
        "BriefDescription": "This event counts executed load operations with all the following traits: 1. addressing of the format [base + offset], 2. the offset is between 1 and 2047, 3. the address specified in the base register is in one page and the address [base+offset] is in an.",
        "CounterHTOff": "0,1,2,3,4,5,6,7"
    },
    {
        "EventCode": "0xC0",
        "Counter": "0,1,2,3",
        "UMask": "0x0",
        "EventName": "INST_RETIRED.ANY_P",
        "SampleAfterValue": "2000003",
        "BriefDescription": "Number of instructions retired. General Counter   - architectural event.",
        "CounterHTOff": "0,1,2,3,4,5,6,7"
    },
    {
        "PEBS": "2",
        "EventCode": "0xC0",
        "Counter": "1",
        "UMask": "0x1",
        "EventName": "INST_RETIRED.PREC_DIST",
        "SampleAfterValue": "2000003",
        "BriefDescription": "Instructions retired. (Precise Event - PEBS).",
        "TakenAlone": "1",
        "CounterHTOff": "1"
    },
    {
        "EventCode": "0xC1",
        "Counter": "0,1,2,3",
        "UMask": "0x2",
        "EventName": "OTHER_ASSISTS.ITLB_MISS_RETIRED",
        "SampleAfterValue": "100003",
        "BriefDescription": "Retired instructions experiencing ITLB misses.",
        "CounterHTOff": "0,1,2,3,4,5,6,7"
    },
    {
        "PEBS": "1",
        "PublicDescription": "This event counts the number of micro-ops retired. (Precise Event)",
        "EventCode": "0xC2",
        "Counter": "0,1,2,3",
        "UMask": "0x1",
        "EventName": "UOPS_RETIRED.ALL",
        "SampleAfterValue": "2000003",
        "BriefDescription": "Actually retired uops. (Precise Event - PEBS).",
        "CounterHTOff": "0,1,2,3,4,5,6,7"
    },
    {
        "EventCode": "0xC2",
        "Invert": "1",
        "Counter": "0,1,2,3",
        "UMask": "0x1",
        "EventName": "UOPS_RETIRED.STALL_CYCLES",
        "SampleAfterValue": "2000003",
        "BriefDescription": "Cycles without actually retired uops.",
        "CounterMask": "1",
        "CounterHTOff": "0,1,2,3"
    },
    {
        "EventCode": "0xC2",
        "Invert": "1",
        "Counter": "0,1,2,3",
        "UMask": "0x1",
        "EventName": "UOPS_RETIRED.TOTAL_CYCLES",
        "SampleAfterValue": "2000003",
        "BriefDescription": "Cycles with less than 10 actually retired uops.",
        "CounterMask": "10",
        "CounterHTOff": "0,1,2,3"
    },
    {
        "EventCode": "0xC2",
        "Invert": "1",
        "Counter": "0,1,2,3",
        "UMask": "0x1",
        "EventName": "UOPS_RETIRED.CORE_STALL_CYCLES",
        "SampleAfterValue": "2000003",
        "BriefDescription": "Cycles without actually retired uops.",
        "CounterMask": "1",
        "CounterHTOff": "0,1,2,3"
    },
    {
        "PEBS": "1",
        "PublicDescription": "This event counts the number of retirement slots used each cycle.  There are potentially 4 slots that can be used each cycle - meaning, 4 micro-ops or 4 instructions could retire each cycle.  This event is used in determining the 'Retiring' category of the Top-Down pipeline slots characterization. (Precise Event - PEBS)",
        "EventCode": "0xC2",
        "Counter": "0,1,2,3",
        "UMask": "0x2",
        "EventName": "UOPS_RETIRED.RETIRE_SLOTS",
        "SampleAfterValue": "2000003",
        "BriefDescription": "Retirement slots used. (Precise Event - PEBS).",
        "CounterHTOff": "0,1,2,3,4,5,6,7"
    },
    {
        "EventCode": "0xc3",
        "Counter": "0,1,2,3",
        "UMask": "0x1",
        "EdgeDetect": "1",
        "EventName": "MACHINE_CLEARS.COUNT",
        "SampleAfterValue": "100003",
        "BriefDescription": "Number of machine clears (nukes) of any type.",
        "CounterMask": "1",
        "CounterHTOff": "0,1,2,3,4,5,6,7"
    },
    {
        "PublicDescription": "This event is incremented when self-modifying code (SMC) is detected, which causes a machine clear.  Machine clears can have a significant performance impact if they are happening frequently.",
        "EventCode": "0xC3",
        "Counter": "0,1,2,3",
        "UMask": "0x4",
        "EventName": "MACHINE_CLEARS.SMC",
        "SampleAfterValue": "100003",
        "BriefDescription": "Self-modifying code (SMC) detected.",
        "CounterHTOff": "0,1,2,3,4,5,6,7"
    },
    {
        "PublicDescription": "Maskmov false fault - counts number of time ucode passes through Maskmov flow due to instruction's mask being 0 while the flow was completed without raising a fault.",
        "EventCode": "0xC3",
        "Counter": "0,1,2,3",
        "UMask": "0x20",
        "EventName": "MACHINE_CLEARS.MASKMOV",
        "SampleAfterValue": "100003",
        "BriefDescription": "This event counts the number of executed Intel AVX masked load operations that refer to an illegal address range with the mask bits set to 0.",
        "CounterHTOff": "0,1,2,3,4,5,6,7"
    },
    {
        "EventCode": "0xC4",
        "Counter": "0,1,2,3",
        "UMask": "0x0",
        "EventName": "BR_INST_RETIRED.ALL_BRANCHES",
        "SampleAfterValue": "400009",
        "BriefDescription": "All (macro) branch instructions retired.",
        "CounterHTOff": "0,1,2,3,4,5,6,7"
    },
    {
        "PEBS": "1",
        "EventCode": "0xC4",
        "Counter": "0,1,2,3",
        "UMask": "0x1",
        "EventName": "BR_INST_RETIRED.CONDITIONAL",
        "SampleAfterValue": "400009",
        "BriefDescription": "Conditional branch instructions retired. (Precise Event - PEBS).",
        "CounterHTOff": "0,1,2,3,4,5,6,7"
    },
    {
        "PEBS": "1",
        "EventCode": "0xC4",
        "Counter": "0,1,2,3",
        "UMask": "0x2",
        "EventName": "BR_INST_RETIRED.NEAR_CALL",
        "SampleAfterValue": "100007",
        "BriefDescription": "Direct and indirect near call instructions retired. (Precise Event - PEBS).",
        "CounterHTOff": "0,1,2,3,4,5,6,7"
    },
    {
        "PEBS": "1",
        "EventCode": "0xC4",
        "Counter": "0,1,2,3",
        "UMask": "0x2",
        "EventName": "BR_INST_RETIRED.NEAR_CALL_R3",
        "SampleAfterValue": "100007",
        "BriefDescription": "Direct and indirect macro near call instructions retired (captured in ring 3). (Precise Event - PEBS).",
        "CounterHTOff": "0,1,2,3,4,5,6,7"
    },
    {
        "PEBS": "2",
        "EventCode": "0xC4",
        "Counter": "0,1,2,3",
        "UMask": "0x4",
        "EventName": "BR_INST_RETIRED.ALL_BRANCHES_PEBS",
        "SampleAfterValue": "400009",
        "BriefDescription": "All (macro) branch instructions retired. (Precise Event - PEBS).",
        "CounterHTOff": "0,1,2,3"
    },
    {
        "PEBS": "1",
        "EventCode": "0xC4",
        "Counter": "0,1,2,3",
        "UMask": "0x8",
        "EventName": "BR_INST_RETIRED.NEAR_RETURN",
        "SampleAfterValue": "100007",
        "BriefDescription": "Return instructions retired. (Precise Event - PEBS).",
        "CounterHTOff": "0,1,2,3,4,5,6,7"
    },
    {
        "EventCode": "0xC4",
        "Counter": "0,1,2,3",
        "UMask": "0x10",
        "EventName": "BR_INST_RETIRED.NOT_TAKEN",
        "SampleAfterValue": "400009",
        "BriefDescription": "Not taken branch instructions retired.",
        "CounterHTOff": "0,1,2,3,4,5,6,7"
    },
    {
        "PEBS": "1",
        "EventCode": "0xC4",
        "Counter": "0,1,2,3",
        "UMask": "0x20",
        "EventName": "BR_INST_RETIRED.NEAR_TAKEN",
        "SampleAfterValue": "400009",
        "BriefDescription": "Taken branch instructions retired. (Precise Event - PEBS).",
        "CounterHTOff": "0,1,2,3,4,5,6,7"
    },
    {
        "EventCode": "0xC4",
        "Counter": "0,1,2,3",
        "UMask": "0x40",
        "EventName": "BR_INST_RETIRED.FAR_BRANCH",
        "SampleAfterValue": "100007",
        "BriefDescription": "Far branch instructions retired.",
        "CounterHTOff": "0,1,2,3,4,5,6,7"
    },
    {
        "EventCode": "0xC5",
        "Counter": "0,1,2,3",
        "UMask": "0x0",
        "EventName": "BR_MISP_RETIRED.ALL_BRANCHES",
        "SampleAfterValue": "400009",
        "BriefDescription": "All mispredicted macro branch instructions retired.",
        "CounterHTOff": "0,1,2,3,4,5,6,7"
    },
    {
        "PEBS": "1",
        "EventCode": "0xC5",
        "Counter": "0,1,2,3",
        "UMask": "0x1",
        "EventName": "BR_MISP_RETIRED.CONDITIONAL",
        "SampleAfterValue": "400009",
        "BriefDescription": "Mispredicted conditional branch instructions retired. (Precise Event - PEBS).",
        "CounterHTOff": "0,1,2,3,4,5,6,7"
    },
    {
        "PEBS": "1",
        "EventCode": "0xC5",
        "Counter": "0,1,2,3",
        "UMask": "0x2",
        "EventName": "BR_MISP_RETIRED.NEAR_CALL",
        "SampleAfterValue": "100007",
        "BriefDescription": "Direct and indirect mispredicted near call instructions retired. (Precise Event - PEBS).",
        "CounterHTOff": "0,1,2,3,4,5,6,7"
    },
    {
        "PEBS": "2",
        "PublicDescription": "Mispredicted macro branch instructions retired. (Precise Event - PEBS)",
        "EventCode": "0xC5",
        "Counter": "0,1,2,3",
        "UMask": "0x4",
        "EventName": "BR_MISP_RETIRED.ALL_BRANCHES_PEBS",
        "SampleAfterValue": "400009",
        "BriefDescription": "Mispredicted macro branch instructions retired. (Precise Event - PEBS).",
        "CounterHTOff": "0,1,2,3"
    },
    {
        "PEBS": "1",
        "EventCode": "0xC5",
        "Counter": "0,1,2,3",
        "UMask": "0x10",
        "EventName": "BR_MISP_RETIRED.NOT_TAKEN",
        "SampleAfterValue": "400009",
        "BriefDescription": "Mispredicted not taken branch instructions retired.(Precise Event - PEBS).",
        "CounterHTOff": "0,1,2,3,4,5,6,7"
    },
    {
        "PEBS": "1",
        "EventCode": "0xC5",
        "Counter": "0,1,2,3",
        "UMask": "0x20",
        "EventName": "BR_MISP_RETIRED.TAKEN",
        "SampleAfterValue": "400009",
        "BriefDescription": "Mispredicted taken branch instructions retired. (Precise Event - PEBS).",
        "CounterHTOff": "0,1,2,3,4,5,6,7"
    },
    {
        "EventCode": "0xCC",
        "Counter": "0,1,2,3",
        "UMask": "0x20",
        "EventName": "ROB_MISC_EVENTS.LBR_INSERTS",
        "SampleAfterValue": "2000003",
        "BriefDescription": "Count cases of saving new LBR.",
        "CounterHTOff": "0,1,2,3,4,5,6,7"
    },
    {
        "EventCode": "0xE6",
        "Counter": "0,1,2,3",
        "UMask": "0x1f",
        "EventName": "BACLEARS.ANY",
        "SampleAfterValue": "100003",
        "BriefDescription": "Counts the total number when the front end is resteered, mainly when the BPU cannot provide a correct prediction and this is corrected by other branch handling mechanisms at the front end.",
        "CounterHTOff": "0,1,2,3,4,5,6,7"
    }
]<|MERGE_RESOLUTION|>--- conflicted
+++ resolved
@@ -743,12 +743,7 @@
         "CounterHTOff": "0,1,2,3,4,5,6,7"
     },
     {
-<<<<<<< HEAD
-        "PublicDescription": "This event counts loads that followed a store to the same address, where the data could not be forwarded inside the pipeline from the store to the load.  The most common reason why store forwarding would be blocked is when a load's address range overlaps with a preceding smaller uncompleted store.  See the table of not supported store forwards in the Intel? 64 and IA-32 Architectures Optimization Reference Manual.  The penalty for blocked store forwarding is that the load must wait for the store to complete before it can be issued.",
-        "EventCode": "0x03",
-=======
         "EventCode": "0xA2",
->>>>>>> 0ecfebd2
         "Counter": "0,1,2,3",
         "UMask": "0x8",
         "EventName": "RESOURCE_STALLS.SB",
