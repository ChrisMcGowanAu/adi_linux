--- conflicted
+++ resolved
@@ -26,11 +26,8 @@
 TARGETS += filesystems/binderfs
 TARGETS += filesystems/epoll
 TARGETS += filesystems/fat
-<<<<<<< HEAD
 TARGETS += filesystems/overlayfs
-=======
 TARGETS += filesystems/statmount
->>>>>>> 5bd3cf8c
 TARGETS += firmware
 TARGETS += fpu
 TARGETS += ftrace
