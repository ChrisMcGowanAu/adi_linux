/*
 * Copyright (C) 2012 ARM Ltd.
 * Author: Marc Zyngier <marc.zyngier@arm.com>
 *
 * This program is free software; you can redistribute it and/or modify
 * it under the terms of the GNU General Public License version 2 as
 * published by the Free Software Foundation.
 *
 * This program is distributed in the hope that it will be useful,
 * but WITHOUT ANY WARRANTY; without even the implied warranty of
 * MERCHANTABILITY or FITNESS FOR A PARTICULAR PURPOSE.  See the
 * GNU General Public License for more details.
 *
 * You should have received a copy of the GNU General Public License
 * along with this program; if not, write to the Free Software
 * Foundation, Inc., 59 Temple Place, Suite 330, Boston, MA 02111-1307 USA
 */

#include <linux/cpu.h>
#include <linux/kvm.h>
#include <linux/kvm_host.h>
#include <linux/interrupt.h>
#include <linux/irq.h>
#include <linux/uaccess.h>

#include <clocksource/arm_arch_timer.h>
#include <asm/arch_timer.h>
#include <asm/kvm_hyp.h>

#include <kvm/arm_vgic.h>
#include <kvm/arm_arch_timer.h>

#include "trace.h"

static struct timecounter *timecounter;
static unsigned int host_vtimer_irq;
static u32 host_vtimer_irq_flags;

static const struct kvm_irq_level default_ptimer_irq = {
	.irq	= 30,
	.level	= 1,
};

static const struct kvm_irq_level default_vtimer_irq = {
	.irq	= 27,
	.level	= 1,
};

static bool kvm_timer_irq_can_fire(struct arch_timer_context *timer_ctx);
static void kvm_timer_update_irq(struct kvm_vcpu *vcpu, bool new_level,
				 struct arch_timer_context *timer_ctx);
static bool kvm_timer_should_fire(struct arch_timer_context *timer_ctx);

u64 kvm_phys_timer_read(void)
{
	return timecounter->cc->read(timecounter->cc);
}

static void soft_timer_start(struct hrtimer *hrt, u64 ns)
{
	hrtimer_start(hrt, ktime_add_ns(ktime_get(), ns),
		      HRTIMER_MODE_ABS);
}

static void soft_timer_cancel(struct hrtimer *hrt, struct work_struct *work)
{
	hrtimer_cancel(hrt);
	if (work)
		cancel_work_sync(work);
}

static void kvm_vtimer_update_mask_user(struct kvm_vcpu *vcpu)
{
	struct arch_timer_context *vtimer = vcpu_vtimer(vcpu);

	/*
	 * When using a userspace irqchip with the architected timers, we must
	 * prevent continuously exiting from the guest, and therefore mask the
	 * physical interrupt by disabling it on the host interrupt controller
	 * when the virtual level is high, such that the guest can make
	 * forward progress.  Once we detect the output level being
	 * de-asserted, we unmask the interrupt again so that we exit from the
	 * guest when the timer fires.
	 */
	if (vtimer->irq.level)
		disable_percpu_irq(host_vtimer_irq);
	else
		enable_percpu_irq(host_vtimer_irq, 0);
}

static irqreturn_t kvm_arch_timer_handler(int irq, void *dev_id)
{
	struct kvm_vcpu *vcpu = *(struct kvm_vcpu **)dev_id;
	struct arch_timer_context *vtimer;
	u32 cnt_ctl;

	/*
	 * We may see a timer interrupt after vcpu_put() has been called which
	 * sets the CPU's vcpu pointer to NULL, because even though the timer
	 * has been disabled in vtimer_save_state(), the hardware interrupt
	 * signal may not have been retired from the interrupt controller yet.
	 */
	if (!vcpu)
		return IRQ_HANDLED;

	vtimer = vcpu_vtimer(vcpu);
<<<<<<< HEAD
	if (!vtimer->irq.level) {
		cnt_ctl = read_sysreg_el0(cntv_ctl);
		cnt_ctl &= ARCH_TIMER_CTRL_ENABLE | ARCH_TIMER_CTRL_IT_STAT |
			   ARCH_TIMER_CTRL_IT_MASK;
		if (cnt_ctl == (ARCH_TIMER_CTRL_ENABLE | ARCH_TIMER_CTRL_IT_STAT))
			kvm_timer_update_irq(vcpu, true, vtimer);
	}
=======
	if (kvm_timer_should_fire(vtimer))
		kvm_timer_update_irq(vcpu, true, vtimer);
>>>>>>> 03a0dded

	if (static_branch_unlikely(&userspace_irqchip_in_use) &&
	    unlikely(!irqchip_in_kernel(vcpu->kvm)))
		kvm_vtimer_update_mask_user(vcpu);

	return IRQ_HANDLED;
}

/*
 * Work function for handling the backup timer that we schedule when a vcpu is
 * no longer running, but had a timer programmed to fire in the future.
 */
static void kvm_timer_inject_irq_work(struct work_struct *work)
{
	struct kvm_vcpu *vcpu;

	vcpu = container_of(work, struct kvm_vcpu, arch.timer_cpu.expired);

	/*
	 * If the vcpu is blocked we want to wake it up so that it will see
	 * the timer has expired when entering the guest.
	 */
	kvm_vcpu_wake_up(vcpu);
}

static u64 kvm_timer_compute_delta(struct arch_timer_context *timer_ctx)
{
	u64 cval, now;

	cval = timer_ctx->cnt_cval;
	now = kvm_phys_timer_read() - timer_ctx->cntvoff;

	if (now < cval) {
		u64 ns;

		ns = cyclecounter_cyc2ns(timecounter->cc,
					 cval - now,
					 timecounter->mask,
					 &timecounter->frac);
		return ns;
	}

	return 0;
}

static bool kvm_timer_irq_can_fire(struct arch_timer_context *timer_ctx)
{
	return !(timer_ctx->cnt_ctl & ARCH_TIMER_CTRL_IT_MASK) &&
		(timer_ctx->cnt_ctl & ARCH_TIMER_CTRL_ENABLE);
}

/*
 * Returns the earliest expiration time in ns among guest timers.
 * Note that it will return 0 if none of timers can fire.
 */
static u64 kvm_timer_earliest_exp(struct kvm_vcpu *vcpu)
{
	u64 min_virt = ULLONG_MAX, min_phys = ULLONG_MAX;
	struct arch_timer_context *vtimer = vcpu_vtimer(vcpu);
	struct arch_timer_context *ptimer = vcpu_ptimer(vcpu);

	if (kvm_timer_irq_can_fire(vtimer))
		min_virt = kvm_timer_compute_delta(vtimer);

	if (kvm_timer_irq_can_fire(ptimer))
		min_phys = kvm_timer_compute_delta(ptimer);

	/* If none of timers can fire, then return 0 */
	if ((min_virt == ULLONG_MAX) && (min_phys == ULLONG_MAX))
		return 0;

	return min(min_virt, min_phys);
}

static enum hrtimer_restart kvm_bg_timer_expire(struct hrtimer *hrt)
{
	struct arch_timer_cpu *timer;
	struct kvm_vcpu *vcpu;
	u64 ns;

	timer = container_of(hrt, struct arch_timer_cpu, bg_timer);
	vcpu = container_of(timer, struct kvm_vcpu, arch.timer_cpu);

	/*
	 * Check that the timer has really expired from the guest's
	 * PoV (NTP on the host may have forced it to expire
	 * early). If we should have slept longer, restart it.
	 */
	ns = kvm_timer_earliest_exp(vcpu);
	if (unlikely(ns)) {
		hrtimer_forward_now(hrt, ns_to_ktime(ns));
		return HRTIMER_RESTART;
	}

	schedule_work(&timer->expired);
	return HRTIMER_NORESTART;
}

static enum hrtimer_restart kvm_phys_timer_expire(struct hrtimer *hrt)
{
	struct arch_timer_context *ptimer;
	struct arch_timer_cpu *timer;
	struct kvm_vcpu *vcpu;
	u64 ns;

	timer = container_of(hrt, struct arch_timer_cpu, phys_timer);
	vcpu = container_of(timer, struct kvm_vcpu, arch.timer_cpu);
	ptimer = vcpu_ptimer(vcpu);

	/*
	 * Check that the timer has really expired from the guest's
	 * PoV (NTP on the host may have forced it to expire
	 * early). If not ready, schedule for a later time.
	 */
	ns = kvm_timer_compute_delta(ptimer);
	if (unlikely(ns)) {
		hrtimer_forward_now(hrt, ns_to_ktime(ns));
		return HRTIMER_RESTART;
	}

	kvm_timer_update_irq(vcpu, true, ptimer);
	return HRTIMER_NORESTART;
}

static bool kvm_timer_should_fire(struct arch_timer_context *timer_ctx)
{
	u64 cval, now;

	if (timer_ctx->loaded) {
		u32 cnt_ctl;

		/* Only the virtual timer can be loaded so far */
		cnt_ctl = read_sysreg_el0(cntv_ctl);
		return  (cnt_ctl & ARCH_TIMER_CTRL_ENABLE) &&
		        (cnt_ctl & ARCH_TIMER_CTRL_IT_STAT) &&
		       !(cnt_ctl & ARCH_TIMER_CTRL_IT_MASK);
	}

	if (!kvm_timer_irq_can_fire(timer_ctx))
		return false;

	cval = timer_ctx->cnt_cval;
	now = kvm_phys_timer_read() - timer_ctx->cntvoff;

	return cval <= now;
}

bool kvm_timer_is_pending(struct kvm_vcpu *vcpu)
{
	struct arch_timer_context *vtimer = vcpu_vtimer(vcpu);
	struct arch_timer_context *ptimer = vcpu_ptimer(vcpu);

	if (kvm_timer_should_fire(vtimer))
		return true;

	return kvm_timer_should_fire(ptimer);
}

/*
 * Reflect the timer output level into the kvm_run structure
 */
void kvm_timer_update_run(struct kvm_vcpu *vcpu)
{
	struct arch_timer_context *vtimer = vcpu_vtimer(vcpu);
	struct arch_timer_context *ptimer = vcpu_ptimer(vcpu);
	struct kvm_sync_regs *regs = &vcpu->run->s.regs;

	/* Populate the device bitmap with the timer states */
	regs->device_irq_level &= ~(KVM_ARM_DEV_EL1_VTIMER |
				    KVM_ARM_DEV_EL1_PTIMER);
	if (kvm_timer_should_fire(vtimer))
		regs->device_irq_level |= KVM_ARM_DEV_EL1_VTIMER;
	if (kvm_timer_should_fire(ptimer))
		regs->device_irq_level |= KVM_ARM_DEV_EL1_PTIMER;
}

static void kvm_timer_update_irq(struct kvm_vcpu *vcpu, bool new_level,
				 struct arch_timer_context *timer_ctx)
{
	int ret;

	timer_ctx->irq.level = new_level;
	trace_kvm_timer_update_irq(vcpu->vcpu_id, timer_ctx->irq.irq,
				   timer_ctx->irq.level);

	if (!static_branch_unlikely(&userspace_irqchip_in_use) ||
	    likely(irqchip_in_kernel(vcpu->kvm))) {
		ret = kvm_vgic_inject_irq(vcpu->kvm, vcpu->vcpu_id,
					  timer_ctx->irq.irq,
					  timer_ctx->irq.level,
					  timer_ctx);
		WARN_ON(ret);
	}
}

/* Schedule the background timer for the emulated timer. */
static void phys_timer_emulate(struct kvm_vcpu *vcpu)
{
	struct arch_timer_cpu *timer = &vcpu->arch.timer_cpu;
	struct arch_timer_context *ptimer = vcpu_ptimer(vcpu);

	/*
	 * If the timer can fire now we have just raised the IRQ line and we
	 * don't need to have a soft timer scheduled for the future.  If the
	 * timer cannot fire at all, then we also don't need a soft timer.
	 */
	if (kvm_timer_should_fire(ptimer) || !kvm_timer_irq_can_fire(ptimer)) {
		soft_timer_cancel(&timer->phys_timer, NULL);
		return;
	}

	soft_timer_start(&timer->phys_timer, kvm_timer_compute_delta(ptimer));
}

/*
 * Check if there was a change in the timer state, so that we should either
 * raise or lower the line level to the GIC or schedule a background timer to
 * emulate the physical timer.
 */
static void kvm_timer_update_state(struct kvm_vcpu *vcpu)
{
	struct arch_timer_cpu *timer = &vcpu->arch.timer_cpu;
	struct arch_timer_context *vtimer = vcpu_vtimer(vcpu);
	struct arch_timer_context *ptimer = vcpu_ptimer(vcpu);
	bool level;

	if (unlikely(!timer->enabled))
		return;

	/*
	 * The vtimer virtual interrupt is a 'mapped' interrupt, meaning part
	 * of its lifecycle is offloaded to the hardware, and we therefore may
	 * not have lowered the irq.level value before having to signal a new
	 * interrupt, but have to signal an interrupt every time the level is
	 * asserted.
	 */
	level = kvm_timer_should_fire(vtimer);
	kvm_timer_update_irq(vcpu, level, vtimer);

	if (kvm_timer_should_fire(ptimer) != ptimer->irq.level)
		kvm_timer_update_irq(vcpu, !ptimer->irq.level, ptimer);

	phys_timer_emulate(vcpu);
}

static void __timer_snapshot_state(struct arch_timer_context *timer)
{
	timer->cnt_ctl = read_sysreg_el0(cntv_ctl);
	timer->cnt_cval = read_sysreg_el0(cntv_cval);
}

static void vtimer_save_state(struct kvm_vcpu *vcpu)
{
	struct arch_timer_cpu *timer = &vcpu->arch.timer_cpu;
	struct arch_timer_context *vtimer = vcpu_vtimer(vcpu);
	unsigned long flags;

	local_irq_save(flags);

	if (!vtimer->loaded)
		goto out;

	if (timer->enabled)
		__timer_snapshot_state(vtimer);

	/* Disable the virtual timer */
	write_sysreg_el0(0, cntv_ctl);
	isb();

	vtimer->loaded = false;
out:
	local_irq_restore(flags);
}

/*
 * Schedule the background timer before calling kvm_vcpu_block, so that this
 * thread is removed from its waitqueue and made runnable when there's a timer
 * interrupt to handle.
 */
void kvm_timer_schedule(struct kvm_vcpu *vcpu)
{
	struct arch_timer_cpu *timer = &vcpu->arch.timer_cpu;
	struct arch_timer_context *vtimer = vcpu_vtimer(vcpu);
	struct arch_timer_context *ptimer = vcpu_ptimer(vcpu);

	vtimer_save_state(vcpu);

	/*
	 * No need to schedule a background timer if any guest timer has
	 * already expired, because kvm_vcpu_block will return before putting
	 * the thread to sleep.
	 */
	if (kvm_timer_should_fire(vtimer) || kvm_timer_should_fire(ptimer))
		return;

	/*
	 * If both timers are not capable of raising interrupts (disabled or
	 * masked), then there's no more work for us to do.
	 */
	if (!kvm_timer_irq_can_fire(vtimer) && !kvm_timer_irq_can_fire(ptimer))
		return;

	/*
	 * The guest timers have not yet expired, schedule a background timer.
	 * Set the earliest expiration time among the guest timers.
	 */
	soft_timer_start(&timer->bg_timer, kvm_timer_earliest_exp(vcpu));
}

static void vtimer_restore_state(struct kvm_vcpu *vcpu)
{
	struct arch_timer_cpu *timer = &vcpu->arch.timer_cpu;
	struct arch_timer_context *vtimer = vcpu_vtimer(vcpu);
	unsigned long flags;

	local_irq_save(flags);

	if (vtimer->loaded)
		goto out;

	if (timer->enabled) {
		write_sysreg_el0(vtimer->cnt_cval, cntv_cval);
		isb();
		write_sysreg_el0(vtimer->cnt_ctl, cntv_ctl);
	}

	vtimer->loaded = true;
out:
	local_irq_restore(flags);
}

void kvm_timer_unschedule(struct kvm_vcpu *vcpu)
{
	struct arch_timer_cpu *timer = &vcpu->arch.timer_cpu;

	vtimer_restore_state(vcpu);

	soft_timer_cancel(&timer->bg_timer, &timer->expired);
}

static void set_cntvoff(u64 cntvoff)
{
	u32 low = lower_32_bits(cntvoff);
	u32 high = upper_32_bits(cntvoff);

	/*
	 * Since kvm_call_hyp doesn't fully support the ARM PCS especially on
	 * 32-bit systems, but rather passes register by register shifted one
	 * place (we put the function address in r0/x0), we cannot simply pass
	 * a 64-bit value as an argument, but have to split the value in two
	 * 32-bit halves.
	 */
	kvm_call_hyp(__kvm_timer_set_cntvoff, low, high);
}

static void kvm_timer_vcpu_load_vgic(struct kvm_vcpu *vcpu)
{
	struct arch_timer_context *vtimer = vcpu_vtimer(vcpu);
	bool phys_active;
	int ret;

	phys_active = kvm_vgic_map_is_active(vcpu, vtimer->irq.irq);

	ret = irq_set_irqchip_state(host_vtimer_irq,
				    IRQCHIP_STATE_ACTIVE,
				    phys_active);
	WARN_ON(ret);
}

static void kvm_timer_vcpu_load_user(struct kvm_vcpu *vcpu)
{
	kvm_vtimer_update_mask_user(vcpu);
}

void kvm_timer_vcpu_load(struct kvm_vcpu *vcpu)
{
	struct arch_timer_cpu *timer = &vcpu->arch.timer_cpu;
	struct arch_timer_context *vtimer = vcpu_vtimer(vcpu);

	if (unlikely(!timer->enabled))
		return;

	if (unlikely(!irqchip_in_kernel(vcpu->kvm)))
		kvm_timer_vcpu_load_user(vcpu);
	else
		kvm_timer_vcpu_load_vgic(vcpu);

	set_cntvoff(vtimer->cntvoff);

	vtimer_restore_state(vcpu);

	/* Set the background timer for the physical timer emulation. */
	phys_timer_emulate(vcpu);
}

bool kvm_timer_should_notify_user(struct kvm_vcpu *vcpu)
{
	struct arch_timer_context *vtimer = vcpu_vtimer(vcpu);
	struct arch_timer_context *ptimer = vcpu_ptimer(vcpu);
	struct kvm_sync_regs *sregs = &vcpu->run->s.regs;
	bool vlevel, plevel;

	if (likely(irqchip_in_kernel(vcpu->kvm)))
		return false;

	vlevel = sregs->device_irq_level & KVM_ARM_DEV_EL1_VTIMER;
	plevel = sregs->device_irq_level & KVM_ARM_DEV_EL1_PTIMER;

	return kvm_timer_should_fire(vtimer) != vlevel ||
	       kvm_timer_should_fire(ptimer) != plevel;
}

void kvm_timer_vcpu_put(struct kvm_vcpu *vcpu)
{
	struct arch_timer_cpu *timer = &vcpu->arch.timer_cpu;

	if (unlikely(!timer->enabled))
		return;

	vtimer_save_state(vcpu);

	/*
	 * Cancel the physical timer emulation, because the only case where we
	 * need it after a vcpu_put is in the context of a sleeping VCPU, and
	 * in that case we already factor in the deadline for the physical
	 * timer when scheduling the bg_timer.
	 *
	 * In any case, we re-schedule the hrtimer for the physical timer when
	 * coming back to the VCPU thread in kvm_timer_vcpu_load().
	 */
	soft_timer_cancel(&timer->phys_timer, NULL);

	/*
	 * The kernel may decide to run userspace after calling vcpu_put, so
	 * we reset cntvoff to 0 to ensure a consistent read between user
	 * accesses to the virtual counter and kernel access to the physical
	 * counter.
	 */
	set_cntvoff(0);
}

/*
 * With a userspace irqchip we have to check if the guest de-asserted the
 * timer and if so, unmask the timer irq signal on the host interrupt
 * controller to ensure that we see future timer signals.
 */
static void unmask_vtimer_irq_user(struct kvm_vcpu *vcpu)
{
	struct arch_timer_context *vtimer = vcpu_vtimer(vcpu);

	if (unlikely(!irqchip_in_kernel(vcpu->kvm))) {
		__timer_snapshot_state(vtimer);
		if (!kvm_timer_should_fire(vtimer)) {
			kvm_timer_update_irq(vcpu, false, vtimer);
			kvm_vtimer_update_mask_user(vcpu);
		}
	}
}

void kvm_timer_sync_hwstate(struct kvm_vcpu *vcpu)
{
	unmask_vtimer_irq_user(vcpu);
}

int kvm_timer_vcpu_reset(struct kvm_vcpu *vcpu)
{
	struct arch_timer_context *vtimer = vcpu_vtimer(vcpu);
	struct arch_timer_context *ptimer = vcpu_ptimer(vcpu);

	/*
	 * The bits in CNTV_CTL are architecturally reset to UNKNOWN for ARMv8
	 * and to 0 for ARMv7.  We provide an implementation that always
	 * resets the timer to be disabled and unmasked and is compliant with
	 * the ARMv7 architecture.
	 */
	vtimer->cnt_ctl = 0;
	ptimer->cnt_ctl = 0;
	kvm_timer_update_state(vcpu);

	return 0;
}

/* Make the updates of cntvoff for all vtimer contexts atomic */
static void update_vtimer_cntvoff(struct kvm_vcpu *vcpu, u64 cntvoff)
{
	int i;
	struct kvm *kvm = vcpu->kvm;
	struct kvm_vcpu *tmp;

	mutex_lock(&kvm->lock);
	kvm_for_each_vcpu(i, tmp, kvm)
		vcpu_vtimer(tmp)->cntvoff = cntvoff;

	/*
	 * When called from the vcpu create path, the CPU being created is not
	 * included in the loop above, so we just set it here as well.
	 */
	vcpu_vtimer(vcpu)->cntvoff = cntvoff;
	mutex_unlock(&kvm->lock);
}

void kvm_timer_vcpu_init(struct kvm_vcpu *vcpu)
{
	struct arch_timer_cpu *timer = &vcpu->arch.timer_cpu;
	struct arch_timer_context *vtimer = vcpu_vtimer(vcpu);
	struct arch_timer_context *ptimer = vcpu_ptimer(vcpu);

	/* Synchronize cntvoff across all vtimers of a VM. */
	update_vtimer_cntvoff(vcpu, kvm_phys_timer_read());
	vcpu_ptimer(vcpu)->cntvoff = 0;

	INIT_WORK(&timer->expired, kvm_timer_inject_irq_work);
	hrtimer_init(&timer->bg_timer, CLOCK_MONOTONIC, HRTIMER_MODE_ABS);
	timer->bg_timer.function = kvm_bg_timer_expire;

	hrtimer_init(&timer->phys_timer, CLOCK_MONOTONIC, HRTIMER_MODE_ABS);
	timer->phys_timer.function = kvm_phys_timer_expire;

	vtimer->irq.irq = default_vtimer_irq.irq;
	ptimer->irq.irq = default_ptimer_irq.irq;
}

static void kvm_timer_init_interrupt(void *info)
{
	enable_percpu_irq(host_vtimer_irq, host_vtimer_irq_flags);
}

int kvm_arm_timer_set_reg(struct kvm_vcpu *vcpu, u64 regid, u64 value)
{
	struct arch_timer_context *vtimer = vcpu_vtimer(vcpu);
	struct arch_timer_context *ptimer = vcpu_ptimer(vcpu);

	switch (regid) {
	case KVM_REG_ARM_TIMER_CTL:
		vtimer->cnt_ctl = value & ~ARCH_TIMER_CTRL_IT_STAT;
		break;
	case KVM_REG_ARM_TIMER_CNT:
		update_vtimer_cntvoff(vcpu, kvm_phys_timer_read() - value);
		break;
	case KVM_REG_ARM_TIMER_CVAL:
		vtimer->cnt_cval = value;
		break;
	case KVM_REG_ARM_PTIMER_CTL:
		ptimer->cnt_ctl = value & ~ARCH_TIMER_CTRL_IT_STAT;
		break;
	case KVM_REG_ARM_PTIMER_CVAL:
		ptimer->cnt_cval = value;
		break;

	default:
		return -1;
	}

	kvm_timer_update_state(vcpu);
	return 0;
}

static u64 read_timer_ctl(struct arch_timer_context *timer)
{
	/*
	 * Set ISTATUS bit if it's expired.
	 * Note that according to ARMv8 ARM Issue A.k, ISTATUS bit is
	 * UNKNOWN when ENABLE bit is 0, so we chose to set ISTATUS bit
	 * regardless of ENABLE bit for our implementation convenience.
	 */
	if (!kvm_timer_compute_delta(timer))
		return timer->cnt_ctl | ARCH_TIMER_CTRL_IT_STAT;
	else
		return timer->cnt_ctl;
}

u64 kvm_arm_timer_get_reg(struct kvm_vcpu *vcpu, u64 regid)
{
	struct arch_timer_context *ptimer = vcpu_ptimer(vcpu);
	struct arch_timer_context *vtimer = vcpu_vtimer(vcpu);

	switch (regid) {
	case KVM_REG_ARM_TIMER_CTL:
		return read_timer_ctl(vtimer);
	case KVM_REG_ARM_TIMER_CNT:
		return kvm_phys_timer_read() - vtimer->cntvoff;
	case KVM_REG_ARM_TIMER_CVAL:
		return vtimer->cnt_cval;
	case KVM_REG_ARM_PTIMER_CTL:
		return read_timer_ctl(ptimer);
	case KVM_REG_ARM_PTIMER_CVAL:
		return ptimer->cnt_cval;
	case KVM_REG_ARM_PTIMER_CNT:
		return kvm_phys_timer_read();
	}
	return (u64)-1;
}

static int kvm_timer_starting_cpu(unsigned int cpu)
{
	kvm_timer_init_interrupt(NULL);
	return 0;
}

static int kvm_timer_dying_cpu(unsigned int cpu)
{
	disable_percpu_irq(host_vtimer_irq);
	return 0;
}

int kvm_timer_hyp_init(bool has_gic)
{
	struct arch_timer_kvm_info *info;
	int err;

	info = arch_timer_get_kvm_info();
	timecounter = &info->timecounter;

	if (!timecounter->cc) {
		kvm_err("kvm_arch_timer: uninitialized timecounter\n");
		return -ENODEV;
	}

	if (info->virtual_irq <= 0) {
		kvm_err("kvm_arch_timer: invalid virtual timer IRQ: %d\n",
			info->virtual_irq);
		return -ENODEV;
	}
	host_vtimer_irq = info->virtual_irq;

	host_vtimer_irq_flags = irq_get_trigger_type(host_vtimer_irq);
	if (host_vtimer_irq_flags != IRQF_TRIGGER_HIGH &&
	    host_vtimer_irq_flags != IRQF_TRIGGER_LOW) {
		kvm_err("Invalid trigger for IRQ%d, assuming level low\n",
			host_vtimer_irq);
		host_vtimer_irq_flags = IRQF_TRIGGER_LOW;
	}

	err = request_percpu_irq(host_vtimer_irq, kvm_arch_timer_handler,
				 "kvm guest timer", kvm_get_running_vcpus());
	if (err) {
		kvm_err("kvm_arch_timer: can't request interrupt %d (%d)\n",
			host_vtimer_irq, err);
		return err;
	}

	if (has_gic) {
		err = irq_set_vcpu_affinity(host_vtimer_irq,
					    kvm_get_running_vcpus());
		if (err) {
			kvm_err("kvm_arch_timer: error setting vcpu affinity\n");
			goto out_free_irq;
		}
	}

	kvm_info("virtual timer IRQ%d\n", host_vtimer_irq);

	cpuhp_setup_state(CPUHP_AP_KVM_ARM_TIMER_STARTING,
			  "kvm/arm/timer:starting", kvm_timer_starting_cpu,
			  kvm_timer_dying_cpu);
	return 0;
out_free_irq:
	free_percpu_irq(host_vtimer_irq, kvm_get_running_vcpus());
	return err;
}

void kvm_timer_vcpu_terminate(struct kvm_vcpu *vcpu)
{
	struct arch_timer_cpu *timer = &vcpu->arch.timer_cpu;
	struct arch_timer_context *vtimer = vcpu_vtimer(vcpu);

	soft_timer_cancel(&timer->bg_timer, &timer->expired);
	soft_timer_cancel(&timer->phys_timer, NULL);
	kvm_vgic_unmap_phys_irq(vcpu, vtimer->irq.irq);
}

static bool timer_irqs_are_valid(struct kvm_vcpu *vcpu)
{
	int vtimer_irq, ptimer_irq;
	int i, ret;

	vtimer_irq = vcpu_vtimer(vcpu)->irq.irq;
	ret = kvm_vgic_set_owner(vcpu, vtimer_irq, vcpu_vtimer(vcpu));
	if (ret)
		return false;

	ptimer_irq = vcpu_ptimer(vcpu)->irq.irq;
	ret = kvm_vgic_set_owner(vcpu, ptimer_irq, vcpu_ptimer(vcpu));
	if (ret)
		return false;

	kvm_for_each_vcpu(i, vcpu, vcpu->kvm) {
		if (vcpu_vtimer(vcpu)->irq.irq != vtimer_irq ||
		    vcpu_ptimer(vcpu)->irq.irq != ptimer_irq)
			return false;
	}

	return true;
}

bool kvm_arch_timer_get_input_level(int vintid)
{
	struct kvm_vcpu *vcpu = kvm_arm_get_running_vcpu();
	struct arch_timer_context *timer;

	if (vintid == vcpu_vtimer(vcpu)->irq.irq)
		timer = vcpu_vtimer(vcpu);
	else
		BUG(); /* We only map the vtimer so far */

	return kvm_timer_should_fire(timer);
}

int kvm_timer_enable(struct kvm_vcpu *vcpu)
{
	struct arch_timer_cpu *timer = &vcpu->arch.timer_cpu;
	struct arch_timer_context *vtimer = vcpu_vtimer(vcpu);
	int ret;

	if (timer->enabled)
		return 0;

	/* Without a VGIC we do not map virtual IRQs to physical IRQs */
	if (!irqchip_in_kernel(vcpu->kvm))
		goto no_vgic;

	if (!vgic_initialized(vcpu->kvm))
		return -ENODEV;

	if (!timer_irqs_are_valid(vcpu)) {
		kvm_debug("incorrectly configured timer irqs\n");
		return -EINVAL;
	}

	ret = kvm_vgic_map_phys_irq(vcpu, host_vtimer_irq, vtimer->irq.irq,
				    kvm_arch_timer_get_input_level);
	if (ret)
		return ret;

no_vgic:
	preempt_disable();
	timer->enabled = 1;
	kvm_timer_vcpu_load(vcpu);
	preempt_enable();

	return 0;
}

/*
 * On VHE system, we only need to configure trap on physical timer and counter
 * accesses in EL0 and EL1 once, not for every world switch.
 * The host kernel runs at EL2 with HCR_EL2.TGE == 1,
 * and this makes those bits have no effect for the host kernel execution.
 */
void kvm_timer_init_vhe(void)
{
	/* When HCR_EL2.E2H ==1, EL1PCEN and EL1PCTEN are shifted by 10 */
	u32 cnthctl_shift = 10;
	u64 val;

	/*
	 * Disallow physical timer access for the guest.
	 * Physical counter access is allowed.
	 */
	val = read_sysreg(cnthctl_el2);
	val &= ~(CNTHCTL_EL1PCEN << cnthctl_shift);
	val |= (CNTHCTL_EL1PCTEN << cnthctl_shift);
	write_sysreg(val, cnthctl_el2);
}

static void set_timer_irqs(struct kvm *kvm, int vtimer_irq, int ptimer_irq)
{
	struct kvm_vcpu *vcpu;
	int i;

	kvm_for_each_vcpu(i, vcpu, kvm) {
		vcpu_vtimer(vcpu)->irq.irq = vtimer_irq;
		vcpu_ptimer(vcpu)->irq.irq = ptimer_irq;
	}
}

int kvm_arm_timer_set_attr(struct kvm_vcpu *vcpu, struct kvm_device_attr *attr)
{
	int __user *uaddr = (int __user *)(long)attr->addr;
	struct arch_timer_context *vtimer = vcpu_vtimer(vcpu);
	struct arch_timer_context *ptimer = vcpu_ptimer(vcpu);
	int irq;

	if (!irqchip_in_kernel(vcpu->kvm))
		return -EINVAL;

	if (get_user(irq, uaddr))
		return -EFAULT;

	if (!(irq_is_ppi(irq)))
		return -EINVAL;

	if (vcpu->arch.timer_cpu.enabled)
		return -EBUSY;

	switch (attr->attr) {
	case KVM_ARM_VCPU_TIMER_IRQ_VTIMER:
		set_timer_irqs(vcpu->kvm, irq, ptimer->irq.irq);
		break;
	case KVM_ARM_VCPU_TIMER_IRQ_PTIMER:
		set_timer_irqs(vcpu->kvm, vtimer->irq.irq, irq);
		break;
	default:
		return -ENXIO;
	}

	return 0;
}

int kvm_arm_timer_get_attr(struct kvm_vcpu *vcpu, struct kvm_device_attr *attr)
{
	int __user *uaddr = (int __user *)(long)attr->addr;
	struct arch_timer_context *timer;
	int irq;

	switch (attr->attr) {
	case KVM_ARM_VCPU_TIMER_IRQ_VTIMER:
		timer = vcpu_vtimer(vcpu);
		break;
	case KVM_ARM_VCPU_TIMER_IRQ_PTIMER:
		timer = vcpu_ptimer(vcpu);
		break;
	default:
		return -ENXIO;
	}

	irq = timer->irq.irq;
	return put_user(irq, uaddr);
}

int kvm_arm_timer_has_attr(struct kvm_vcpu *vcpu, struct kvm_device_attr *attr)
{
	switch (attr->attr) {
	case KVM_ARM_VCPU_TIMER_IRQ_VTIMER:
	case KVM_ARM_VCPU_TIMER_IRQ_PTIMER:
		return 0;
	}

	return -ENXIO;
}<|MERGE_RESOLUTION|>--- conflicted
+++ resolved
@@ -92,7 +92,6 @@
 {
 	struct kvm_vcpu *vcpu = *(struct kvm_vcpu **)dev_id;
 	struct arch_timer_context *vtimer;
-	u32 cnt_ctl;
 
 	/*
 	 * We may see a timer interrupt after vcpu_put() has been called which
@@ -104,18 +103,8 @@
 		return IRQ_HANDLED;
 
 	vtimer = vcpu_vtimer(vcpu);
-<<<<<<< HEAD
-	if (!vtimer->irq.level) {
-		cnt_ctl = read_sysreg_el0(cntv_ctl);
-		cnt_ctl &= ARCH_TIMER_CTRL_ENABLE | ARCH_TIMER_CTRL_IT_STAT |
-			   ARCH_TIMER_CTRL_IT_MASK;
-		if (cnt_ctl == (ARCH_TIMER_CTRL_ENABLE | ARCH_TIMER_CTRL_IT_STAT))
-			kvm_timer_update_irq(vcpu, true, vtimer);
-	}
-=======
 	if (kvm_timer_should_fire(vtimer))
 		kvm_timer_update_irq(vcpu, true, vtimer);
->>>>>>> 03a0dded
 
 	if (static_branch_unlikely(&userspace_irqchip_in_use) &&
 	    unlikely(!irqchip_in_kernel(vcpu->kvm)))
