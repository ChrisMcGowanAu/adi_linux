--- conflicted
+++ resolved
@@ -530,11 +530,7 @@
 	__u32 rel_info = ntohl(info);
 	int err;
 	struct sk_buff *skb2;
-<<<<<<< HEAD
-	struct iphdr *eiph;
-=======
 	const struct iphdr *eiph;
->>>>>>> d762f438
 	struct rtable *rt;
 	struct flowi4 fl4;
 
@@ -577,11 +573,7 @@
 	eiph = ip_hdr(skb2);
 
 	/* Try to guess incoming interface */
-<<<<<<< HEAD
-	rt = ip_route_output_ports(dev_net(skb->dev), NULL,
-=======
 	rt = ip_route_output_ports(dev_net(skb->dev), &fl4, NULL,
->>>>>>> d762f438
 				   eiph->saddr, 0,
 				   0, 0,
 				   IPPROTO_IPIP, RT_TOS(eiph->tos), 0);
@@ -594,11 +586,7 @@
 	if (rt->rt_flags & RTCF_LOCAL) {
 		ip_rt_put(rt);
 		rt = NULL;
-<<<<<<< HEAD
-		rt = ip_route_output_ports(dev_net(skb->dev), NULL,
-=======
 		rt = ip_route_output_ports(dev_net(skb->dev), &fl4, NULL,
->>>>>>> d762f438
 					   eiph->daddr, eiph->saddr,
 					   0, 0,
 					   IPPROTO_IPIP,
