// SPDX-License-Identifier: GPL-2.0-only
/*
 * Hyper-V transport for vsock
 *
 * Hyper-V Sockets supplies a byte-stream based communication mechanism
 * between the host and the VM. This driver implements the necessary
 * support in the VM by introducing the new vsock transport.
 *
 * Copyright (c) 2017, Microsoft Corporation.
 */
#include <linux/module.h>
#include <linux/vmalloc.h>
#include <linux/hyperv.h>
#include <net/sock.h>
#include <net/af_vsock.h>

/* Older (VMBUS version 'VERSION_WIN10' or before) Windows hosts have some
 * stricter requirements on the hv_sock ring buffer size of six 4K pages. Newer
 * hosts don't have this limitation; but, keep the defaults the same for compat.
 */
#define PAGE_SIZE_4K		4096
#define RINGBUFFER_HVS_RCV_SIZE (PAGE_SIZE_4K * 6)
#define RINGBUFFER_HVS_SND_SIZE (PAGE_SIZE_4K * 6)
#define RINGBUFFER_HVS_MAX_SIZE (PAGE_SIZE_4K * 64)

/* The MTU is 16KB per the host side's design */
#define HVS_MTU_SIZE		(1024 * 16)

/* How long to wait for graceful shutdown of a connection */
#define HVS_CLOSE_TIMEOUT (8 * HZ)

struct vmpipe_proto_header {
	u32 pkt_type;
	u32 data_size;
};

/* For recv, we use the VMBus in-place packet iterator APIs to directly copy
 * data from the ringbuffer into the userspace buffer.
 */
struct hvs_recv_buf {
	/* The header before the payload data */
	struct vmpipe_proto_header hdr;

	/* The payload */
	u8 data[HVS_MTU_SIZE];
};

/* We can send up to HVS_MTU_SIZE bytes of payload to the host, but let's use
 * a smaller size, i.e. HVS_SEND_BUF_SIZE, to maximize concurrency between the
 * guest and the host processing as one VMBUS packet is the smallest processing
 * unit.
 *
 * Note: the buffer can be eliminated in the future when we add new VMBus
 * ringbuffer APIs that allow us to directly copy data from userspace buffer
 * to VMBus ringbuffer.
 */
#define HVS_SEND_BUF_SIZE (PAGE_SIZE_4K - sizeof(struct vmpipe_proto_header))

struct hvs_send_buf {
	/* The header before the payload data */
	struct vmpipe_proto_header hdr;

	/* The payload */
	u8 data[HVS_SEND_BUF_SIZE];
};

#define HVS_HEADER_LEN	(sizeof(struct vmpacket_descriptor) + \
			 sizeof(struct vmpipe_proto_header))

/* See 'prev_indices' in hv_ringbuffer_read(), hv_ringbuffer_write(), and
 * __hv_pkt_iter_next().
 */
#define VMBUS_PKT_TRAILER_SIZE	(sizeof(u64))

#define HVS_PKT_LEN(payload_len)	(HVS_HEADER_LEN + \
					 ALIGN((payload_len), 8) + \
					 VMBUS_PKT_TRAILER_SIZE)

union hvs_service_id {
	uuid_le	srv_id;

	struct {
		unsigned int svm_port;
		unsigned char b[sizeof(uuid_le) - sizeof(unsigned int)];
	};
};

/* Per-socket state (accessed via vsk->trans) */
struct hvsock {
	struct vsock_sock *vsk;

	uuid_le vm_srv_id;
	uuid_le host_srv_id;

	struct vmbus_channel *chan;
	struct vmpacket_descriptor *recv_desc;

	/* The length of the payload not delivered to userland yet */
	u32 recv_data_len;
	/* The offset of the payload */
	u32 recv_data_off;

	/* Have we sent the zero-length packet (FIN)? */
	bool fin_sent;
};

/* In the VM, we support Hyper-V Sockets with AF_VSOCK, and the endpoint is
 * <cid, port> (see struct sockaddr_vm). Note: cid is not really used here:
 * when we write apps to connect to the host, we can only use VMADDR_CID_ANY
 * or VMADDR_CID_HOST (both are equivalent) as the remote cid, and when we
 * write apps to bind() & listen() in the VM, we can only use VMADDR_CID_ANY
 * as the local cid.
 *
 * On the host, Hyper-V Sockets are supported by Winsock AF_HYPERV:
 * https://docs.microsoft.com/en-us/virtualization/hyper-v-on-windows/user-
 * guide/make-integration-service, and the endpoint is <VmID, ServiceId> with
 * the below sockaddr:
 *
 * struct SOCKADDR_HV
 * {
 *    ADDRESS_FAMILY Family;
 *    USHORT Reserved;
 *    GUID VmId;
 *    GUID ServiceId;
 * };
 * Note: VmID is not used by Linux VM and actually it isn't transmitted via
 * VMBus, because here it's obvious the host and the VM can easily identify
 * each other. Though the VmID is useful on the host, especially in the case
 * of Windows container, Linux VM doesn't need it at all.
 *
 * To make use of the AF_VSOCK infrastructure in Linux VM, we have to limit
 * the available GUID space of SOCKADDR_HV so that we can create a mapping
 * between AF_VSOCK port and SOCKADDR_HV Service GUID. The rule of writing
 * Hyper-V Sockets apps on the host and in Linux VM is:
 *
 ****************************************************************************
 * The only valid Service GUIDs, from the perspectives of both the host and *
 * Linux VM, that can be connected by the other end, must conform to this   *
 * format: <port>-facb-11e6-bd58-64006a7986d3, and the "port" must be in    *
 * this range [0, 0x7FFFFFFF].                                              *
 ****************************************************************************
 *
 * When we write apps on the host to connect(), the GUID ServiceID is used.
 * When we write apps in Linux VM to connect(), we only need to specify the
 * port and the driver will form the GUID and use that to request the host.
 *
 * From the perspective of Linux VM:
 * 1. the local ephemeral port (i.e. the local auto-bound port when we call
 * connect() without explicit bind()) is generated by __vsock_bind_stream(),
 * and the range is [1024, 0xFFFFFFFF).
 * 2. the remote ephemeral port (i.e. the auto-generated remote port for
 * a connect request initiated by the host's connect()) is generated by
 * hvs_remote_addr_init() and the range is [0x80000000, 0xFFFFFFFF).
 */

#define MAX_LISTEN_PORT			((u32)0x7FFFFFFF)
#define MAX_VM_LISTEN_PORT		MAX_LISTEN_PORT
#define MAX_HOST_LISTEN_PORT		MAX_LISTEN_PORT
#define MIN_HOST_EPHEMERAL_PORT		(MAX_HOST_LISTEN_PORT + 1)

/* 00000000-facb-11e6-bd58-64006a7986d3 */
static const uuid_le srv_id_template =
	UUID_LE(0x00000000, 0xfacb, 0x11e6, 0xbd, 0x58,
		0x64, 0x00, 0x6a, 0x79, 0x86, 0xd3);

static bool is_valid_srv_id(const uuid_le *id)
{
	return !memcmp(&id->b[4], &srv_id_template.b[4], sizeof(uuid_le) - 4);
}

static unsigned int get_port_by_srv_id(const uuid_le *svr_id)
{
	return *((unsigned int *)svr_id);
}

static void hvs_addr_init(struct sockaddr_vm *addr, const uuid_le *svr_id)
{
	unsigned int port = get_port_by_srv_id(svr_id);

	vsock_addr_init(addr, VMADDR_CID_ANY, port);
}

static void hvs_remote_addr_init(struct sockaddr_vm *remote,
				 struct sockaddr_vm *local)
{
	static u32 host_ephemeral_port = MIN_HOST_EPHEMERAL_PORT;
	struct sock *sk;

	vsock_addr_init(remote, VMADDR_CID_ANY, VMADDR_PORT_ANY);

	while (1) {
		/* Wrap around ? */
		if (host_ephemeral_port < MIN_HOST_EPHEMERAL_PORT ||
		    host_ephemeral_port == VMADDR_PORT_ANY)
			host_ephemeral_port = MIN_HOST_EPHEMERAL_PORT;

		remote->svm_port = host_ephemeral_port++;

		sk = vsock_find_connected_socket(remote, local);
		if (!sk) {
			/* Found an available ephemeral port */
			return;
		}

		/* Release refcnt got in vsock_find_connected_socket */
		sock_put(sk);
	}
}

static void hvs_set_channel_pending_send_size(struct vmbus_channel *chan)
{
	set_channel_pending_send_size(chan,
				      HVS_PKT_LEN(HVS_SEND_BUF_SIZE));

	virt_mb();
}

static bool hvs_channel_readable(struct vmbus_channel *chan)
{
	u32 readable = hv_get_bytes_to_read(&chan->inbound);

	/* 0-size payload means FIN */
	return readable >= HVS_PKT_LEN(0);
}

static int hvs_channel_readable_payload(struct vmbus_channel *chan)
{
	u32 readable = hv_get_bytes_to_read(&chan->inbound);

	if (readable > HVS_PKT_LEN(0)) {
		/* At least we have 1 byte to read. We don't need to return
		 * the exact readable bytes: see vsock_stream_recvmsg() ->
		 * vsock_stream_has_data().
		 */
		return 1;
	}

	if (readable == HVS_PKT_LEN(0)) {
		/* 0-size payload means FIN */
		return 0;
	}

	/* No payload or FIN */
	return -1;
}

static size_t hvs_channel_writable_bytes(struct vmbus_channel *chan)
{
	u32 writeable = hv_get_bytes_to_write(&chan->outbound);
	size_t ret;

	/* The ringbuffer mustn't be 100% full, and we should reserve a
	 * zero-length-payload packet for the FIN: see hv_ringbuffer_write()
	 * and hvs_shutdown().
	 */
	if (writeable <= HVS_PKT_LEN(1) + HVS_PKT_LEN(0))
		return 0;

	ret = writeable - HVS_PKT_LEN(1) - HVS_PKT_LEN(0);

	return round_down(ret, 8);
}

static int hvs_send_data(struct vmbus_channel *chan,
			 struct hvs_send_buf *send_buf, size_t to_write)
{
	send_buf->hdr.pkt_type = 1;
	send_buf->hdr.data_size = to_write;
	return vmbus_sendpacket(chan, &send_buf->hdr,
				sizeof(send_buf->hdr) + to_write,
				0, VM_PKT_DATA_INBAND, 0);
}

static void hvs_channel_cb(void *ctx)
{
	struct sock *sk = (struct sock *)ctx;
	struct vsock_sock *vsk = vsock_sk(sk);
	struct hvsock *hvs = vsk->trans;
	struct vmbus_channel *chan = hvs->chan;

	if (hvs_channel_readable(chan))
		sk->sk_data_ready(sk);

	if (hv_get_bytes_to_write(&chan->outbound) > 0)
		sk->sk_write_space(sk);
}

static void hvs_do_close_lock_held(struct vsock_sock *vsk,
				   bool cancel_timeout)
{
	struct sock *sk = sk_vsock(vsk);

	sock_set_flag(sk, SOCK_DONE);
	vsk->peer_shutdown = SHUTDOWN_MASK;
	if (vsock_stream_has_data(vsk) <= 0)
		sk->sk_state = TCP_CLOSING;
	sk->sk_state_change(sk);
	if (vsk->close_work_scheduled &&
	    (!cancel_timeout || cancel_delayed_work(&vsk->close_work))) {
		vsk->close_work_scheduled = false;
		vsock_remove_sock(vsk);
<<<<<<< HEAD

		/* Release the reference taken while scheduling the timeout */
		sock_put(sk);
	}
}

static void hvs_close_connection(struct vmbus_channel *chan)
{
	struct sock *sk = get_per_channel_state(chan);

=======

		/* Release the reference taken while scheduling the timeout */
		sock_put(sk);
	}
}

static void hvs_close_connection(struct vmbus_channel *chan)
{
	struct sock *sk = get_per_channel_state(chan);

>>>>>>> 4ff96fb5
	lock_sock(sk);
	hvs_do_close_lock_held(vsock_sk(sk), true);
	release_sock(sk);
}

static void hvs_open_connection(struct vmbus_channel *chan)
{
	uuid_le *if_instance, *if_type;
	unsigned char conn_from_host;

	struct sockaddr_vm addr;
	struct sock *sk, *new = NULL;
	struct vsock_sock *vnew = NULL;
	struct hvsock *hvs = NULL;
	struct hvsock *hvs_new = NULL;
	int rcvbuf;
	int ret;
	int sndbuf;

	if_type = &chan->offermsg.offer.if_type;
	if_instance = &chan->offermsg.offer.if_instance;
	conn_from_host = chan->offermsg.offer.u.pipe.user_def[0];

	/* The host or the VM should only listen on a port in
	 * [0, MAX_LISTEN_PORT]
	 */
	if (!is_valid_srv_id(if_type) ||
	    get_port_by_srv_id(if_type) > MAX_LISTEN_PORT)
		return;

	hvs_addr_init(&addr, conn_from_host ? if_type : if_instance);
	sk = vsock_find_bound_socket(&addr);
	if (!sk)
		return;

	lock_sock(sk);
	if ((conn_from_host && sk->sk_state != TCP_LISTEN) ||
	    (!conn_from_host && sk->sk_state != TCP_SYN_SENT))
		goto out;

	if (conn_from_host) {
		if (sk->sk_ack_backlog >= sk->sk_max_ack_backlog)
			goto out;

		new = __vsock_create(sock_net(sk), NULL, sk, GFP_KERNEL,
				     sk->sk_type, 0);
		if (!new)
			goto out;

		new->sk_state = TCP_SYN_SENT;
		vnew = vsock_sk(new);
		hvs_new = vnew->trans;
		hvs_new->chan = chan;
	} else {
		hvs = vsock_sk(sk)->trans;
		hvs->chan = chan;
	}

	set_channel_read_mode(chan, HV_CALL_DIRECT);

	/* Use the socket buffer sizes as hints for the VMBUS ring size. For
	 * server side sockets, 'sk' is the parent socket and thus, this will
	 * allow the child sockets to inherit the size from the parent. Keep
	 * the mins to the default value and align to page size as per VMBUS
	 * requirements.
	 * For the max, the socket core library will limit the socket buffer
	 * size that can be set by the user, but, since currently, the hv_sock
	 * VMBUS ring buffer is physically contiguous allocation, restrict it
	 * further.
	 * Older versions of hv_sock host side code cannot handle bigger VMBUS
	 * ring buffer size. Use the version number to limit the change to newer
	 * versions.
	 */
	if (vmbus_proto_version < VERSION_WIN10_V5) {
		sndbuf = RINGBUFFER_HVS_SND_SIZE;
		rcvbuf = RINGBUFFER_HVS_RCV_SIZE;
	} else {
		sndbuf = max_t(int, sk->sk_sndbuf, RINGBUFFER_HVS_SND_SIZE);
		sndbuf = min_t(int, sndbuf, RINGBUFFER_HVS_MAX_SIZE);
		sndbuf = ALIGN(sndbuf, PAGE_SIZE);
		rcvbuf = max_t(int, sk->sk_rcvbuf, RINGBUFFER_HVS_RCV_SIZE);
		rcvbuf = min_t(int, rcvbuf, RINGBUFFER_HVS_MAX_SIZE);
		rcvbuf = ALIGN(rcvbuf, PAGE_SIZE);
	}

	ret = vmbus_open(chan, sndbuf, rcvbuf, NULL, 0, hvs_channel_cb,
			 conn_from_host ? new : sk);
	if (ret != 0) {
		if (conn_from_host) {
			hvs_new->chan = NULL;
			sock_put(new);
		} else {
			hvs->chan = NULL;
		}
		goto out;
	}

	set_per_channel_state(chan, conn_from_host ? new : sk);
	vmbus_set_chn_rescind_callback(chan, hvs_close_connection);

	/* Set the pending send size to max packet size to always get
	 * notifications from the host when there is enough writable space.
	 * The host is optimized to send notifications only when the pending
	 * size boundary is crossed, and not always.
	 */
	hvs_set_channel_pending_send_size(chan);

	if (conn_from_host) {
		new->sk_state = TCP_ESTABLISHED;
		sk->sk_ack_backlog++;

		hvs_addr_init(&vnew->local_addr, if_type);
		hvs_remote_addr_init(&vnew->remote_addr, &vnew->local_addr);

		hvs_new->vm_srv_id = *if_type;
		hvs_new->host_srv_id = *if_instance;

		vsock_insert_connected(vnew);

		vsock_enqueue_accept(sk, new);
	} else {
		sk->sk_state = TCP_ESTABLISHED;
		sk->sk_socket->state = SS_CONNECTED;

		vsock_insert_connected(vsock_sk(sk));
	}

	sk->sk_state_change(sk);

out:
	/* Release refcnt obtained when we called vsock_find_bound_socket() */
	sock_put(sk);

	release_sock(sk);
}

static u32 hvs_get_local_cid(void)
{
	return VMADDR_CID_ANY;
}

static int hvs_sock_init(struct vsock_sock *vsk, struct vsock_sock *psk)
{
	struct hvsock *hvs;
	struct sock *sk = sk_vsock(vsk);

	hvs = kzalloc(sizeof(*hvs), GFP_KERNEL);
	if (!hvs)
		return -ENOMEM;

	vsk->trans = hvs;
	hvs->vsk = vsk;
	sk->sk_sndbuf = RINGBUFFER_HVS_SND_SIZE;
	sk->sk_rcvbuf = RINGBUFFER_HVS_RCV_SIZE;
	return 0;
}

static int hvs_connect(struct vsock_sock *vsk)
{
	union hvs_service_id vm, host;
	struct hvsock *h = vsk->trans;

	vm.srv_id = srv_id_template;
	vm.svm_port = vsk->local_addr.svm_port;
	h->vm_srv_id = vm.srv_id;

	host.srv_id = srv_id_template;
	host.svm_port = vsk->remote_addr.svm_port;
	h->host_srv_id = host.srv_id;

	return vmbus_send_tl_connect_request(&h->vm_srv_id, &h->host_srv_id);
}

static void hvs_shutdown_lock_held(struct hvsock *hvs, int mode)
{
	struct vmpipe_proto_header hdr;

	if (hvs->fin_sent || !hvs->chan)
		return;

	/* It can't fail: see hvs_channel_writable_bytes(). */
	(void)hvs_send_data(hvs->chan, (struct hvs_send_buf *)&hdr, 0);
	hvs->fin_sent = true;
}

static int hvs_shutdown(struct vsock_sock *vsk, int mode)
{
	struct sock *sk = sk_vsock(vsk);

	if (!(mode & SEND_SHUTDOWN))
		return 0;

	lock_sock(sk);
	hvs_shutdown_lock_held(vsk->trans, mode);
	release_sock(sk);
	return 0;
}

static void hvs_close_timeout(struct work_struct *work)
{
	struct vsock_sock *vsk =
		container_of(work, struct vsock_sock, close_work.work);
	struct sock *sk = sk_vsock(vsk);

	sock_hold(sk);
	lock_sock(sk);
	if (!sock_flag(sk, SOCK_DONE))
		hvs_do_close_lock_held(vsk, false);

	vsk->close_work_scheduled = false;
	release_sock(sk);
	sock_put(sk);
}

/* Returns true, if it is safe to remove socket; false otherwise */
static bool hvs_close_lock_held(struct vsock_sock *vsk)
{
	struct sock *sk = sk_vsock(vsk);

	if (!(sk->sk_state == TCP_ESTABLISHED ||
	      sk->sk_state == TCP_CLOSING))
		return true;

	if ((sk->sk_shutdown & SHUTDOWN_MASK) != SHUTDOWN_MASK)
		hvs_shutdown_lock_held(vsk->trans, SHUTDOWN_MASK);

	if (sock_flag(sk, SOCK_DONE))
		return true;

	/* This reference will be dropped by the delayed close routine */
	sock_hold(sk);
	INIT_DELAYED_WORK(&vsk->close_work, hvs_close_timeout);
	vsk->close_work_scheduled = true;
	schedule_delayed_work(&vsk->close_work, HVS_CLOSE_TIMEOUT);
	return false;
}
<<<<<<< HEAD

static void hvs_release(struct vsock_sock *vsk)
{
	struct sock *sk = sk_vsock(vsk);
	bool remove_sock;

=======

static void hvs_release(struct vsock_sock *vsk)
{
	struct sock *sk = sk_vsock(vsk);
	bool remove_sock;

>>>>>>> 4ff96fb5
	lock_sock(sk);
	remove_sock = hvs_close_lock_held(vsk);
	release_sock(sk);
	if (remove_sock)
		vsock_remove_sock(vsk);
}

static void hvs_destruct(struct vsock_sock *vsk)
{
	struct hvsock *hvs = vsk->trans;
	struct vmbus_channel *chan = hvs->chan;

	if (chan)
		vmbus_hvsock_device_unregister(chan);

	kfree(hvs);
}

static int hvs_dgram_bind(struct vsock_sock *vsk, struct sockaddr_vm *addr)
{
	return -EOPNOTSUPP;
}

static int hvs_dgram_dequeue(struct vsock_sock *vsk, struct msghdr *msg,
			     size_t len, int flags)
{
	return -EOPNOTSUPP;
}

static int hvs_dgram_enqueue(struct vsock_sock *vsk,
			     struct sockaddr_vm *remote, struct msghdr *msg,
			     size_t dgram_len)
{
	return -EOPNOTSUPP;
}

static bool hvs_dgram_allow(u32 cid, u32 port)
{
	return false;
}

static int hvs_update_recv_data(struct hvsock *hvs)
{
	struct hvs_recv_buf *recv_buf;
	u32 payload_len;

	recv_buf = (struct hvs_recv_buf *)(hvs->recv_desc + 1);
	payload_len = recv_buf->hdr.data_size;

	if (payload_len > HVS_MTU_SIZE)
		return -EIO;

	if (payload_len == 0)
		hvs->vsk->peer_shutdown |= SEND_SHUTDOWN;

	hvs->recv_data_len = payload_len;
	hvs->recv_data_off = 0;

	return 0;
}

static ssize_t hvs_stream_dequeue(struct vsock_sock *vsk, struct msghdr *msg,
				  size_t len, int flags)
{
	struct hvsock *hvs = vsk->trans;
	bool need_refill = !hvs->recv_desc;
	struct hvs_recv_buf *recv_buf;
	u32 to_read;
	int ret;

	if (flags & MSG_PEEK)
		return -EOPNOTSUPP;

	if (need_refill) {
		hvs->recv_desc = hv_pkt_iter_first(hvs->chan);
		ret = hvs_update_recv_data(hvs);
		if (ret)
			return ret;
	}

	recv_buf = (struct hvs_recv_buf *)(hvs->recv_desc + 1);
	to_read = min_t(u32, len, hvs->recv_data_len);
	ret = memcpy_to_msg(msg, recv_buf->data + hvs->recv_data_off, to_read);
	if (ret != 0)
		return ret;

	hvs->recv_data_len -= to_read;
	if (hvs->recv_data_len == 0) {
		hvs->recv_desc = hv_pkt_iter_next(hvs->chan, hvs->recv_desc);
		if (hvs->recv_desc) {
			ret = hvs_update_recv_data(hvs);
			if (ret)
				return ret;
		}
	} else {
		hvs->recv_data_off += to_read;
	}

	return to_read;
}

static ssize_t hvs_stream_enqueue(struct vsock_sock *vsk, struct msghdr *msg,
				  size_t len)
{
	struct hvsock *hvs = vsk->trans;
	struct vmbus_channel *chan = hvs->chan;
	struct hvs_send_buf *send_buf;
	ssize_t to_write, max_writable;
	ssize_t ret = 0;
	ssize_t bytes_written = 0;

	BUILD_BUG_ON(sizeof(*send_buf) != PAGE_SIZE_4K);

	send_buf = kmalloc(sizeof(*send_buf), GFP_KERNEL);
	if (!send_buf)
		return -ENOMEM;

	/* Reader(s) could be draining data from the channel as we write.
	 * Maximize bandwidth, by iterating until the channel is found to be
	 * full.
	 */
	while (len) {
		max_writable = hvs_channel_writable_bytes(chan);
		if (!max_writable)
			break;
		to_write = min_t(ssize_t, len, max_writable);
		to_write = min_t(ssize_t, to_write, HVS_SEND_BUF_SIZE);
		/* memcpy_from_msg is safe for loop as it advances the offsets
		 * within the message iterator.
		 */
		ret = memcpy_from_msg(send_buf->data, msg, to_write);
		if (ret < 0)
			goto out;

		ret = hvs_send_data(hvs->chan, send_buf, to_write);
		if (ret < 0)
			goto out;

		bytes_written += to_write;
		len -= to_write;
	}
out:
	/* If any data has been sent, return that */
	if (bytes_written)
		ret = bytes_written;
	kfree(send_buf);
	return ret;
}

static s64 hvs_stream_has_data(struct vsock_sock *vsk)
{
	struct hvsock *hvs = vsk->trans;
	s64 ret;

	if (hvs->recv_data_len > 0)
		return 1;

	switch (hvs_channel_readable_payload(hvs->chan)) {
	case 1:
		ret = 1;
		break;
	case 0:
		vsk->peer_shutdown |= SEND_SHUTDOWN;
		ret = 0;
		break;
	default: /* -1 */
		ret = 0;
		break;
	}

	return ret;
}

static s64 hvs_stream_has_space(struct vsock_sock *vsk)
{
	struct hvsock *hvs = vsk->trans;

	return hvs_channel_writable_bytes(hvs->chan);
}

static u64 hvs_stream_rcvhiwat(struct vsock_sock *vsk)
{
	return HVS_MTU_SIZE + 1;
}

static bool hvs_stream_is_active(struct vsock_sock *vsk)
{
	struct hvsock *hvs = vsk->trans;

	return hvs->chan != NULL;
}

static bool hvs_stream_allow(u32 cid, u32 port)
{
	/* The host's port range [MIN_HOST_EPHEMERAL_PORT, 0xFFFFFFFF) is
	 * reserved as ephemeral ports, which are used as the host's ports
	 * when the host initiates connections.
	 *
	 * Perform this check in the guest so an immediate error is produced
	 * instead of a timeout.
	 */
	if (port > MAX_HOST_LISTEN_PORT)
		return false;

	if (cid == VMADDR_CID_HOST)
		return true;

	return false;
}

static
int hvs_notify_poll_in(struct vsock_sock *vsk, size_t target, bool *readable)
{
	struct hvsock *hvs = vsk->trans;

	*readable = hvs_channel_readable(hvs->chan);
	return 0;
}

static
int hvs_notify_poll_out(struct vsock_sock *vsk, size_t target, bool *writable)
{
	*writable = hvs_stream_has_space(vsk) > 0;

	return 0;
}

static
int hvs_notify_recv_init(struct vsock_sock *vsk, size_t target,
			 struct vsock_transport_recv_notify_data *d)
{
	return 0;
}

static
int hvs_notify_recv_pre_block(struct vsock_sock *vsk, size_t target,
			      struct vsock_transport_recv_notify_data *d)
{
	return 0;
}

static
int hvs_notify_recv_pre_dequeue(struct vsock_sock *vsk, size_t target,
				struct vsock_transport_recv_notify_data *d)
{
	return 0;
}

static
int hvs_notify_recv_post_dequeue(struct vsock_sock *vsk, size_t target,
				 ssize_t copied, bool data_read,
				 struct vsock_transport_recv_notify_data *d)
{
	return 0;
}

static
int hvs_notify_send_init(struct vsock_sock *vsk,
			 struct vsock_transport_send_notify_data *d)
{
	return 0;
}

static
int hvs_notify_send_pre_block(struct vsock_sock *vsk,
			      struct vsock_transport_send_notify_data *d)
{
	return 0;
}

static
int hvs_notify_send_pre_enqueue(struct vsock_sock *vsk,
				struct vsock_transport_send_notify_data *d)
{
	return 0;
}

static
int hvs_notify_send_post_enqueue(struct vsock_sock *vsk, ssize_t written,
				 struct vsock_transport_send_notify_data *d)
{
	return 0;
}

static void hvs_set_buffer_size(struct vsock_sock *vsk, u64 val)
{
	/* Ignored. */
}

static void hvs_set_min_buffer_size(struct vsock_sock *vsk, u64 val)
{
	/* Ignored. */
}

static void hvs_set_max_buffer_size(struct vsock_sock *vsk, u64 val)
{
	/* Ignored. */
}

static u64 hvs_get_buffer_size(struct vsock_sock *vsk)
{
	return -ENOPROTOOPT;
}

static u64 hvs_get_min_buffer_size(struct vsock_sock *vsk)
{
	return -ENOPROTOOPT;
}

static u64 hvs_get_max_buffer_size(struct vsock_sock *vsk)
{
	return -ENOPROTOOPT;
}

static struct vsock_transport hvs_transport = {
	.get_local_cid            = hvs_get_local_cid,

	.init                     = hvs_sock_init,
	.destruct                 = hvs_destruct,
	.release                  = hvs_release,
	.connect                  = hvs_connect,
	.shutdown                 = hvs_shutdown,

	.dgram_bind               = hvs_dgram_bind,
	.dgram_dequeue            = hvs_dgram_dequeue,
	.dgram_enqueue            = hvs_dgram_enqueue,
	.dgram_allow              = hvs_dgram_allow,

	.stream_dequeue           = hvs_stream_dequeue,
	.stream_enqueue           = hvs_stream_enqueue,
	.stream_has_data          = hvs_stream_has_data,
	.stream_has_space         = hvs_stream_has_space,
	.stream_rcvhiwat          = hvs_stream_rcvhiwat,
	.stream_is_active         = hvs_stream_is_active,
	.stream_allow             = hvs_stream_allow,

	.notify_poll_in           = hvs_notify_poll_in,
	.notify_poll_out          = hvs_notify_poll_out,
	.notify_recv_init         = hvs_notify_recv_init,
	.notify_recv_pre_block    = hvs_notify_recv_pre_block,
	.notify_recv_pre_dequeue  = hvs_notify_recv_pre_dequeue,
	.notify_recv_post_dequeue = hvs_notify_recv_post_dequeue,
	.notify_send_init         = hvs_notify_send_init,
	.notify_send_pre_block    = hvs_notify_send_pre_block,
	.notify_send_pre_enqueue  = hvs_notify_send_pre_enqueue,
	.notify_send_post_enqueue = hvs_notify_send_post_enqueue,

	.set_buffer_size          = hvs_set_buffer_size,
	.set_min_buffer_size      = hvs_set_min_buffer_size,
	.set_max_buffer_size      = hvs_set_max_buffer_size,
	.get_buffer_size          = hvs_get_buffer_size,
	.get_min_buffer_size      = hvs_get_min_buffer_size,
	.get_max_buffer_size      = hvs_get_max_buffer_size,
};

static int hvs_probe(struct hv_device *hdev,
		     const struct hv_vmbus_device_id *dev_id)
{
	struct vmbus_channel *chan = hdev->channel;

	hvs_open_connection(chan);

	/* Always return success to suppress the unnecessary error message
	 * in vmbus_probe(): on error the host will rescind the device in
	 * 30 seconds and we can do cleanup at that time in
	 * vmbus_onoffer_rescind().
	 */
	return 0;
}

static int hvs_remove(struct hv_device *hdev)
{
	struct vmbus_channel *chan = hdev->channel;

	vmbus_close(chan);

	return 0;
}

/* This isn't really used. See vmbus_match() and vmbus_probe() */
static const struct hv_vmbus_device_id id_table[] = {
	{},
};

static struct hv_driver hvs_drv = {
	.name		= "hv_sock",
	.hvsock		= true,
	.id_table	= id_table,
	.probe		= hvs_probe,
	.remove		= hvs_remove,
};

static int __init hvs_init(void)
{
	int ret;

	if (vmbus_proto_version < VERSION_WIN10)
		return -ENODEV;

	ret = vmbus_driver_register(&hvs_drv);
	if (ret != 0)
		return ret;

	ret = vsock_core_init(&hvs_transport);
	if (ret) {
		vmbus_driver_unregister(&hvs_drv);
		return ret;
	}

	return 0;
}

static void __exit hvs_exit(void)
{
	vsock_core_exit();
	vmbus_driver_unregister(&hvs_drv);
}

module_init(hvs_init);
module_exit(hvs_exit);

MODULE_DESCRIPTION("Hyper-V Sockets");
MODULE_VERSION("1.0.0");
MODULE_LICENSE("GPL");
MODULE_ALIAS_NETPROTO(PF_VSOCK);<|MERGE_RESOLUTION|>--- conflicted
+++ resolved
@@ -299,7 +299,6 @@
 	    (!cancel_timeout || cancel_delayed_work(&vsk->close_work))) {
 		vsk->close_work_scheduled = false;
 		vsock_remove_sock(vsk);
-<<<<<<< HEAD
 
 		/* Release the reference taken while scheduling the timeout */
 		sock_put(sk);
@@ -310,18 +309,6 @@
 {
 	struct sock *sk = get_per_channel_state(chan);
 
-=======
-
-		/* Release the reference taken while scheduling the timeout */
-		sock_put(sk);
-	}
-}
-
-static void hvs_close_connection(struct vmbus_channel *chan)
-{
-	struct sock *sk = get_per_channel_state(chan);
-
->>>>>>> 4ff96fb5
 	lock_sock(sk);
 	hvs_do_close_lock_held(vsock_sk(sk), true);
 	release_sock(sk);
@@ -558,21 +545,12 @@
 	schedule_delayed_work(&vsk->close_work, HVS_CLOSE_TIMEOUT);
 	return false;
 }
-<<<<<<< HEAD
 
 static void hvs_release(struct vsock_sock *vsk)
 {
 	struct sock *sk = sk_vsock(vsk);
 	bool remove_sock;
 
-=======
-
-static void hvs_release(struct vsock_sock *vsk)
-{
-	struct sock *sk = sk_vsock(vsk);
-	bool remove_sock;
-
->>>>>>> 4ff96fb5
 	lock_sock(sk);
 	remove_sock = hvs_close_lock_held(vsk);
 	release_sock(sk);
