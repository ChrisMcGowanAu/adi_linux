--- conflicted
+++ resolved
@@ -842,10 +842,6 @@
 {
 	RCU_LOCKDEP_WARN(!irqs_disabled(), "rcu_idle_enter() invoked with irqs enabled!!!");
 	rcu_eqs_enter(false);
-<<<<<<< HEAD
-	local_irq_restore(flags);
-=======
->>>>>>> bb176f67
 }
 
 #ifdef CONFIG_NO_HZ_FULL
@@ -2574,88 +2570,6 @@
 }
 
 /*
-<<<<<<< HEAD
- * Send the specified CPU's RCU callbacks to the orphanage.  The
- * specified CPU must be offline, and the caller must hold the
- * ->orphan_lock.
- */
-static void
-rcu_send_cbs_to_orphanage(int cpu, struct rcu_state *rsp,
-			  struct rcu_node *rnp, struct rcu_data *rdp)
-{
-	lockdep_assert_held(&rsp->orphan_lock);
-
-	/* No-CBs CPUs do not have orphanable callbacks. */
-	if (!IS_ENABLED(CONFIG_HOTPLUG_CPU) || rcu_is_nocb_cpu(rdp->cpu))
-		return;
-
-	/*
-	 * Orphan the callbacks.  First adjust the counts.  This is safe
-	 * because _rcu_barrier() excludes CPU-hotplug operations, so it
-	 * cannot be running now.  Thus no memory barrier is required.
-	 */
-	rdp->n_cbs_orphaned += rcu_segcblist_n_cbs(&rdp->cblist);
-	rcu_segcblist_extract_count(&rdp->cblist, &rsp->orphan_done);
-
-	/*
-	 * Next, move those callbacks still needing a grace period to
-	 * the orphanage, where some other CPU will pick them up.
-	 * Some of the callbacks might have gone partway through a grace
-	 * period, but that is too bad.  They get to start over because we
-	 * cannot assume that grace periods are synchronized across CPUs.
-	 */
-	rcu_segcblist_extract_pend_cbs(&rdp->cblist, &rsp->orphan_pend);
-
-	/*
-	 * Then move the ready-to-invoke callbacks to the orphanage,
-	 * where some other CPU will pick them up.  These will not be
-	 * required to pass though another grace period: They are done.
-	 */
-	rcu_segcblist_extract_done_cbs(&rdp->cblist, &rsp->orphan_done);
-
-	/* Finally, disallow further callbacks on this CPU.  */
-	rcu_segcblist_disable(&rdp->cblist);
-}
-
-/*
- * Adopt the RCU callbacks from the specified rcu_state structure's
- * orphanage.  The caller must hold the ->orphan_lock.
- */
-static void rcu_adopt_orphan_cbs(struct rcu_state *rsp, unsigned long flags)
-{
-	struct rcu_data *rdp = raw_cpu_ptr(rsp->rda);
-
-	lockdep_assert_held(&rsp->orphan_lock);
-
-	/* No-CBs CPUs are handled specially. */
-	if (!IS_ENABLED(CONFIG_HOTPLUG_CPU) ||
-	    rcu_nocb_adopt_orphan_cbs(rsp, rdp, flags))
-		return;
-
-	/* Do the accounting first. */
-	rdp->n_cbs_adopted += rsp->orphan_done.len;
-	if (rsp->orphan_done.len_lazy != rsp->orphan_done.len)
-		rcu_idle_count_callbacks_posted();
-	rcu_segcblist_insert_count(&rdp->cblist, &rsp->orphan_done);
-
-	/*
-	 * We do not need a memory barrier here because the only way we
-	 * can get here if there is an rcu_barrier() in flight is if
-	 * we are the task doing the rcu_barrier().
-	 */
-
-	/* First adopt the ready-to-invoke callbacks, then the done ones. */
-	rcu_segcblist_insert_done_cbs(&rdp->cblist, &rsp->orphan_done);
-	WARN_ON_ONCE(rsp->orphan_done.head);
-	rcu_segcblist_insert_pend_cbs(&rdp->cblist, &rsp->orphan_pend);
-	WARN_ON_ONCE(rsp->orphan_pend.head);
-	WARN_ON_ONCE(rcu_segcblist_empty(&rdp->cblist) !=
-		     !rcu_segcblist_n_cbs(&rdp->cblist));
-}
-
-/*
-=======
->>>>>>> bb176f67
  * Trace the fact that this CPU is going offline.
  */
 static void rcu_cleanup_dying_cpu(struct rcu_state *rsp)
@@ -3183,16 +3097,10 @@
  * read-side critical sections have completed. call_rcu_sched() assumes
  * that the read-side critical sections end on enabling of preemption
  * or on voluntary preemption.
-<<<<<<< HEAD
- * RCU read-side critical sections are delimited by :
- *  - rcu_read_lock_sched() and rcu_read_unlock_sched(), OR
- *  - anything that disables preemption.
-=======
  * RCU read-side critical sections are delimited by:
  *
  * - rcu_read_lock_sched() and rcu_read_unlock_sched(), OR
  * - anything that disables preemption.
->>>>>>> bb176f67
  *
  *  These may be nested.
  *
@@ -3217,20 +3125,12 @@
  * handler. This means that read-side critical sections in process
  * context must not be interrupted by softirqs. This interface is to be
  * used when most of the read-side critical sections are in softirq context.
-<<<<<<< HEAD
- * RCU read-side critical sections are delimited by :
- *  - rcu_read_lock() and  rcu_read_unlock(), if in interrupt context.
- *  OR
- *  - rcu_read_lock_bh() and rcu_read_unlock_bh(), if in process context.
- *  These may be nested.
-=======
  * RCU read-side critical sections are delimited by:
  *
  * - rcu_read_lock() and  rcu_read_unlock(), if in interrupt context, OR
  * - rcu_read_lock_bh() and rcu_read_unlock_bh(), if in process context.
  *
  * These may be nested.
->>>>>>> bb176f67
  *
  * See the description of call_rcu() for more detailed information on
  * memory ordering guarantees.
@@ -3601,23 +3501,15 @@
 	struct rcu_state *rsp = type;
 	struct rcu_data *rdp = raw_cpu_ptr(rsp->rda);
 
-<<<<<<< HEAD
-	_rcu_barrier_trace(rsp, "IRQ", -1, rsp->barrier_sequence);
-=======
 	_rcu_barrier_trace(rsp, TPS("IRQ"), -1, rsp->barrier_sequence);
->>>>>>> bb176f67
 	rdp->barrier_head.func = rcu_barrier_callback;
 	debug_rcu_head_queue(&rdp->barrier_head);
 	if (rcu_segcblist_entrain(&rdp->cblist, &rdp->barrier_head, 0)) {
 		atomic_inc(&rsp->barrier_cpu_count);
 	} else {
 		debug_rcu_head_unqueue(&rdp->barrier_head);
-<<<<<<< HEAD
-		_rcu_barrier_trace(rsp, "IRQNQ", -1, rsp->barrier_sequence);
-=======
 		_rcu_barrier_trace(rsp, TPS("IRQNQ"), -1,
 				   rsp->barrier_sequence);
->>>>>>> bb176f67
 	}
 }
 
