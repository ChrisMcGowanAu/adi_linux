--- conflicted
+++ resolved
@@ -1038,15 +1038,8 @@
 
 	bc->table_init_done = true;
 
-<<<<<<< HEAD
-	shrink = shrinker_alloc(0, "%s/btree_key_cache", c->name);
+	shrink = shrinker_alloc(0, "%s-btree_key_cache", c->name);
 	if (!shrink)
-=======
-	bc->shrink.seeks		= 0;
-	bc->shrink.count_objects	= bch2_btree_key_cache_count;
-	bc->shrink.scan_objects		= bch2_btree_key_cache_scan;
-	if (register_shrinker(&bc->shrink, "%s-btree_key_cache", c->name))
->>>>>>> c7046ed0
 		return -BCH_ERR_ENOMEM_fs_btree_cache_init;
 	bc->shrink = shrink;
 	shrink->seeks		= 0;
