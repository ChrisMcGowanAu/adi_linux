/*
 * (C) Copyright 2003-2004
 * Humboldt Solutions Ltd, adrian@humboldt.co.uk.

 * This is a combined i2c adapter and algorithm driver for the
 * MPC107/Tsi107 PowerPC northbridge and processors that include
 * the same I2C unit (8240, 8245, 85xx).
 *
 * Release 0.8
 *
 * This file is licensed under the terms of the GNU General Public
 * License version 2. This program is licensed "as is" without any
 * warranty of any kind, whether express or implied.
 */

#include <linux/kernel.h>
#include <linux/module.h>
#include <linux/sched.h>
#include <linux/init.h>
#include <linux/of_platform.h>
#include <linux/of_i2c.h>
#include <linux/slab.h>

#include <linux/io.h>
#include <linux/fsl_devices.h>
#include <linux/i2c.h>
#include <linux/interrupt.h>
#include <linux/delay.h>

#include <asm/mpc52xx.h>
#include <sysdev/fsl_soc.h>

#define DRV_NAME "mpc-i2c"

#define MPC_I2C_CLOCK_LEGACY   0
#define MPC_I2C_CLOCK_PRESERVE (~0U)

#define MPC_I2C_FDR   0x04
#define MPC_I2C_CR    0x08
#define MPC_I2C_SR    0x0c
#define MPC_I2C_DR    0x10
#define MPC_I2C_DFSRR 0x14

#define CCR_MEN  0x80
#define CCR_MIEN 0x40
#define CCR_MSTA 0x20
#define CCR_MTX  0x10
#define CCR_TXAK 0x08
#define CCR_RSTA 0x04

#define CSR_MCF  0x80
#define CSR_MAAS 0x40
#define CSR_MBB  0x20
#define CSR_MAL  0x10
#define CSR_SRW  0x04
#define CSR_MIF  0x02
#define CSR_RXAK 0x01

struct mpc_i2c {
	struct device *dev;
	void __iomem *base;
	u32 interrupt;
	wait_queue_head_t queue;
	struct i2c_adapter adap;
	int irq;
};

struct mpc_i2c_divider {
	u16 divider;
	u16 fdr;	/* including dfsrr */
};

struct mpc_i2c_data {
	void (*setup)(struct device_node *node, struct mpc_i2c *i2c,
		      u32 clock, u32 prescaler);
	u32 prescaler;
};

static inline void writeccr(struct mpc_i2c *i2c, u32 x)
{
	writeb(x, i2c->base + MPC_I2C_CR);
}

static irqreturn_t mpc_i2c_isr(int irq, void *dev_id)
{
	struct mpc_i2c *i2c = dev_id;
	if (readb(i2c->base + MPC_I2C_SR) & CSR_MIF) {
		/* Read again to allow register to stabilise */
		i2c->interrupt = readb(i2c->base + MPC_I2C_SR);
		writeb(0, i2c->base + MPC_I2C_SR);
		wake_up(&i2c->queue);
	}
	return IRQ_HANDLED;
}

/* Sometimes 9th clock pulse isn't generated, and slave doesn't release
 * the bus, because it wants to send ACK.
 * Following sequence of enabling/disabling and sending start/stop generates
 * the pulse, so it's all OK.
 */
static void mpc_i2c_fixup(struct mpc_i2c *i2c)
{
	writeccr(i2c, 0);
	udelay(30);
	writeccr(i2c, CCR_MEN);
	udelay(30);
	writeccr(i2c, CCR_MSTA | CCR_MTX);
	udelay(30);
	writeccr(i2c, CCR_MSTA | CCR_MTX | CCR_MEN);
	udelay(30);
	writeccr(i2c, CCR_MEN);
	udelay(30);
}

static int i2c_wait(struct mpc_i2c *i2c, unsigned timeout, int writing)
{
	unsigned long orig_jiffies = jiffies;
	u32 x;
	int result = 0;

	if (!i2c->irq) {
		while (!(readb(i2c->base + MPC_I2C_SR) & CSR_MIF)) {
			schedule();
			if (time_after(jiffies, orig_jiffies + timeout)) {
				dev_dbg(i2c->dev, "timeout\n");
				writeccr(i2c, 0);
				result = -EIO;
				break;
			}
		}
		x = readb(i2c->base + MPC_I2C_SR);
		writeb(0, i2c->base + MPC_I2C_SR);
	} else {
		/* Interrupt mode */
		result = wait_event_timeout(i2c->queue,
			(i2c->interrupt & CSR_MIF), timeout);

		if (unlikely(!(i2c->interrupt & CSR_MIF))) {
			dev_dbg(i2c->dev, "wait timeout\n");
			writeccr(i2c, 0);
			result = -ETIMEDOUT;
		}

		x = i2c->interrupt;
		i2c->interrupt = 0;
	}

	if (result < 0)
		return result;

	if (!(x & CSR_MCF)) {
		dev_dbg(i2c->dev, "unfinished\n");
		return -EIO;
	}

	if (x & CSR_MAL) {
		dev_dbg(i2c->dev, "MAL\n");
		return -EIO;
	}

	if (writing && (x & CSR_RXAK)) {
		dev_dbg(i2c->dev, "No RXAK\n");
		/* generate stop */
		writeccr(i2c, CCR_MEN);
		return -EIO;
	}
	return 0;
}

#if defined(CONFIG_PPC_MPC52xx) || defined(CONFIG_PPC_MPC512x)
static const struct mpc_i2c_divider mpc_i2c_dividers_52xx[] __devinitconst = {
	{20, 0x20}, {22, 0x21}, {24, 0x22}, {26, 0x23},
	{28, 0x24}, {30, 0x01}, {32, 0x25}, {34, 0x02},
	{36, 0x26}, {40, 0x27}, {44, 0x04}, {48, 0x28},
	{52, 0x63}, {56, 0x29}, {60, 0x41}, {64, 0x2a},
	{68, 0x07}, {72, 0x2b}, {80, 0x2c}, {88, 0x09},
	{96, 0x2d}, {104, 0x0a}, {112, 0x2e}, {120, 0x81},
	{128, 0x2f}, {136, 0x47}, {144, 0x0c}, {160, 0x30},
	{176, 0x49}, {192, 0x31}, {208, 0x4a}, {224, 0x32},
	{240, 0x0f}, {256, 0x33}, {272, 0x87}, {288, 0x10},
	{320, 0x34}, {352, 0x89}, {384, 0x35}, {416, 0x8a},
	{448, 0x36}, {480, 0x13}, {512, 0x37}, {576, 0x14},
	{640, 0x38}, {768, 0x39}, {896, 0x3a}, {960, 0x17},
	{1024, 0x3b}, {1152, 0x18}, {1280, 0x3c}, {1536, 0x3d},
	{1792, 0x3e}, {1920, 0x1b}, {2048, 0x3f}, {2304, 0x1c},
	{2560, 0x1d}, {3072, 0x1e}, {3584, 0x7e}, {3840, 0x1f},
	{4096, 0x7f}, {4608, 0x5c}, {5120, 0x5d}, {6144, 0x5e},
	{7168, 0xbe}, {7680, 0x5f}, {8192, 0xbf}, {9216, 0x9c},
	{10240, 0x9d}, {12288, 0x9e}, {15360, 0x9f}
};

static int __devinit mpc_i2c_get_fdr_52xx(struct device_node *node, u32 clock,
					  int prescaler)
{
	const struct mpc_i2c_divider *div = NULL;
	unsigned int pvr = mfspr(SPRN_PVR);
	u32 divider;
	int i;

	if (clock == MPC_I2C_CLOCK_LEGACY)
		return -EINVAL;

	/* Determine divider value */
	divider = mpc5xxx_get_bus_frequency(node) / clock;

	/*
	 * We want to choose an FDR/DFSR that generates an I2C bus speed that
	 * is equal to or lower than the requested speed.
	 */
	for (i = 0; i < ARRAY_SIZE(mpc_i2c_dividers_52xx); i++) {
		div = &mpc_i2c_dividers_52xx[i];
		/* Old MPC5200 rev A CPUs do not support the high bits */
		if (div->fdr & 0xc0 && pvr == 0x80822011)
			continue;
		if (div->divider >= divider)
			break;
	}

	return div ? (int)div->fdr : -EINVAL;
}

static void __devinit mpc_i2c_setup_52xx(struct device_node *node,
					 struct mpc_i2c *i2c,
					 u32 clock, u32 prescaler)
{
	int ret, fdr;

	if (clock == MPC_I2C_CLOCK_PRESERVE) {
		dev_dbg(i2c->dev, "using fdr %d\n",
			readb(i2c->base + MPC_I2C_FDR));
		return;
	}

	ret = mpc_i2c_get_fdr_52xx(node, clock, prescaler);
	fdr = (ret >= 0) ? ret : 0x3f; /* backward compatibility */

	writeb(fdr & 0xff, i2c->base + MPC_I2C_FDR);

	if (ret >= 0)
		dev_info(i2c->dev, "clock %d Hz (fdr=%d)\n", clock, fdr);
}
#else /* !(CONFIG_PPC_MPC52xx || CONFIG_PPC_MPC512x) */
static void __devinit mpc_i2c_setup_52xx(struct device_node *node,
					 struct mpc_i2c *i2c,
					 u32 clock, u32 prescaler)
{
}
#endif /* CONFIG_PPC_MPC52xx || CONFIG_PPC_MPC512x */

#ifdef CONFIG_PPC_MPC512x
static void __devinit mpc_i2c_setup_512x(struct device_node *node,
					 struct mpc_i2c *i2c,
					 u32 clock, u32 prescaler)
{
	struct device_node *node_ctrl;
	void __iomem *ctrl;
	const u32 *pval;
	u32 idx;

	/* Enable I2C interrupts for mpc5121 */
	node_ctrl = of_find_compatible_node(NULL, NULL,
					    "fsl,mpc5121-i2c-ctrl");
	if (node_ctrl) {
		ctrl = of_iomap(node_ctrl, 0);
		if (ctrl) {
			/* Interrupt enable bits for i2c-0/1/2: bit 24/26/28 */
			pval = of_get_property(node, "reg", NULL);
			idx = (*pval & 0xff) / 0x20;
			setbits32(ctrl, 1 << (24 + idx * 2));
			iounmap(ctrl);
		}
		of_node_put(node_ctrl);
	}

	/* The clock setup for the 52xx works also fine for the 512x */
	mpc_i2c_setup_52xx(node, i2c, clock, prescaler);
}
#else /* CONFIG_PPC_MPC512x */
static void __devinit mpc_i2c_setup_512x(struct device_node *node,
					 struct mpc_i2c *i2c,
					 u32 clock, u32 prescaler)
{
}
#endif /* CONFIG_PPC_MPC512x */

#ifdef CONFIG_FSL_SOC
static const struct mpc_i2c_divider mpc_i2c_dividers_8xxx[] __devinitconst = {
	{160, 0x0120}, {192, 0x0121}, {224, 0x0122}, {256, 0x0123},
	{288, 0x0100}, {320, 0x0101}, {352, 0x0601}, {384, 0x0102},
	{416, 0x0602}, {448, 0x0126}, {480, 0x0103}, {512, 0x0127},
	{544, 0x0b03}, {576, 0x0104}, {608, 0x1603}, {640, 0x0105},
	{672, 0x2003}, {704, 0x0b05}, {736, 0x2b03}, {768, 0x0106},
	{800, 0x3603}, {832, 0x0b06}, {896, 0x012a}, {960, 0x0107},
	{1024, 0x012b}, {1088, 0x1607}, {1152, 0x0108}, {1216, 0x2b07},
	{1280, 0x0109}, {1408, 0x1609}, {1536, 0x010a}, {1664, 0x160a},
	{1792, 0x012e}, {1920, 0x010b}, {2048, 0x012f}, {2176, 0x2b0b},
	{2304, 0x010c}, {2560, 0x010d}, {2816, 0x2b0d}, {3072, 0x010e},
	{3328, 0x2b0e}, {3584, 0x0132}, {3840, 0x010f}, {4096, 0x0133},
	{4608, 0x0110}, {5120, 0x0111}, {6144, 0x0112}, {7168, 0x0136},
	{7680, 0x0113}, {8192, 0x0137}, {9216, 0x0114}, {10240, 0x0115},
	{12288, 0x0116}, {14336, 0x013a}, {15360, 0x0117}, {16384, 0x013b},
	{18432, 0x0118}, {20480, 0x0119}, {24576, 0x011a}, {28672, 0x013e},
	{30720, 0x011b}, {32768, 0x013f}, {36864, 0x011c}, {40960, 0x011d},
	{49152, 0x011e}, {61440, 0x011f}
};

static u32 __devinit mpc_i2c_get_sec_cfg_8xxx(void)
{
	struct device_node *node = NULL;
	u32 __iomem *reg;
	u32 val = 0;

	node = of_find_node_by_name(NULL, "global-utilities");
	if (node) {
		const u32 *prop = of_get_property(node, "reg", NULL);
		if (prop) {
			/*
			 * Map and check POR Device Status Register 2
			 * (PORDEVSR2) at 0xE0014
			 */
			reg = ioremap(get_immrbase() + *prop + 0x14, 0x4);
			if (!reg)
				printk(KERN_ERR
				       "Error: couldn't map PORDEVSR2\n");
			else
				val = in_be32(reg) & 0x00000080; /* sec-cfg */
			iounmap(reg);
		}
	}
	if (node)
		of_node_put(node);

	return val;
}

static int __devinit mpc_i2c_get_fdr_8xxx(struct device_node *node, u32 clock,
					  u32 prescaler)
{
	const struct mpc_i2c_divider *div = NULL;
	u32 divider;
	int i;

	if (clock == MPC_I2C_CLOCK_LEGACY)
		return -EINVAL;

	/* Determine proper divider value */
	if (of_device_is_compatible(node, "fsl,mpc8544-i2c"))
		prescaler = mpc_i2c_get_sec_cfg_8xxx() ? 3 : 2;
	if (!prescaler)
		prescaler = 1;

	divider = fsl_get_sys_freq() / clock / prescaler;

	pr_debug("I2C: src_clock=%d clock=%d divider=%d\n",
		 fsl_get_sys_freq(), clock, divider);

	/*
	 * We want to choose an FDR/DFSR that generates an I2C bus speed that
	 * is equal to or lower than the requested speed.
	 */
	for (i = 0; i < ARRAY_SIZE(mpc_i2c_dividers_8xxx); i++) {
		div = &mpc_i2c_dividers_8xxx[i];
		if (div->divider >= divider)
			break;
	}

	return div ? (int)div->fdr : -EINVAL;
}

static void __devinit mpc_i2c_setup_8xxx(struct device_node *node,
					 struct mpc_i2c *i2c,
					 u32 clock, u32 prescaler)
{
	int ret, fdr;

	if (clock == MPC_I2C_CLOCK_PRESERVE) {
		dev_dbg(i2c->dev, "using dfsrr %d, fdr %d\n",
			readb(i2c->base + MPC_I2C_DFSRR),
			readb(i2c->base + MPC_I2C_FDR));
		return;
	}

	ret = mpc_i2c_get_fdr_8xxx(node, clock, prescaler);
	fdr = (ret >= 0) ? ret : 0x1031; /* backward compatibility */

	writeb(fdr & 0xff, i2c->base + MPC_I2C_FDR);
	writeb((fdr >> 8) & 0xff, i2c->base + MPC_I2C_DFSRR);

	if (ret >= 0)
		dev_info(i2c->dev, "clock %d Hz (dfsrr=%d fdr=%d)\n",
			 clock, fdr >> 8, fdr & 0xff);
}

#else /* !CONFIG_FSL_SOC */
static void __devinit mpc_i2c_setup_8xxx(struct device_node *node,
					 struct mpc_i2c *i2c,
					 u32 clock, u32 prescaler)
{
}
#endif /* CONFIG_FSL_SOC */

static void mpc_i2c_start(struct mpc_i2c *i2c)
{
	/* Clear arbitration */
	writeb(0, i2c->base + MPC_I2C_SR);
	/* Start with MEN */
	writeccr(i2c, CCR_MEN);
}

static void mpc_i2c_stop(struct mpc_i2c *i2c)
{
	writeccr(i2c, CCR_MEN);
}

static int mpc_write(struct mpc_i2c *i2c, int target,
		     const u8 *data, int length, int restart)
{
	int i, result;
	unsigned timeout = i2c->adap.timeout;
	u32 flags = restart ? CCR_RSTA : 0;

	/* Start as master */
	writeccr(i2c, CCR_MIEN | CCR_MEN | CCR_MSTA | CCR_MTX | flags);
	/* Write target byte */
	writeb((target << 1), i2c->base + MPC_I2C_DR);

	result = i2c_wait(i2c, timeout, 1);
	if (result < 0)
		return result;

	for (i = 0; i < length; i++) {
		/* Write data byte */
		writeb(data[i], i2c->base + MPC_I2C_DR);

		result = i2c_wait(i2c, timeout, 1);
		if (result < 0)
			return result;
	}

	return 0;
}

static int mpc_read(struct mpc_i2c *i2c, int target,
		    u8 *data, int length, int restart)
{
	unsigned timeout = i2c->adap.timeout;
	int i, result;
	u32 flags = restart ? CCR_RSTA : 0;

	/* Switch to read - restart */
	writeccr(i2c, CCR_MIEN | CCR_MEN | CCR_MSTA | CCR_MTX | flags);
	/* Write target address byte - this time with the read flag set */
	writeb((target << 1) | 1, i2c->base + MPC_I2C_DR);

	result = i2c_wait(i2c, timeout, 1);
	if (result < 0)
		return result;

	if (length) {
		if (length == 1)
			writeccr(i2c, CCR_MIEN | CCR_MEN | CCR_MSTA | CCR_TXAK);
		else
			writeccr(i2c, CCR_MIEN | CCR_MEN | CCR_MSTA);
		/* Dummy read */
		readb(i2c->base + MPC_I2C_DR);
	}

	for (i = 0; i < length; i++) {
		result = i2c_wait(i2c, timeout, 0);
		if (result < 0)
			return result;

		/* Generate txack on next to last byte */
		if (i == length - 2)
			writeccr(i2c, CCR_MIEN | CCR_MEN | CCR_MSTA | CCR_TXAK);
		/* Do not generate stop on last byte */
		if (i == length - 1)
			writeccr(i2c, CCR_MIEN | CCR_MEN | CCR_MSTA | CCR_MTX);
		data[i] = readb(i2c->base + MPC_I2C_DR);
	}

	return length;
}

static int mpc_xfer(struct i2c_adapter *adap, struct i2c_msg *msgs, int num)
{
	struct i2c_msg *pmsg;
	int i;
	int ret = 0;
	unsigned long orig_jiffies = jiffies;
	struct mpc_i2c *i2c = i2c_get_adapdata(adap);

	mpc_i2c_start(i2c);

	/* Allow bus up to 1s to become not busy */
	while (readb(i2c->base + MPC_I2C_SR) & CSR_MBB) {
		if (signal_pending(current)) {
			dev_dbg(i2c->dev, "Interrupted\n");
			writeccr(i2c, 0);
			return -EINTR;
		}
		if (time_after(jiffies, orig_jiffies + HZ)) {
			dev_dbg(i2c->dev, "timeout\n");
			if (readb(i2c->base + MPC_I2C_SR) ==
			    (CSR_MCF | CSR_MBB | CSR_RXAK))
				mpc_i2c_fixup(i2c);
			return -EIO;
		}
		schedule();
	}

	for (i = 0; ret >= 0 && i < num; i++) {
		pmsg = &msgs[i];
		dev_dbg(i2c->dev,
			"Doing %s %d bytes to 0x%02x - %d of %d messages\n",
			pmsg->flags & I2C_M_RD ? "read" : "write",
			pmsg->len, pmsg->addr, i + 1, num);
		if (pmsg->flags & I2C_M_RD)
			ret =
			    mpc_read(i2c, pmsg->addr, pmsg->buf, pmsg->len, i);
		else
			ret =
			    mpc_write(i2c, pmsg->addr, pmsg->buf, pmsg->len, i);
	}
	mpc_i2c_stop(i2c);
	return (ret < 0) ? ret : num;
}

static u32 mpc_functionality(struct i2c_adapter *adap)
{
	return I2C_FUNC_I2C | I2C_FUNC_SMBUS_EMUL;
}

static const struct i2c_algorithm mpc_algo = {
	.master_xfer = mpc_xfer,
	.functionality = mpc_functionality,
};

static struct i2c_adapter mpc_ops = {
	.owner = THIS_MODULE,
	.name = "MPC adapter",
	.algo = &mpc_algo,
	.timeout = HZ,
};

static int __devinit fsl_i2c_probe(struct of_device *op,
				   const struct of_device_id *match)
{
	struct mpc_i2c *i2c;
	const u32 *prop;
	u32 clock = MPC_I2C_CLOCK_LEGACY;
	int result = 0;
	int plen;

	i2c = kzalloc(sizeof(*i2c), GFP_KERNEL);
	if (!i2c)
		return -ENOMEM;

	i2c->dev = &op->dev; /* for debug and error output */

	init_waitqueue_head(&i2c->queue);

	i2c->base = of_iomap(op->dev.of_node, 0);
	if (!i2c->base) {
		dev_err(i2c->dev, "failed to map controller\n");
		result = -ENOMEM;
		goto fail_map;
	}

<<<<<<< HEAD
	i2c->irq = irq_of_parse_and_map(op->dev.of_node, 0);
	if (i2c->irq != NO_IRQ) { /* i2c->irq = NO_IRQ implies polling */
=======
	i2c->irq = irq_of_parse_and_map(op->node, 0);
	if (i2c->irq) { /* no i2c->irq implies polling */
>>>>>>> f4b87dee
		result = request_irq(i2c->irq, mpc_i2c_isr,
				     IRQF_SHARED, "i2c-mpc", i2c);
		if (result < 0) {
			dev_err(i2c->dev, "failed to attach interrupt\n");
			goto fail_request;
		}
	}

	if (of_get_property(op->dev.of_node, "fsl,preserve-clocking", NULL)) {
		clock = MPC_I2C_CLOCK_PRESERVE;
	} else {
		prop = of_get_property(op->dev.of_node, "clock-frequency",
					&plen);
		if (prop && plen == sizeof(u32))
			clock = *prop;
	}

	if (match->data) {
		struct mpc_i2c_data *data = match->data;
		data->setup(op->dev.of_node, i2c, clock, data->prescaler);
	} else {
		/* Backwards compatibility */
		if (of_get_property(op->dev.of_node, "dfsrr", NULL))
			mpc_i2c_setup_8xxx(op->dev.of_node, i2c, clock, 0);
	}

	dev_set_drvdata(&op->dev, i2c);

	i2c->adap = mpc_ops;
	i2c_set_adapdata(&i2c->adap, i2c);
	i2c->adap.dev.parent = &op->dev;

	result = i2c_add_adapter(&i2c->adap);
	if (result < 0) {
		dev_err(i2c->dev, "failed to add adapter\n");
		goto fail_add;
	}
	of_register_i2c_devices(&i2c->adap, op->dev.of_node);

	return result;

 fail_add:
	dev_set_drvdata(&op->dev, NULL);
	free_irq(i2c->irq, i2c);
 fail_request:
	irq_dispose_mapping(i2c->irq);
	iounmap(i2c->base);
 fail_map:
	kfree(i2c);
	return result;
};

static int __devexit fsl_i2c_remove(struct of_device *op)
{
	struct mpc_i2c *i2c = dev_get_drvdata(&op->dev);

	i2c_del_adapter(&i2c->adap);
	dev_set_drvdata(&op->dev, NULL);

	if (i2c->irq)
		free_irq(i2c->irq, i2c);

	irq_dispose_mapping(i2c->irq);
	iounmap(i2c->base);
	kfree(i2c);
	return 0;
};

static struct mpc_i2c_data mpc_i2c_data_512x __devinitdata = {
	.setup = mpc_i2c_setup_512x,
};

static struct mpc_i2c_data mpc_i2c_data_52xx __devinitdata = {
	.setup = mpc_i2c_setup_52xx,
};

static struct mpc_i2c_data mpc_i2c_data_8313 __devinitdata = {
	.setup = mpc_i2c_setup_8xxx,
};

static struct mpc_i2c_data mpc_i2c_data_8543 __devinitdata = {
	.setup = mpc_i2c_setup_8xxx,
	.prescaler = 2,
};

static struct mpc_i2c_data mpc_i2c_data_8544 __devinitdata = {
	.setup = mpc_i2c_setup_8xxx,
	.prescaler = 3,
};

static const struct of_device_id mpc_i2c_of_match[] = {
	{.compatible = "mpc5200-i2c", .data = &mpc_i2c_data_52xx, },
	{.compatible = "fsl,mpc5200b-i2c", .data = &mpc_i2c_data_52xx, },
	{.compatible = "fsl,mpc5200-i2c", .data = &mpc_i2c_data_52xx, },
	{.compatible = "fsl,mpc5121-i2c", .data = &mpc_i2c_data_512x, },
	{.compatible = "fsl,mpc8313-i2c", .data = &mpc_i2c_data_8313, },
	{.compatible = "fsl,mpc8543-i2c", .data = &mpc_i2c_data_8543, },
	{.compatible = "fsl,mpc8544-i2c", .data = &mpc_i2c_data_8544, },
	/* Backward compatibility */
	{.compatible = "fsl-i2c", },
	{},
};
MODULE_DEVICE_TABLE(of, mpc_i2c_of_match);

/* Structure for a device driver */
static struct of_platform_driver mpc_i2c_driver = {
	.probe		= fsl_i2c_probe,
	.remove		= __devexit_p(fsl_i2c_remove),
	.driver = {
		.owner = THIS_MODULE,
		.name = DRV_NAME,
		.of_match_table = mpc_i2c_of_match,
	},
};

static int __init fsl_i2c_init(void)
{
	int rv;

	rv = of_register_platform_driver(&mpc_i2c_driver);
	if (rv)
		printk(KERN_ERR DRV_NAME
		       " of_register_platform_driver failed (%i)\n", rv);
	return rv;
}

static void __exit fsl_i2c_exit(void)
{
	of_unregister_platform_driver(&mpc_i2c_driver);
}

module_init(fsl_i2c_init);
module_exit(fsl_i2c_exit);

MODULE_AUTHOR("Adrian Cox <adrian@humboldt.co.uk>");
MODULE_DESCRIPTION("I2C-Bus adapter for MPC107 bridge and "
		   "MPC824x/83xx/85xx/86xx/512x/52xx processors");
MODULE_LICENSE("GPL");<|MERGE_RESOLUTION|>--- conflicted
+++ resolved
@@ -567,13 +567,8 @@
 		goto fail_map;
 	}
 
-<<<<<<< HEAD
 	i2c->irq = irq_of_parse_and_map(op->dev.of_node, 0);
-	if (i2c->irq != NO_IRQ) { /* i2c->irq = NO_IRQ implies polling */
-=======
-	i2c->irq = irq_of_parse_and_map(op->node, 0);
 	if (i2c->irq) { /* no i2c->irq implies polling */
->>>>>>> f4b87dee
 		result = request_irq(i2c->irq, mpc_i2c_isr,
 				     IRQF_SHARED, "i2c-mpc", i2c);
 		if (result < 0) {
