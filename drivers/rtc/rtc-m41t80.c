--- conflicted
+++ resolved
@@ -557,11 +557,7 @@
 		 * registered automatically when being referenced.
 		 */
 		of_node_put(fixed_clock);
-<<<<<<< HEAD
-		return 0;
-=======
 		return NULL;
->>>>>>> df0cc57e
 	}
 
 	/* First disable the clock */
