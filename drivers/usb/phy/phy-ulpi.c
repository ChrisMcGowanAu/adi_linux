// SPDX-License-Identifier: GPL-2.0+
/*
 * Generic ULPI USB transceiver support
 *
 * Copyright (C) 2009 Daniel Mack <daniel@caiaq.de>
 *
 * Based on sources from
 *
 *   Sascha Hauer <s.hauer@pengutronix.de>
 *   Freescale Semiconductors
 */

#include <linux/kernel.h>
#include <linux/slab.h>
#include <linux/export.h>
#include <linux/module.h>
#include <linux/of.h>
#include <linux/io.h>
#include <linux/of_address.h>
#include <linux/of_device.h>
#include <linux/platform_device.h>
#include <linux/usb.h>
#include <linux/usb/otg.h>
#include <linux/usb/ulpi.h>
#include <linux/usb/phy.h>


struct ulpi_info {
	unsigned int	id;
	char		*name;
};

#define ULPI_ID(vendor, product) (((vendor) << 16) | (product))
#define ULPI_INFO(_id, _name)		\
	{				\
		.id	= (_id),	\
		.name	= (_name),	\
	}

/* ULPI hardcoded IDs, used for probing */
static struct ulpi_info ulpi_ids[] = {
	ULPI_INFO(ULPI_ID(0x04cc, 0x1504), "NXP ISP1504"),
	ULPI_INFO(ULPI_ID(0x0424, 0x0006), "SMSC USB331x"),
	ULPI_INFO(ULPI_ID(0x0424, 0x0007), "SMSC USB3320"),
	ULPI_INFO(ULPI_ID(0x0424, 0x0009), "SMSC USB334x"),
	ULPI_INFO(ULPI_ID(0x0451, 0x1507), "TI TUSB1210"),
};

struct ulpi_phy {
	struct usb_phy	*usb_phy;
	void __iomem *regs;
	unsigned int vp_offset;
	unsigned int flags;
};

static int ulpi_set_otg_flags(struct usb_phy *phy)
{
	unsigned int flags = ULPI_OTG_CTRL_DP_PULLDOWN |
			     ULPI_OTG_CTRL_DM_PULLDOWN;

	if (phy->flags & ULPI_OTG_ID_PULLUP)
		flags |= ULPI_OTG_CTRL_ID_PULLUP;

	/*
	 * ULPI Specification rev.1.1 default
	 * for Dp/DmPulldown is enabled.
	 */
	if (phy->flags & ULPI_OTG_DP_PULLDOWN_DIS)
		flags &= ~ULPI_OTG_CTRL_DP_PULLDOWN;

	if (phy->flags & ULPI_OTG_DM_PULLDOWN_DIS)
		flags &= ~ULPI_OTG_CTRL_DM_PULLDOWN;

	if (phy->flags & ULPI_OTG_EXTVBUSIND)
		flags |= ULPI_OTG_CTRL_EXTVBUSIND;

	return usb_phy_io_write(phy, flags, ULPI_OTG_CTRL);
}

static int ulpi_set_fc_flags(struct usb_phy *phy)
{
	unsigned int flags = 0;

	/*
	 * ULPI Specification rev.1.1 default
	 * for XcvrSelect is Full Speed.
	 */
	if (phy->flags & ULPI_FC_HS)
		flags |= ULPI_FUNC_CTRL_HIGH_SPEED;
	else if (phy->flags & ULPI_FC_LS)
		flags |= ULPI_FUNC_CTRL_LOW_SPEED;
	else if (phy->flags & ULPI_FC_FS4LS)
		flags |= ULPI_FUNC_CTRL_FS4LS;
	else
		flags |= ULPI_FUNC_CTRL_FULL_SPEED;

	if (phy->flags & ULPI_FC_TERMSEL)
		flags |= ULPI_FUNC_CTRL_TERMSELECT;

	/*
	 * ULPI Specification rev.1.1 default
	 * for OpMode is Normal Operation.
	 */
	if (phy->flags & ULPI_FC_OP_NODRV)
		flags |= ULPI_FUNC_CTRL_OPMODE_NONDRIVING;
	else if (phy->flags & ULPI_FC_OP_DIS_NRZI)
		flags |= ULPI_FUNC_CTRL_OPMODE_DISABLE_NRZI;
	else if (phy->flags & ULPI_FC_OP_NSYNC_NEOP)
		flags |= ULPI_FUNC_CTRL_OPMODE_NOSYNC_NOEOP;
	else
		flags |= ULPI_FUNC_CTRL_OPMODE_NORMAL;

	/*
	 * ULPI Specification rev.1.1 default
	 * for SuspendM is Powered.
	 */
	flags |= ULPI_FUNC_CTRL_SUSPENDM;

	return usb_phy_io_write(phy, flags, ULPI_FUNC_CTRL);
}

static int ulpi_set_ic_flags(struct usb_phy *phy)
{
	unsigned int flags = 0;

	if (phy->flags & ULPI_IC_AUTORESUME)
		flags |= ULPI_IFC_CTRL_AUTORESUME;

	if (phy->flags & ULPI_IC_EXTVBUS_INDINV)
		flags |= ULPI_IFC_CTRL_EXTERNAL_VBUS;

	if (phy->flags & ULPI_IC_IND_PASSTHRU)
		flags |= ULPI_IFC_CTRL_PASSTHRU;

	if (phy->flags & ULPI_IC_PROTECT_DIS)
		flags |= ULPI_IFC_CTRL_PROTECT_IFC_DISABLE;

	return usb_phy_io_write(phy, flags, ULPI_IFC_CTRL);
}

static int ulpi_set_flags(struct usb_phy *phy)
{
	int ret;

	ret = ulpi_set_otg_flags(phy);
	if (ret)
		return ret;

	ret = ulpi_set_ic_flags(phy);
	if (ret)
		return ret;

	return ulpi_set_fc_flags(phy);
}

static int ulpi_check_integrity(struct usb_phy *phy)
{
	int ret, i;
	unsigned int val = 0x55;

	for (i = 0; i < 2; i++) {
		ret = usb_phy_io_write(phy, val, ULPI_SCRATCH);
		if (ret < 0)
			return ret;

		ret = usb_phy_io_read(phy, ULPI_SCRATCH);
		if (ret < 0)
			return ret;

		if (ret != val) {
			pr_err("ULPI integrity check: failed!");
			return -ENODEV;
		}
		val = val << 1;
	}

	pr_info("ULPI integrity check: passed.\n");

	return 0;
}

static int ulpi_init(struct usb_phy *phy)
{
	int i, vid, pid, ret;
	u32 ulpi_id = 0;

	for (i = 0; i < 4; i++) {
		ret = usb_phy_io_read(phy, ULPI_PRODUCT_ID_HIGH - i);
		if (ret < 0)
			return ret;
		ulpi_id = (ulpi_id << 8) | ret;
	}
	vid = ulpi_id & 0xffff;
	pid = ulpi_id >> 16;

	pr_info("ULPI transceiver vendor/product ID 0x%04x/0x%04x\n", vid, pid);

	for (i = 0; i < ARRAY_SIZE(ulpi_ids); i++) {
		if (ulpi_ids[i].id == ULPI_ID(vid, pid)) {
			pr_info("Found %s ULPI transceiver.\n",
				ulpi_ids[i].name);
			break;
		}
	}

	ret = ulpi_check_integrity(phy);
	if (ret)
		return ret;

	return ulpi_set_flags(phy);
}

static int ulpi_set_host(struct usb_otg *otg, struct usb_bus *host)
{
	struct usb_phy *phy = otg->usb_phy;
	unsigned int flags = usb_phy_io_read(phy, ULPI_IFC_CTRL);

	if (!host) {
		otg->host = NULL;
		return 0;
	}

	otg->host = host;

	flags &= ~(ULPI_IFC_CTRL_6_PIN_SERIAL_MODE |
		   ULPI_IFC_CTRL_3_PIN_SERIAL_MODE |
		   ULPI_IFC_CTRL_CARKITMODE);

	if (phy->flags & ULPI_IC_6PIN_SERIAL)
		flags |= ULPI_IFC_CTRL_6_PIN_SERIAL_MODE;
	else if (phy->flags & ULPI_IC_3PIN_SERIAL)
		flags |= ULPI_IFC_CTRL_3_PIN_SERIAL_MODE;
	else if (phy->flags & ULPI_IC_CARKIT)
		flags |= ULPI_IFC_CTRL_CARKITMODE;

	return usb_phy_io_write(phy, flags, ULPI_IFC_CTRL);
}

static int ulpi_set_vbus(struct usb_otg *otg, bool on)
{
	struct usb_phy *phy = otg->usb_phy;
	unsigned int flags = usb_phy_io_read(phy, ULPI_OTG_CTRL);

	flags &= ~(ULPI_OTG_CTRL_DRVVBUS | ULPI_OTG_CTRL_DRVVBUS_EXT);

	if (on) {
		if (phy->flags & ULPI_OTG_DRVVBUS)
			flags |= ULPI_OTG_CTRL_DRVVBUS;

		if (phy->flags & ULPI_OTG_DRVVBUS_EXT)
			flags |= ULPI_OTG_CTRL_DRVVBUS_EXT;
	}

	return usb_phy_io_write(phy, flags, ULPI_OTG_CTRL);
}

static int usbphy_set_vbus(struct usb_phy *phy, int on)
{
	unsigned int flags = usb_phy_io_read(phy, ULPI_OTG_CTRL);

	flags &= ~(ULPI_OTG_CTRL_DRVVBUS | ULPI_OTG_CTRL_DRVVBUS_EXT);

	if (on) {
		if (phy->flags & ULPI_OTG_DRVVBUS)
			flags |= ULPI_OTG_CTRL_DRVVBUS;

		if (phy->flags & ULPI_OTG_DRVVBUS_EXT)
			flags |= ULPI_OTG_CTRL_DRVVBUS_EXT;
	}

	return usb_phy_io_write(phy, flags, ULPI_OTG_CTRL);
}

<<<<<<< HEAD
=======
static void otg_ulpi_init(struct usb_phy *phy, struct usb_otg *otg,
			  struct usb_phy_io_ops *ops,
			  unsigned int flags)
{
	phy->label	= "ULPI";
	phy->flags	= flags;
	phy->io_ops	= ops;
	phy->otg	= otg;
	phy->init	= ulpi_init;
	phy->set_vbus	= usbphy_set_vbus;

	otg->usb_phy	= phy;
	otg->set_host	= ulpi_set_host;
	otg->set_vbus	= ulpi_set_vbus;
}

>>>>>>> a4adc2c2
struct usb_phy *
otg_ulpi_create(struct usb_phy_io_ops *ops,
		unsigned int flags)
{
	struct usb_phy *phy;
	struct usb_otg *otg;

	phy = kzalloc(sizeof(*phy), GFP_KERNEL);
	if (!phy)
		return NULL;

	otg = kzalloc(sizeof(*otg), GFP_KERNEL);
	if (!otg) {
		kfree(phy);
		return NULL;
	}

<<<<<<< HEAD
	phy->label	= "ULPI";
	phy->flags	= flags;
	phy->io_ops	= ops;
	phy->otg	= otg;
	phy->init	= ulpi_init;
	phy->set_vbus	= usbphy_set_vbus;

	otg->usb_phy	= phy;
	otg->set_host	= ulpi_set_host;
	otg->set_vbus	= ulpi_set_vbus;
=======
	otg_ulpi_init(phy, otg, ops, flags);
>>>>>>> a4adc2c2

	return phy;
}
EXPORT_SYMBOL_GPL(otg_ulpi_create);

<<<<<<< HEAD
=======
struct usb_phy *
devm_otg_ulpi_create(struct device *dev,
		     struct usb_phy_io_ops *ops,
		     unsigned int flags)
{
	struct usb_phy *phy;
	struct usb_otg *otg;

	phy = devm_kzalloc(dev, sizeof(*phy), GFP_KERNEL);
	if (!phy)
		return NULL;

	otg = devm_kzalloc(dev, sizeof(*otg), GFP_KERNEL);
	if (!otg) {
		devm_kfree(dev, phy);
		return NULL;
	}

	otg_ulpi_init(phy, otg, ops, flags);

	return phy;
}
EXPORT_SYMBOL_GPL(devm_otg_ulpi_create);

>>>>>>> a4adc2c2
static int ulpi_phy_probe(struct platform_device *pdev)
{
	struct device_node *np = pdev->dev.of_node;
	struct resource *res;
	struct ulpi_phy *uphy;
	bool flag;
	int ret;

	uphy = devm_kzalloc(&pdev->dev, sizeof(*uphy), GFP_KERNEL);
	if (!uphy)
		return -ENOMEM;

	res = platform_get_resource(pdev, IORESOURCE_MEM, 0);
	if (!res) {
		dev_err(&pdev->dev, "no phy I/O memory resource defined\n");
		return -ENODEV;
	}

	uphy->regs = devm_ioremap(&pdev->dev, res->start, resource_size(res));
	if (!uphy->regs) {
		dev_err(&pdev->dev, "failed to map phy I/O memory\n");
		return -EFAULT;
	}

	if (IS_ERR(uphy->regs))
		return PTR_ERR(uphy->regs);

	if (of_property_read_u32(np, "view-port", &uphy->vp_offset))
		dev_dbg(&pdev->dev, "Missing view-port property\n");

	if (IS_ERR(uphy->regs)) {
		dev_err(&pdev->dev, "view-port register not specified\n");
		return PTR_ERR(uphy->regs);
	}

	flag = of_property_read_bool(np, "drv-vbus");
	if (flag)
		uphy->flags |= ULPI_OTG_DRVVBUS | ULPI_OTG_DRVVBUS_EXT;

	uphy->usb_phy = otg_ulpi_create(&ulpi_viewport_access_ops, uphy->flags);

	uphy->usb_phy->dev = &pdev->dev;

	uphy->usb_phy->io_priv = uphy->regs + uphy->vp_offset;

	ret = usb_add_phy_dev(uphy->usb_phy);
	if (ret < 0)
		return ret;

	return 0;
}

static int ulpi_phy_remove(struct platform_device *pdev)
{
	struct ulpi_phy *uphy = platform_get_drvdata(pdev);

	usb_remove_phy(uphy->usb_phy);

	return 0;
}

static const struct of_device_id ulpi_phy_table[] = {
	{ .compatible = "ulpi-phy" },
	{ },
};
MODULE_DEVICE_TABLE(of, ulpi_phy_table);

static struct platform_driver ulpi_phy_driver = {
	.probe		= ulpi_phy_probe,
	.remove		= ulpi_phy_remove,
	.driver		= {
		.name	= "ulpi-phy",
		.of_match_table = ulpi_phy_table,
	},
};
module_platform_driver(ulpi_phy_driver);

MODULE_DESCRIPTION("ULPI PHY driver");
MODULE_LICENSE("GPL v2");<|MERGE_RESOLUTION|>--- conflicted
+++ resolved
@@ -271,8 +271,6 @@
 	return usb_phy_io_write(phy, flags, ULPI_OTG_CTRL);
 }
 
-<<<<<<< HEAD
-=======
 static void otg_ulpi_init(struct usb_phy *phy, struct usb_otg *otg,
 			  struct usb_phy_io_ops *ops,
 			  unsigned int flags)
@@ -289,7 +287,6 @@
 	otg->set_vbus	= ulpi_set_vbus;
 }
 
->>>>>>> a4adc2c2
 struct usb_phy *
 otg_ulpi_create(struct usb_phy_io_ops *ops,
 		unsigned int flags)
@@ -307,27 +304,12 @@
 		return NULL;
 	}
 
-<<<<<<< HEAD
-	phy->label	= "ULPI";
-	phy->flags	= flags;
-	phy->io_ops	= ops;
-	phy->otg	= otg;
-	phy->init	= ulpi_init;
-	phy->set_vbus	= usbphy_set_vbus;
-
-	otg->usb_phy	= phy;
-	otg->set_host	= ulpi_set_host;
-	otg->set_vbus	= ulpi_set_vbus;
-=======
 	otg_ulpi_init(phy, otg, ops, flags);
->>>>>>> a4adc2c2
 
 	return phy;
 }
 EXPORT_SYMBOL_GPL(otg_ulpi_create);
 
-<<<<<<< HEAD
-=======
 struct usb_phy *
 devm_otg_ulpi_create(struct device *dev,
 		     struct usb_phy_io_ops *ops,
@@ -352,7 +334,6 @@
 }
 EXPORT_SYMBOL_GPL(devm_otg_ulpi_create);
 
->>>>>>> a4adc2c2
 static int ulpi_phy_probe(struct platform_device *pdev)
 {
 	struct device_node *np = pdev->dev.of_node;
