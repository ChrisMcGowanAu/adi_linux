# SPDX-License-Identifier: GPL-2.0-only
#
# Ethernet LAN device configuration
#

menuconfig ETHERNET
	bool "Ethernet driver support"
	depends on NET
	default y
	help
	  This section contains all the Ethernet device drivers.

if ETHERNET

config MDIO
	tristate

config SUNGEM_PHY
	tristate

source "drivers/net/ethernet/3com/Kconfig"
source "drivers/net/ethernet/actions/Kconfig"
source "drivers/net/ethernet/adaptec/Kconfig"
source "drivers/net/ethernet/aeroflex/Kconfig"
source "drivers/net/ethernet/agere/Kconfig"
source "drivers/net/ethernet/alacritech/Kconfig"
source "drivers/net/ethernet/allwinner/Kconfig"
source "drivers/net/ethernet/alteon/Kconfig"
source "drivers/net/ethernet/altera/Kconfig"
source "drivers/net/ethernet/amazon/Kconfig"
source "drivers/net/ethernet/amd/Kconfig"
source "drivers/net/ethernet/apm/Kconfig"
source "drivers/net/ethernet/apple/Kconfig"
source "drivers/net/ethernet/aquantia/Kconfig"
source "drivers/net/ethernet/arc/Kconfig"
source "drivers/net/ethernet/atheros/Kconfig"
source "drivers/net/ethernet/broadcom/Kconfig"
source "drivers/net/ethernet/brocade/Kconfig"
source "drivers/net/ethernet/cadence/Kconfig"
source "drivers/net/ethernet/calxeda/Kconfig"
source "drivers/net/ethernet/cavium/Kconfig"
source "drivers/net/ethernet/chelsio/Kconfig"
source "drivers/net/ethernet/cirrus/Kconfig"
source "drivers/net/ethernet/cisco/Kconfig"
source "drivers/net/ethernet/cortina/Kconfig"

config CX_ECAT
	tristate "Beckhoff CX5020 EtherCAT master support"
	depends on PCI
	depends on X86 || COMPILE_TEST
	help
	  Driver for EtherCAT master module located on CCAT FPGA
	  that can be found on Beckhoff CX5020, and possibly other of CX
	  Beckhoff CX series industrial PCs.

	  To compile this driver as a module, choose M here. The module
	  will be called ec_bhf.

source "drivers/net/ethernet/davicom/Kconfig"

config DNET
	tristate "Dave ethernet support (DNET)"
	depends on HAS_IOMEM
	select PHYLIB
	help
	  The Dave ethernet interface (DNET) is found on Qong Board FPGA.
	  Say Y to include support for the DNET chip.

	  To compile this driver as a module, choose M here: the module
	  will be called dnet.

source "drivers/net/ethernet/dec/Kconfig"
source "drivers/net/ethernet/dlink/Kconfig"
source "drivers/net/ethernet/emulex/Kconfig"
source "drivers/net/ethernet/ezchip/Kconfig"
source "drivers/net/ethernet/faraday/Kconfig"
source "drivers/net/ethernet/freescale/Kconfig"
source "drivers/net/ethernet/fujitsu/Kconfig"
source "drivers/net/ethernet/google/Kconfig"
source "drivers/net/ethernet/hisilicon/Kconfig"
source "drivers/net/ethernet/huawei/Kconfig"
source "drivers/net/ethernet/i825xx/Kconfig"
source "drivers/net/ethernet/ibm/Kconfig"
source "drivers/net/ethernet/intel/Kconfig"
source "drivers/net/ethernet/microsoft/Kconfig"
source "drivers/net/ethernet/xscale/Kconfig"

config JME
	tristate "JMicron(R) PCI-Express Gigabit Ethernet support"
	depends on PCI
	select CRC32
	select MII
	help
	  This driver supports the PCI-Express gigabit ethernet adapters
	  based on JMicron JMC250 chipset.

	  To compile this driver as a module, choose M here. The module
	  will be called jme.

config KORINA
	tristate "Korina (IDT RC32434) Ethernet support"
	depends on MIKROTIK_RB532 || COMPILE_TEST
	select CRC32
	select MII
	help
	  If you have a Mikrotik RouterBoard 500 or IDT RC32434
	  based system say Y. Otherwise say N.

config LANTIQ_ETOP
	tristate "Lantiq SoC ETOP driver"
	depends on SOC_TYPE_XWAY
	help
	  Support for the MII0 inside the Lantiq SoC

config LANTIQ_XRX200
	tristate "Lantiq / Intel xRX200 PMAC network driver"
	depends on SOC_TYPE_XWAY
	help
	  Support for the PMAC of the Gigabit switch (GSWIP) inside the
	  Lantiq / Intel VRX200 VDSL SoC

<<<<<<< HEAD
source "drivers/net/ethernet/adi/Kconfig"
=======
source "drivers/net/ethernet/litex/Kconfig"
>>>>>>> e2662117
source "drivers/net/ethernet/marvell/Kconfig"
source "drivers/net/ethernet/mediatek/Kconfig"
source "drivers/net/ethernet/mellanox/Kconfig"
source "drivers/net/ethernet/micrel/Kconfig"
source "drivers/net/ethernet/microchip/Kconfig"
source "drivers/net/ethernet/moxa/Kconfig"
source "drivers/net/ethernet/mscc/Kconfig"
source "drivers/net/ethernet/myricom/Kconfig"

config FEALNX
	tristate "Myson MTD-8xx PCI Ethernet support"
	depends on PCI
	select CRC32
	select MII
	help
	  Say Y here to support the Myson MTD-800 family of PCI-based Ethernet
	  cards. <http://www.myson.com.tw/>

source "drivers/net/ethernet/natsemi/Kconfig"
source "drivers/net/ethernet/neterion/Kconfig"
source "drivers/net/ethernet/netronome/Kconfig"
source "drivers/net/ethernet/ni/Kconfig"
source "drivers/net/ethernet/8390/Kconfig"
source "drivers/net/ethernet/nvidia/Kconfig"
source "drivers/net/ethernet/nxp/Kconfig"
source "drivers/net/ethernet/oki-semi/Kconfig"

config ETHOC
	tristate "OpenCores 10/100 Mbps Ethernet MAC support"
	depends on HAS_IOMEM && HAS_DMA
	select MII
	select PHYLIB
	select CRC32
	select BITREVERSE
	help
	  Say Y here if you want to use the OpenCores 10/100 Mbps Ethernet MAC.

source "drivers/net/ethernet/packetengines/Kconfig"
source "drivers/net/ethernet/pasemi/Kconfig"
source "drivers/net/ethernet/pensando/Kconfig"
source "drivers/net/ethernet/qlogic/Kconfig"
source "drivers/net/ethernet/qualcomm/Kconfig"
source "drivers/net/ethernet/rdc/Kconfig"
source "drivers/net/ethernet/realtek/Kconfig"
source "drivers/net/ethernet/renesas/Kconfig"
source "drivers/net/ethernet/rocker/Kconfig"
source "drivers/net/ethernet/samsung/Kconfig"
source "drivers/net/ethernet/seeq/Kconfig"
source "drivers/net/ethernet/sfc/Kconfig"
source "drivers/net/ethernet/sgi/Kconfig"
source "drivers/net/ethernet/silan/Kconfig"
source "drivers/net/ethernet/sis/Kconfig"
source "drivers/net/ethernet/smsc/Kconfig"
source "drivers/net/ethernet/socionext/Kconfig"
source "drivers/net/ethernet/stmicro/Kconfig"
source "drivers/net/ethernet/sun/Kconfig"
source "drivers/net/ethernet/synopsys/Kconfig"
source "drivers/net/ethernet/tehuti/Kconfig"
source "drivers/net/ethernet/ti/Kconfig"
source "drivers/net/ethernet/toshiba/Kconfig"
source "drivers/net/ethernet/tundra/Kconfig"
source "drivers/net/ethernet/via/Kconfig"
source "drivers/net/ethernet/wiznet/Kconfig"
source "drivers/net/ethernet/xilinx/Kconfig"
source "drivers/net/ethernet/xircom/Kconfig"

endif # ETHERNET<|MERGE_RESOLUTION|>--- conflicted
+++ resolved
@@ -119,11 +119,8 @@
 	  Support for the PMAC of the Gigabit switch (GSWIP) inside the
 	  Lantiq / Intel VRX200 VDSL SoC
 
-<<<<<<< HEAD
 source "drivers/net/ethernet/adi/Kconfig"
-=======
 source "drivers/net/ethernet/litex/Kconfig"
->>>>>>> e2662117
 source "drivers/net/ethernet/marvell/Kconfig"
 source "drivers/net/ethernet/mediatek/Kconfig"
 source "drivers/net/ethernet/mellanox/Kconfig"
