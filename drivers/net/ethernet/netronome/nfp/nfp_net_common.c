// SPDX-License-Identifier: (GPL-2.0-only OR BSD-2-Clause)
/* Copyright (C) 2015-2019 Netronome Systems, Inc. */

/*
 * nfp_net_common.c
 * Netronome network device driver: Common functions between PF and VF
 * Authors: Jakub Kicinski <jakub.kicinski@netronome.com>
 *          Jason McMullan <jason.mcmullan@netronome.com>
 *          Rolf Neugebauer <rolf.neugebauer@netronome.com>
 *          Brad Petrus <brad.petrus@netronome.com>
 *          Chris Telfer <chris.telfer@netronome.com>
 */

#include <linux/bitfield.h>
#include <linux/bpf.h>
#include <linux/module.h>
#include <linux/kernel.h>
#include <linux/init.h>
#include <linux/fs.h>
#include <linux/netdevice.h>
#include <linux/etherdevice.h>
#include <linux/interrupt.h>
#include <linux/ip.h>
#include <linux/ipv6.h>
#include <linux/mm.h>
#include <linux/overflow.h>
#include <linux/page_ref.h>
#include <linux/pci.h>
#include <linux/pci_regs.h>
#include <linux/ethtool.h>
#include <linux/log2.h>
#include <linux/if_vlan.h>
#include <linux/if_bridge.h>
#include <linux/random.h>
#include <linux/vmalloc.h>
#include <linux/ktime.h>

#include <net/tls.h>
#include <net/vxlan.h>
#include <net/xdp_sock_drv.h>

#include "nfpcore/nfp_dev.h"
#include "nfpcore/nfp_nsp.h"
#include "ccm.h"
#include "nfp_app.h"
#include "nfp_net_ctrl.h"
#include "nfp_net.h"
#include "nfp_net_dp.h"
#include "nfp_net_sriov.h"
#include "nfp_net_xsk.h"
#include "nfp_port.h"
#include "crypto/crypto.h"
#include "crypto/fw.h"

/**
 * nfp_net_get_fw_version() - Read and parse the FW version
 * @fw_ver:	Output fw_version structure to read to
 * @ctrl_bar:	Mapped address of the control BAR
 */
void nfp_net_get_fw_version(struct nfp_net_fw_version *fw_ver,
			    void __iomem *ctrl_bar)
{
	u32 reg;

	reg = readl(ctrl_bar + NFP_NET_CFG_VERSION);
	put_unaligned_le32(reg, fw_ver);
}

u32 nfp_qcp_queue_offset(const struct nfp_dev_info *dev_info, u16 queue)
{
	queue &= dev_info->qc_idx_mask;
	return dev_info->qc_addr_offset + NFP_QCP_QUEUE_ADDR_SZ * queue;
}

/* Firmware reconfig
 *
 * Firmware reconfig may take a while so we have two versions of it -
 * synchronous and asynchronous (posted).  All synchronous callers are holding
 * RTNL so we don't have to worry about serializing them.
 */
static void nfp_net_reconfig_start(struct nfp_net *nn, u32 update)
{
	nn_writel(nn, NFP_NET_CFG_UPDATE, update);
	/* ensure update is written before pinging HW */
	nn_pci_flush(nn);
	nfp_qcp_wr_ptr_add(nn->qcp_cfg, 1);
	nn->reconfig_in_progress_update = update;
}

/* Pass 0 as update to run posted reconfigs. */
static void nfp_net_reconfig_start_async(struct nfp_net *nn, u32 update)
{
	update |= nn->reconfig_posted;
	nn->reconfig_posted = 0;

	nfp_net_reconfig_start(nn, update);

	nn->reconfig_timer_active = true;
	mod_timer(&nn->reconfig_timer, jiffies + NFP_NET_POLL_TIMEOUT * HZ);
}

static bool nfp_net_reconfig_check_done(struct nfp_net *nn, bool last_check)
{
	u32 reg;

	reg = nn_readl(nn, NFP_NET_CFG_UPDATE);
	if (reg == 0)
		return true;
	if (reg & NFP_NET_CFG_UPDATE_ERR) {
		nn_err(nn, "Reconfig error (status: 0x%08x update: 0x%08x ctrl: 0x%08x)\n",
		       reg, nn->reconfig_in_progress_update,
		       nn_readl(nn, NFP_NET_CFG_CTRL));
		return true;
	} else if (last_check) {
		nn_err(nn, "Reconfig timeout (status: 0x%08x update: 0x%08x ctrl: 0x%08x)\n",
		       reg, nn->reconfig_in_progress_update,
		       nn_readl(nn, NFP_NET_CFG_CTRL));
		return true;
	}

	return false;
}

static bool __nfp_net_reconfig_wait(struct nfp_net *nn, unsigned long deadline)
{
	bool timed_out = false;
	int i;

	/* Poll update field, waiting for NFP to ack the config.
	 * Do an opportunistic wait-busy loop, afterward sleep.
	 */
	for (i = 0; i < 50; i++) {
		if (nfp_net_reconfig_check_done(nn, false))
			return false;
		udelay(4);
	}

	while (!nfp_net_reconfig_check_done(nn, timed_out)) {
		usleep_range(250, 500);
		timed_out = time_is_before_eq_jiffies(deadline);
	}

	return timed_out;
}

static int nfp_net_reconfig_wait(struct nfp_net *nn, unsigned long deadline)
{
	if (__nfp_net_reconfig_wait(nn, deadline))
		return -EIO;

	if (nn_readl(nn, NFP_NET_CFG_UPDATE) & NFP_NET_CFG_UPDATE_ERR)
		return -EIO;

	return 0;
}

static void nfp_net_reconfig_timer(struct timer_list *t)
{
	struct nfp_net *nn = from_timer(nn, t, reconfig_timer);

	spin_lock_bh(&nn->reconfig_lock);

	nn->reconfig_timer_active = false;

	/* If sync caller is present it will take over from us */
	if (nn->reconfig_sync_present)
		goto done;

	/* Read reconfig status and report errors */
	nfp_net_reconfig_check_done(nn, true);

	if (nn->reconfig_posted)
		nfp_net_reconfig_start_async(nn, 0);
done:
	spin_unlock_bh(&nn->reconfig_lock);
}

/**
 * nfp_net_reconfig_post() - Post async reconfig request
 * @nn:      NFP Net device to reconfigure
 * @update:  The value for the update field in the BAR config
 *
 * Record FW reconfiguration request.  Reconfiguration will be kicked off
 * whenever reconfiguration machinery is idle.  Multiple requests can be
 * merged together!
 */
static void nfp_net_reconfig_post(struct nfp_net *nn, u32 update)
{
	spin_lock_bh(&nn->reconfig_lock);

	/* Sync caller will kick off async reconf when it's done, just post */
	if (nn->reconfig_sync_present) {
		nn->reconfig_posted |= update;
		goto done;
	}

	/* Opportunistically check if the previous command is done */
	if (!nn->reconfig_timer_active ||
	    nfp_net_reconfig_check_done(nn, false))
		nfp_net_reconfig_start_async(nn, update);
	else
		nn->reconfig_posted |= update;
done:
	spin_unlock_bh(&nn->reconfig_lock);
}

static void nfp_net_reconfig_sync_enter(struct nfp_net *nn)
{
	bool cancelled_timer = false;
	u32 pre_posted_requests;

	spin_lock_bh(&nn->reconfig_lock);

	WARN_ON(nn->reconfig_sync_present);
	nn->reconfig_sync_present = true;

	if (nn->reconfig_timer_active) {
		nn->reconfig_timer_active = false;
		cancelled_timer = true;
	}
	pre_posted_requests = nn->reconfig_posted;
	nn->reconfig_posted = 0;

	spin_unlock_bh(&nn->reconfig_lock);

	if (cancelled_timer) {
		del_timer_sync(&nn->reconfig_timer);
		nfp_net_reconfig_wait(nn, nn->reconfig_timer.expires);
	}

	/* Run the posted reconfigs which were issued before we started */
	if (pre_posted_requests) {
		nfp_net_reconfig_start(nn, pre_posted_requests);
		nfp_net_reconfig_wait(nn, jiffies + HZ * NFP_NET_POLL_TIMEOUT);
	}
}

static void nfp_net_reconfig_wait_posted(struct nfp_net *nn)
{
	nfp_net_reconfig_sync_enter(nn);

	spin_lock_bh(&nn->reconfig_lock);
	nn->reconfig_sync_present = false;
	spin_unlock_bh(&nn->reconfig_lock);
}

/**
 * __nfp_net_reconfig() - Reconfigure the firmware
 * @nn:      NFP Net device to reconfigure
 * @update:  The value for the update field in the BAR config
 *
 * Write the update word to the BAR and ping the reconfig queue.  The
 * poll until the firmware has acknowledged the update by zeroing the
 * update word.
 *
 * Return: Negative errno on error, 0 on success
 */
int __nfp_net_reconfig(struct nfp_net *nn, u32 update)
{
	int ret;

	nfp_net_reconfig_sync_enter(nn);

	nfp_net_reconfig_start(nn, update);
	ret = nfp_net_reconfig_wait(nn, jiffies + HZ * NFP_NET_POLL_TIMEOUT);

	spin_lock_bh(&nn->reconfig_lock);

	if (nn->reconfig_posted)
		nfp_net_reconfig_start_async(nn, 0);

	nn->reconfig_sync_present = false;

	spin_unlock_bh(&nn->reconfig_lock);

	return ret;
}

int nfp_net_reconfig(struct nfp_net *nn, u32 update)
{
	int ret;

	nn_ctrl_bar_lock(nn);
	ret = __nfp_net_reconfig(nn, update);
	nn_ctrl_bar_unlock(nn);

	return ret;
}

int nfp_net_mbox_lock(struct nfp_net *nn, unsigned int data_size)
{
	if (nn->tlv_caps.mbox_len < NFP_NET_CFG_MBOX_SIMPLE_VAL + data_size) {
		nn_err(nn, "mailbox too small for %u of data (%u)\n",
		       data_size, nn->tlv_caps.mbox_len);
		return -EIO;
	}

	nn_ctrl_bar_lock(nn);
	return 0;
}

/**
 * nfp_net_mbox_reconfig() - Reconfigure the firmware via the mailbox
 * @nn:        NFP Net device to reconfigure
 * @mbox_cmd:  The value for the mailbox command
 *
 * Helper function for mailbox updates
 *
 * Return: Negative errno on error, 0 on success
 */
int nfp_net_mbox_reconfig(struct nfp_net *nn, u32 mbox_cmd)
{
	u32 mbox = nn->tlv_caps.mbox_off;
	int ret;

	nn_writeq(nn, mbox + NFP_NET_CFG_MBOX_SIMPLE_CMD, mbox_cmd);

	ret = __nfp_net_reconfig(nn, NFP_NET_CFG_UPDATE_MBOX);
	if (ret) {
		nn_err(nn, "Mailbox update error\n");
		return ret;
	}

	return -nn_readl(nn, mbox + NFP_NET_CFG_MBOX_SIMPLE_RET);
}

void nfp_net_mbox_reconfig_post(struct nfp_net *nn, u32 mbox_cmd)
{
	u32 mbox = nn->tlv_caps.mbox_off;

	nn_writeq(nn, mbox + NFP_NET_CFG_MBOX_SIMPLE_CMD, mbox_cmd);

	nfp_net_reconfig_post(nn, NFP_NET_CFG_UPDATE_MBOX);
}

int nfp_net_mbox_reconfig_wait_posted(struct nfp_net *nn)
{
	u32 mbox = nn->tlv_caps.mbox_off;

	nfp_net_reconfig_wait_posted(nn);

	return -nn_readl(nn, mbox + NFP_NET_CFG_MBOX_SIMPLE_RET);
}

int nfp_net_mbox_reconfig_and_unlock(struct nfp_net *nn, u32 mbox_cmd)
{
	int ret;

	ret = nfp_net_mbox_reconfig(nn, mbox_cmd);
	nn_ctrl_bar_unlock(nn);
	return ret;
}

/* Interrupt configuration and handling
 */

/**
 * nfp_net_irqs_alloc() - allocates MSI-X irqs
 * @pdev:        PCI device structure
 * @irq_entries: Array to be initialized and used to hold the irq entries
 * @min_irqs:    Minimal acceptable number of interrupts
 * @wanted_irqs: Target number of interrupts to allocate
 *
 * Return: Number of irqs obtained or 0 on error.
 */
unsigned int
nfp_net_irqs_alloc(struct pci_dev *pdev, struct msix_entry *irq_entries,
		   unsigned int min_irqs, unsigned int wanted_irqs)
{
	unsigned int i;
	int got_irqs;

	for (i = 0; i < wanted_irqs; i++)
		irq_entries[i].entry = i;

	got_irqs = pci_enable_msix_range(pdev, irq_entries,
					 min_irqs, wanted_irqs);
	if (got_irqs < 0) {
		dev_err(&pdev->dev, "Failed to enable %d-%d MSI-X (err=%d)\n",
			min_irqs, wanted_irqs, got_irqs);
		return 0;
	}

	if (got_irqs < wanted_irqs)
		dev_warn(&pdev->dev, "Unable to allocate %d IRQs got only %d\n",
			 wanted_irqs, got_irqs);

	return got_irqs;
}

/**
 * nfp_net_irqs_assign() - Assign interrupts allocated externally to netdev
 * @nn:		 NFP Network structure
 * @irq_entries: Table of allocated interrupts
 * @n:		 Size of @irq_entries (number of entries to grab)
 *
 * After interrupts are allocated with nfp_net_irqs_alloc() this function
 * should be called to assign them to a specific netdev (port).
 */
void
nfp_net_irqs_assign(struct nfp_net *nn, struct msix_entry *irq_entries,
		    unsigned int n)
{
	struct nfp_net_dp *dp = &nn->dp;

	nn->max_r_vecs = n - NFP_NET_NON_Q_VECTORS;
	dp->num_r_vecs = nn->max_r_vecs;

	memcpy(nn->irq_entries, irq_entries, sizeof(*irq_entries) * n);

	if (dp->num_rx_rings > dp->num_r_vecs ||
	    dp->num_tx_rings > dp->num_r_vecs)
		dev_warn(nn->dp.dev, "More rings (%d,%d) than vectors (%d).\n",
			 dp->num_rx_rings, dp->num_tx_rings,
			 dp->num_r_vecs);

	dp->num_rx_rings = min(dp->num_r_vecs, dp->num_rx_rings);
	dp->num_tx_rings = min(dp->num_r_vecs, dp->num_tx_rings);
	dp->num_stack_tx_rings = dp->num_tx_rings;
}

/**
 * nfp_net_irqs_disable() - Disable interrupts
 * @pdev:        PCI device structure
 *
 * Undoes what @nfp_net_irqs_alloc() does.
 */
void nfp_net_irqs_disable(struct pci_dev *pdev)
{
	pci_disable_msix(pdev);
}

/**
 * nfp_net_irq_rxtx() - Interrupt service routine for RX/TX rings.
 * @irq:      Interrupt
 * @data:     Opaque data structure
 *
 * Return: Indicate if the interrupt has been handled.
 */
static irqreturn_t nfp_net_irq_rxtx(int irq, void *data)
{
	struct nfp_net_r_vector *r_vec = data;

	/* Currently we cannot tell if it's a rx or tx interrupt,
	 * since dim does not need accurate event_ctr to calculate,
	 * we just use this counter for both rx and tx dim.
	 */
	r_vec->event_ctr++;

	napi_schedule_irqoff(&r_vec->napi);

	/* The FW auto-masks any interrupt, either via the MASK bit in
	 * the MSI-X table or via the per entry ICR field.  So there
	 * is no need to disable interrupts here.
	 */
	return IRQ_HANDLED;
}

static irqreturn_t nfp_ctrl_irq_rxtx(int irq, void *data)
{
	struct nfp_net_r_vector *r_vec = data;

	tasklet_schedule(&r_vec->tasklet);

	return IRQ_HANDLED;
}

/**
 * nfp_net_read_link_status() - Reread link status from control BAR
 * @nn:       NFP Network structure
 */
static void nfp_net_read_link_status(struct nfp_net *nn)
{
	unsigned long flags;
	bool link_up;
	u16 sts;

	spin_lock_irqsave(&nn->link_status_lock, flags);

	sts = nn_readw(nn, NFP_NET_CFG_STS);
	link_up = !!(sts & NFP_NET_CFG_STS_LINK);

	if (nn->link_up == link_up)
		goto out;

	nn->link_up = link_up;
	if (nn->port) {
		set_bit(NFP_PORT_CHANGED, &nn->port->flags);
		if (nn->port->link_cb)
			nn->port->link_cb(nn->port);
	}

	if (nn->link_up) {
		netif_carrier_on(nn->dp.netdev);
		netdev_info(nn->dp.netdev, "NIC Link is Up\n");
	} else {
		netif_carrier_off(nn->dp.netdev);
		netdev_info(nn->dp.netdev, "NIC Link is Down\n");
	}
out:
	spin_unlock_irqrestore(&nn->link_status_lock, flags);
}

/**
 * nfp_net_irq_lsc() - Interrupt service routine for link state changes
 * @irq:      Interrupt
 * @data:     Opaque data structure
 *
 * Return: Indicate if the interrupt has been handled.
 */
static irqreturn_t nfp_net_irq_lsc(int irq, void *data)
{
	struct nfp_net *nn = data;
	struct msix_entry *entry;

	entry = &nn->irq_entries[NFP_NET_IRQ_LSC_IDX];

	nfp_net_read_link_status(nn);

	nfp_net_irq_unmask(nn, entry->entry);

	return IRQ_HANDLED;
}

/**
 * nfp_net_irq_exn() - Interrupt service routine for exceptions
 * @irq:      Interrupt
 * @data:     Opaque data structure
 *
 * Return: Indicate if the interrupt has been handled.
 */
static irqreturn_t nfp_net_irq_exn(int irq, void *data)
{
	struct nfp_net *nn = data;

	nn_err(nn, "%s: UNIMPLEMENTED.\n", __func__);
	/* XXX TO BE IMPLEMENTED */
	return IRQ_HANDLED;
}

/**
 * nfp_net_aux_irq_request() - Request an auxiliary interrupt (LSC or EXN)
 * @nn:		NFP Network structure
 * @ctrl_offset: Control BAR offset where IRQ configuration should be written
 * @format:	printf-style format to construct the interrupt name
 * @name:	Pointer to allocated space for interrupt name
 * @name_sz:	Size of space for interrupt name
 * @vector_idx:	Index of MSI-X vector used for this interrupt
 * @handler:	IRQ handler to register for this interrupt
 */
static int
nfp_net_aux_irq_request(struct nfp_net *nn, u32 ctrl_offset,
			const char *format, char *name, size_t name_sz,
			unsigned int vector_idx, irq_handler_t handler)
{
	struct msix_entry *entry;
	int err;

	entry = &nn->irq_entries[vector_idx];

	snprintf(name, name_sz, format, nfp_net_name(nn));
	err = request_irq(entry->vector, handler, 0, name, nn);
	if (err) {
		nn_err(nn, "Failed to request IRQ %d (err=%d).\n",
		       entry->vector, err);
		return err;
	}
	nn_writeb(nn, ctrl_offset, entry->entry);
	nfp_net_irq_unmask(nn, entry->entry);

	return 0;
}

/**
 * nfp_net_aux_irq_free() - Free an auxiliary interrupt (LSC or EXN)
 * @nn:		NFP Network structure
 * @ctrl_offset: Control BAR offset where IRQ configuration should be written
 * @vector_idx:	Index of MSI-X vector used for this interrupt
 */
static void nfp_net_aux_irq_free(struct nfp_net *nn, u32 ctrl_offset,
				 unsigned int vector_idx)
{
	nn_writeb(nn, ctrl_offset, 0xff);
	nn_pci_flush(nn);
	free_irq(nn->irq_entries[vector_idx].vector, nn);
}

struct sk_buff *
nfp_net_tls_tx(struct nfp_net_dp *dp, struct nfp_net_r_vector *r_vec,
	       struct sk_buff *skb, u64 *tls_handle, int *nr_frags)
{
#ifdef CONFIG_TLS_DEVICE
	struct nfp_net_tls_offload_ctx *ntls;
	struct sk_buff *nskb;
	bool resync_pending;
	u32 datalen, seq;

	if (likely(!dp->ktls_tx))
		return skb;
	if (!skb->sk || !tls_is_sk_tx_device_offloaded(skb->sk))
		return skb;

	datalen = skb->len - skb_tcp_all_headers(skb);
	seq = ntohl(tcp_hdr(skb)->seq);
	ntls = tls_driver_ctx(skb->sk, TLS_OFFLOAD_CTX_DIR_TX);
	resync_pending = tls_offload_tx_resync_pending(skb->sk);
	if (unlikely(resync_pending || ntls->next_seq != seq)) {
		/* Pure ACK out of order already */
		if (!datalen)
			return skb;

		u64_stats_update_begin(&r_vec->tx_sync);
		r_vec->tls_tx_fallback++;
		u64_stats_update_end(&r_vec->tx_sync);

		nskb = tls_encrypt_skb(skb);
		if (!nskb) {
			u64_stats_update_begin(&r_vec->tx_sync);
			r_vec->tls_tx_no_fallback++;
			u64_stats_update_end(&r_vec->tx_sync);
			return NULL;
		}
		/* encryption wasn't necessary */
		if (nskb == skb)
			return skb;
		/* we don't re-check ring space */
		if (unlikely(skb_is_nonlinear(nskb))) {
			nn_dp_warn(dp, "tls_encrypt_skb() produced fragmented frame\n");
			u64_stats_update_begin(&r_vec->tx_sync);
			r_vec->tx_errors++;
			u64_stats_update_end(&r_vec->tx_sync);
			dev_kfree_skb_any(nskb);
			return NULL;
		}

		/* jump forward, a TX may have gotten lost, need to sync TX */
		if (!resync_pending && seq - ntls->next_seq < U32_MAX / 4)
			tls_offload_tx_resync_request(nskb->sk, seq,
						      ntls->next_seq);

		*nr_frags = 0;
		return nskb;
	}

	if (datalen) {
		u64_stats_update_begin(&r_vec->tx_sync);
		if (!skb_is_gso(skb))
			r_vec->hw_tls_tx++;
		else
			r_vec->hw_tls_tx += skb_shinfo(skb)->gso_segs;
		u64_stats_update_end(&r_vec->tx_sync);
	}

	memcpy(tls_handle, ntls->fw_handle, sizeof(ntls->fw_handle));
	ntls->next_seq += datalen;
#endif
	return skb;
}

void nfp_net_tls_tx_undo(struct sk_buff *skb, u64 tls_handle)
{
#ifdef CONFIG_TLS_DEVICE
	struct nfp_net_tls_offload_ctx *ntls;
	u32 datalen, seq;

	if (!tls_handle)
		return;
	if (WARN_ON_ONCE(!skb->sk || !tls_is_sk_tx_device_offloaded(skb->sk)))
		return;

	datalen = skb->len - skb_tcp_all_headers(skb);
	seq = ntohl(tcp_hdr(skb)->seq);

	ntls = tls_driver_ctx(skb->sk, TLS_OFFLOAD_CTX_DIR_TX);
	if (ntls->next_seq == seq + datalen)
		ntls->next_seq = seq;
	else
		WARN_ON_ONCE(1);
#endif
}

static void nfp_net_tx_timeout(struct net_device *netdev, unsigned int txqueue)
{
	struct nfp_net *nn = netdev_priv(netdev);

	nn_warn(nn, "TX watchdog timeout on ring: %u\n", txqueue);
}

/* Receive processing */
static unsigned int
nfp_net_calc_fl_bufsz_data(struct nfp_net_dp *dp)
{
	unsigned int fl_bufsz = 0;

	if (dp->rx_offset == NFP_NET_CFG_RX_OFFSET_DYNAMIC)
		fl_bufsz += NFP_NET_MAX_PREPEND;
	else
		fl_bufsz += dp->rx_offset;
	fl_bufsz += ETH_HLEN + VLAN_HLEN * 2 + dp->mtu;

	return fl_bufsz;
}

static unsigned int nfp_net_calc_fl_bufsz(struct nfp_net_dp *dp)
{
	unsigned int fl_bufsz;

	fl_bufsz = NFP_NET_RX_BUF_HEADROOM;
	fl_bufsz += dp->rx_dma_off;
	fl_bufsz += nfp_net_calc_fl_bufsz_data(dp);

	fl_bufsz = SKB_DATA_ALIGN(fl_bufsz);
	fl_bufsz += SKB_DATA_ALIGN(sizeof(struct skb_shared_info));

	return fl_bufsz;
}

static unsigned int nfp_net_calc_fl_bufsz_xsk(struct nfp_net_dp *dp)
{
	unsigned int fl_bufsz;

	fl_bufsz = XDP_PACKET_HEADROOM;
	fl_bufsz += nfp_net_calc_fl_bufsz_data(dp);

	return fl_bufsz;
}

/* Setup and Configuration
 */

/**
 * nfp_net_vecs_init() - Assign IRQs and setup rvecs.
 * @nn:		NFP Network structure
 */
static void nfp_net_vecs_init(struct nfp_net *nn)
{
	int numa_node = dev_to_node(&nn->pdev->dev);
	struct nfp_net_r_vector *r_vec;
	unsigned int r;

	nn->lsc_handler = nfp_net_irq_lsc;
	nn->exn_handler = nfp_net_irq_exn;

	for (r = 0; r < nn->max_r_vecs; r++) {
		struct msix_entry *entry;

		entry = &nn->irq_entries[NFP_NET_NON_Q_VECTORS + r];

		r_vec = &nn->r_vecs[r];
		r_vec->nfp_net = nn;
		r_vec->irq_entry = entry->entry;
		r_vec->irq_vector = entry->vector;

		if (nn->dp.netdev) {
			r_vec->handler = nfp_net_irq_rxtx;
		} else {
			r_vec->handler = nfp_ctrl_irq_rxtx;

			__skb_queue_head_init(&r_vec->queue);
			spin_lock_init(&r_vec->lock);
			tasklet_setup(&r_vec->tasklet, nn->dp.ops->ctrl_poll);
			tasklet_disable(&r_vec->tasklet);
		}

		cpumask_set_cpu(cpumask_local_spread(r, numa_node), &r_vec->affinity_mask);
	}
}

static void
nfp_net_napi_add(struct nfp_net_dp *dp, struct nfp_net_r_vector *r_vec, int idx)
{
	if (dp->netdev)
		netif_napi_add(dp->netdev, &r_vec->napi,
			       nfp_net_has_xsk_pool_slow(dp, idx) ? dp->ops->xsk_poll : dp->ops->poll);
	else
		tasklet_enable(&r_vec->tasklet);
}

static void
nfp_net_napi_del(struct nfp_net_dp *dp, struct nfp_net_r_vector *r_vec)
{
	if (dp->netdev)
		netif_napi_del(&r_vec->napi);
	else
		tasklet_disable(&r_vec->tasklet);
}

static void
nfp_net_vector_assign_rings(struct nfp_net_dp *dp,
			    struct nfp_net_r_vector *r_vec, int idx)
{
	r_vec->rx_ring = idx < dp->num_rx_rings ? &dp->rx_rings[idx] : NULL;
	r_vec->tx_ring =
		idx < dp->num_stack_tx_rings ? &dp->tx_rings[idx] : NULL;

	r_vec->xdp_ring = idx < dp->num_tx_rings - dp->num_stack_tx_rings ?
		&dp->tx_rings[dp->num_stack_tx_rings + idx] : NULL;

	if (nfp_net_has_xsk_pool_slow(dp, idx) || r_vec->xsk_pool) {
		r_vec->xsk_pool = dp->xdp_prog ? dp->xsk_pools[idx] : NULL;

		if (r_vec->xsk_pool)
			xsk_pool_set_rxq_info(r_vec->xsk_pool,
					      &r_vec->rx_ring->xdp_rxq);

		nfp_net_napi_del(dp, r_vec);
		nfp_net_napi_add(dp, r_vec, idx);
	}
}

static int
nfp_net_prepare_vector(struct nfp_net *nn, struct nfp_net_r_vector *r_vec,
		       int idx)
{
	int err;

	nfp_net_napi_add(&nn->dp, r_vec, idx);

	snprintf(r_vec->name, sizeof(r_vec->name),
		 "%s-rxtx-%d", nfp_net_name(nn), idx);
	err = request_irq(r_vec->irq_vector, r_vec->handler, 0, r_vec->name,
			  r_vec);
	if (err) {
		nfp_net_napi_del(&nn->dp, r_vec);
		nn_err(nn, "Error requesting IRQ %d\n", r_vec->irq_vector);
		return err;
	}
	disable_irq(r_vec->irq_vector);

	irq_set_affinity_hint(r_vec->irq_vector, &r_vec->affinity_mask);

	nn_dbg(nn, "RV%02d: irq=%03d/%03d\n", idx, r_vec->irq_vector,
	       r_vec->irq_entry);

	return 0;
}

static void
nfp_net_cleanup_vector(struct nfp_net *nn, struct nfp_net_r_vector *r_vec)
{
	irq_set_affinity_hint(r_vec->irq_vector, NULL);
	nfp_net_napi_del(&nn->dp, r_vec);
	free_irq(r_vec->irq_vector, r_vec);
}

/**
 * nfp_net_rss_write_itbl() - Write RSS indirection table to device
 * @nn:      NFP Net device to reconfigure
 */
void nfp_net_rss_write_itbl(struct nfp_net *nn)
{
	int i;

	for (i = 0; i < NFP_NET_CFG_RSS_ITBL_SZ; i += 4)
		nn_writel(nn, NFP_NET_CFG_RSS_ITBL + i,
			  get_unaligned_le32(nn->rss_itbl + i));
}

/**
 * nfp_net_rss_write_key() - Write RSS hash key to device
 * @nn:      NFP Net device to reconfigure
 */
void nfp_net_rss_write_key(struct nfp_net *nn)
{
	int i;

	for (i = 0; i < nfp_net_rss_key_sz(nn); i += 4)
		nn_writel(nn, NFP_NET_CFG_RSS_KEY + i,
			  get_unaligned_le32(nn->rss_key + i));
}

/**
 * nfp_net_coalesce_write_cfg() - Write irq coalescence configuration to HW
 * @nn:      NFP Net device to reconfigure
 */
void nfp_net_coalesce_write_cfg(struct nfp_net *nn)
{
	u8 i;
	u32 factor;
	u32 value;

	/* Compute factor used to convert coalesce '_usecs' parameters to
	 * ME timestamp ticks.  There are 16 ME clock cycles for each timestamp
	 * count.
	 */
	factor = nn->tlv_caps.me_freq_mhz / 16;

	/* copy RX interrupt coalesce parameters */
	value = (nn->rx_coalesce_max_frames << 16) |
		(factor * nn->rx_coalesce_usecs);
	for (i = 0; i < nn->dp.num_rx_rings; i++)
		nn_writel(nn, NFP_NET_CFG_RXR_IRQ_MOD(i), value);

	/* copy TX interrupt coalesce parameters */
	value = (nn->tx_coalesce_max_frames << 16) |
		(factor * nn->tx_coalesce_usecs);
	for (i = 0; i < nn->dp.num_tx_rings; i++)
		nn_writel(nn, NFP_NET_CFG_TXR_IRQ_MOD(i), value);
}

/**
 * nfp_net_write_mac_addr() - Write mac address to the device control BAR
 * @nn:      NFP Net device to reconfigure
 * @addr:    MAC address to write
 *
 * Writes the MAC address from the netdev to the device control BAR.  Does not
 * perform the required reconfig.  We do a bit of byte swapping dance because
 * firmware is LE.
 */
static void nfp_net_write_mac_addr(struct nfp_net *nn, const u8 *addr)
{
	nn_writel(nn, NFP_NET_CFG_MACADDR + 0, get_unaligned_be32(addr));
	nn_writew(nn, NFP_NET_CFG_MACADDR + 6, get_unaligned_be16(addr + 4));
}

/**
 * nfp_net_clear_config_and_disable() - Clear control BAR and disable NFP
 * @nn:      NFP Net device to reconfigure
 *
 * Warning: must be fully idempotent.
 */
static void nfp_net_clear_config_and_disable(struct nfp_net *nn)
{
	u32 new_ctrl, update;
	unsigned int r;
	int err;

	new_ctrl = nn->dp.ctrl;
	new_ctrl &= ~NFP_NET_CFG_CTRL_ENABLE;
	update = NFP_NET_CFG_UPDATE_GEN;
	update |= NFP_NET_CFG_UPDATE_MSIX;
	update |= NFP_NET_CFG_UPDATE_RING;

	if (nn->cap & NFP_NET_CFG_CTRL_RINGCFG)
		new_ctrl &= ~NFP_NET_CFG_CTRL_RINGCFG;

	nn_writeq(nn, NFP_NET_CFG_TXRS_ENABLE, 0);
	nn_writeq(nn, NFP_NET_CFG_RXRS_ENABLE, 0);

	nn_writel(nn, NFP_NET_CFG_CTRL, new_ctrl);
	err = nfp_net_reconfig(nn, update);
	if (err)
		nn_err(nn, "Could not disable device: %d\n", err);

	for (r = 0; r < nn->dp.num_rx_rings; r++) {
		nfp_net_rx_ring_reset(&nn->dp.rx_rings[r]);
		if (nfp_net_has_xsk_pool_slow(&nn->dp, nn->dp.rx_rings[r].idx))
			nfp_net_xsk_rx_bufs_free(&nn->dp.rx_rings[r]);
	}
	for (r = 0; r < nn->dp.num_tx_rings; r++)
		nfp_net_tx_ring_reset(&nn->dp, &nn->dp.tx_rings[r]);
	for (r = 0; r < nn->dp.num_r_vecs; r++)
		nfp_net_vec_clear_ring_data(nn, r);

	nn->dp.ctrl = new_ctrl;
}

/**
 * nfp_net_set_config_and_enable() - Write control BAR and enable NFP
 * @nn:      NFP Net device to reconfigure
 */
static int nfp_net_set_config_and_enable(struct nfp_net *nn)
{
	u32 bufsz, new_ctrl, update = 0;
	unsigned int r;
	int err;

	new_ctrl = nn->dp.ctrl;

	if (nn->dp.ctrl & NFP_NET_CFG_CTRL_RSS_ANY) {
		nfp_net_rss_write_key(nn);
		nfp_net_rss_write_itbl(nn);
		nn_writel(nn, NFP_NET_CFG_RSS_CTRL, nn->rss_cfg);
		update |= NFP_NET_CFG_UPDATE_RSS;
	}

	if (nn->dp.ctrl & NFP_NET_CFG_CTRL_IRQMOD) {
		nfp_net_coalesce_write_cfg(nn);
		update |= NFP_NET_CFG_UPDATE_IRQMOD;
	}

	for (r = 0; r < nn->dp.num_tx_rings; r++)
		nfp_net_tx_ring_hw_cfg_write(nn, &nn->dp.tx_rings[r], r);
	for (r = 0; r < nn->dp.num_rx_rings; r++)
		nfp_net_rx_ring_hw_cfg_write(nn, &nn->dp.rx_rings[r], r);

	nn_writeq(nn, NFP_NET_CFG_TXRS_ENABLE,
		  U64_MAX >> (64 - nn->dp.num_tx_rings));

	nn_writeq(nn, NFP_NET_CFG_RXRS_ENABLE,
		  U64_MAX >> (64 - nn->dp.num_rx_rings));

	if (nn->dp.netdev)
		nfp_net_write_mac_addr(nn, nn->dp.netdev->dev_addr);

	nn_writel(nn, NFP_NET_CFG_MTU, nn->dp.mtu);

	bufsz = nn->dp.fl_bufsz - nn->dp.rx_dma_off - NFP_NET_RX_BUF_NON_DATA;
	nn_writel(nn, NFP_NET_CFG_FLBUFSZ, bufsz);

	/* Enable device */
	new_ctrl |= NFP_NET_CFG_CTRL_ENABLE;
	update |= NFP_NET_CFG_UPDATE_GEN;
	update |= NFP_NET_CFG_UPDATE_MSIX;
	update |= NFP_NET_CFG_UPDATE_RING;
	if (nn->cap & NFP_NET_CFG_CTRL_RINGCFG)
		new_ctrl |= NFP_NET_CFG_CTRL_RINGCFG;

	nn_writel(nn, NFP_NET_CFG_CTRL, new_ctrl);
	nn_writel(nn, NFP_NET_CFG_CTRL_WORD1, nn->dp.ctrl_w1);
	err = nfp_net_reconfig(nn, update);
	if (err) {
		nfp_net_clear_config_and_disable(nn);
		return err;
	}

	nn->dp.ctrl = new_ctrl;

	for (r = 0; r < nn->dp.num_rx_rings; r++)
		nfp_net_rx_ring_fill_freelist(&nn->dp, &nn->dp.rx_rings[r]);

	return 0;
}

/**
 * nfp_net_close_stack() - Quiesce the stack (part of close)
 * @nn:	     NFP Net device to reconfigure
 */
static void nfp_net_close_stack(struct nfp_net *nn)
{
	struct nfp_net_r_vector *r_vec;
	unsigned int r;

	disable_irq(nn->irq_entries[NFP_NET_IRQ_LSC_IDX].vector);
	netif_carrier_off(nn->dp.netdev);
	nn->link_up = false;

	for (r = 0; r < nn->dp.num_r_vecs; r++) {
		r_vec = &nn->r_vecs[r];

		disable_irq(r_vec->irq_vector);
		napi_disable(&r_vec->napi);

		if (r_vec->rx_ring)
			cancel_work_sync(&r_vec->rx_dim.work);

		if (r_vec->tx_ring)
			cancel_work_sync(&r_vec->tx_dim.work);
	}

	netif_tx_disable(nn->dp.netdev);
}

/**
 * nfp_net_close_free_all() - Free all runtime resources
 * @nn:      NFP Net device to reconfigure
 */
static void nfp_net_close_free_all(struct nfp_net *nn)
{
	unsigned int r;

	nfp_net_tx_rings_free(&nn->dp);
	nfp_net_rx_rings_free(&nn->dp);

	for (r = 0; r < nn->dp.num_r_vecs; r++)
		nfp_net_cleanup_vector(nn, &nn->r_vecs[r]);

	nfp_net_aux_irq_free(nn, NFP_NET_CFG_LSC, NFP_NET_IRQ_LSC_IDX);
	nfp_net_aux_irq_free(nn, NFP_NET_CFG_EXN, NFP_NET_IRQ_EXN_IDX);
}

/**
 * nfp_net_netdev_close() - Called when the device is downed
 * @netdev:      netdev structure
 */
static int nfp_net_netdev_close(struct net_device *netdev)
{
	struct nfp_net *nn = netdev_priv(netdev);

	/* Step 1: Disable RX and TX rings from the Linux kernel perspective
	 */
	nfp_net_close_stack(nn);

	/* Step 2: Tell NFP
	 */
	nfp_net_clear_config_and_disable(nn);
	nfp_port_configure(netdev, false);

	/* Step 3: Free resources
	 */
	nfp_net_close_free_all(nn);

	nn_dbg(nn, "%s down", netdev->name);
	return 0;
}

void nfp_ctrl_close(struct nfp_net *nn)
{
	int r;

	rtnl_lock();

	for (r = 0; r < nn->dp.num_r_vecs; r++) {
		disable_irq(nn->r_vecs[r].irq_vector);
		tasklet_disable(&nn->r_vecs[r].tasklet);
	}

	nfp_net_clear_config_and_disable(nn);

	nfp_net_close_free_all(nn);

	rtnl_unlock();
}

static void nfp_net_rx_dim_work(struct work_struct *work)
{
	struct nfp_net_r_vector *r_vec;
	unsigned int factor, value;
	struct dim_cq_moder moder;
	struct nfp_net *nn;
	struct dim *dim;

	dim = container_of(work, struct dim, work);
	moder = net_dim_get_rx_moderation(dim->mode, dim->profile_ix);
	r_vec = container_of(dim, struct nfp_net_r_vector, rx_dim);
	nn = r_vec->nfp_net;

	/* Compute factor used to convert coalesce '_usecs' parameters to
	 * ME timestamp ticks.  There are 16 ME clock cycles for each timestamp
	 * count.
	 */
	factor = nn->tlv_caps.me_freq_mhz / 16;
	if (nfp_net_coalesce_para_check(factor * moder.usec, moder.pkts))
		return;

	/* copy RX interrupt coalesce parameters */
	value = (moder.pkts << 16) | (factor * moder.usec);
	nn_writel(nn, NFP_NET_CFG_RXR_IRQ_MOD(r_vec->rx_ring->idx), value);
	(void)nfp_net_reconfig(nn, NFP_NET_CFG_UPDATE_IRQMOD);

	dim->state = DIM_START_MEASURE;
}

static void nfp_net_tx_dim_work(struct work_struct *work)
{
	struct nfp_net_r_vector *r_vec;
	unsigned int factor, value;
	struct dim_cq_moder moder;
	struct nfp_net *nn;
	struct dim *dim;

	dim = container_of(work, struct dim, work);
	moder = net_dim_get_tx_moderation(dim->mode, dim->profile_ix);
	r_vec = container_of(dim, struct nfp_net_r_vector, tx_dim);
	nn = r_vec->nfp_net;

	/* Compute factor used to convert coalesce '_usecs' parameters to
	 * ME timestamp ticks.  There are 16 ME clock cycles for each timestamp
	 * count.
	 */
	factor = nn->tlv_caps.me_freq_mhz / 16;
	if (nfp_net_coalesce_para_check(factor * moder.usec, moder.pkts))
		return;

	/* copy TX interrupt coalesce parameters */
	value = (moder.pkts << 16) | (factor * moder.usec);
	nn_writel(nn, NFP_NET_CFG_TXR_IRQ_MOD(r_vec->tx_ring->idx), value);
	(void)nfp_net_reconfig(nn, NFP_NET_CFG_UPDATE_IRQMOD);

	dim->state = DIM_START_MEASURE;
}

/**
 * nfp_net_open_stack() - Start the device from stack's perspective
 * @nn:      NFP Net device to reconfigure
 */
static void nfp_net_open_stack(struct nfp_net *nn)
{
	struct nfp_net_r_vector *r_vec;
	unsigned int r;

	for (r = 0; r < nn->dp.num_r_vecs; r++) {
		r_vec = &nn->r_vecs[r];

		if (r_vec->rx_ring) {
			INIT_WORK(&r_vec->rx_dim.work, nfp_net_rx_dim_work);
			r_vec->rx_dim.mode = DIM_CQ_PERIOD_MODE_START_FROM_EQE;
		}

		if (r_vec->tx_ring) {
			INIT_WORK(&r_vec->tx_dim.work, nfp_net_tx_dim_work);
			r_vec->tx_dim.mode = DIM_CQ_PERIOD_MODE_START_FROM_EQE;
		}

		napi_enable(&r_vec->napi);
		enable_irq(r_vec->irq_vector);
	}

	netif_tx_wake_all_queues(nn->dp.netdev);

	enable_irq(nn->irq_entries[NFP_NET_IRQ_LSC_IDX].vector);
	nfp_net_read_link_status(nn);
}

static int nfp_net_open_alloc_all(struct nfp_net *nn)
{
	int err, r;

	err = nfp_net_aux_irq_request(nn, NFP_NET_CFG_EXN, "%s-exn",
				      nn->exn_name, sizeof(nn->exn_name),
				      NFP_NET_IRQ_EXN_IDX, nn->exn_handler);
	if (err)
		return err;
	err = nfp_net_aux_irq_request(nn, NFP_NET_CFG_LSC, "%s-lsc",
				      nn->lsc_name, sizeof(nn->lsc_name),
				      NFP_NET_IRQ_LSC_IDX, nn->lsc_handler);
	if (err)
		goto err_free_exn;
	disable_irq(nn->irq_entries[NFP_NET_IRQ_LSC_IDX].vector);

	for (r = 0; r < nn->dp.num_r_vecs; r++) {
		err = nfp_net_prepare_vector(nn, &nn->r_vecs[r], r);
		if (err)
			goto err_cleanup_vec_p;
	}

	err = nfp_net_rx_rings_prepare(nn, &nn->dp);
	if (err)
		goto err_cleanup_vec;

	err = nfp_net_tx_rings_prepare(nn, &nn->dp);
	if (err)
		goto err_free_rx_rings;

	for (r = 0; r < nn->max_r_vecs; r++)
		nfp_net_vector_assign_rings(&nn->dp, &nn->r_vecs[r], r);

	return 0;

err_free_rx_rings:
	nfp_net_rx_rings_free(&nn->dp);
err_cleanup_vec:
	r = nn->dp.num_r_vecs;
err_cleanup_vec_p:
	while (r--)
		nfp_net_cleanup_vector(nn, &nn->r_vecs[r]);
	nfp_net_aux_irq_free(nn, NFP_NET_CFG_LSC, NFP_NET_IRQ_LSC_IDX);
err_free_exn:
	nfp_net_aux_irq_free(nn, NFP_NET_CFG_EXN, NFP_NET_IRQ_EXN_IDX);
	return err;
}

static int nfp_net_netdev_open(struct net_device *netdev)
{
	struct nfp_net *nn = netdev_priv(netdev);
	int err;

	/* Step 1: Allocate resources for rings and the like
	 * - Request interrupts
	 * - Allocate RX and TX ring resources
	 * - Setup initial RSS table
	 */
	err = nfp_net_open_alloc_all(nn);
	if (err)
		return err;

	err = netif_set_real_num_tx_queues(netdev, nn->dp.num_stack_tx_rings);
	if (err)
		goto err_free_all;

	err = netif_set_real_num_rx_queues(netdev, nn->dp.num_rx_rings);
	if (err)
		goto err_free_all;

	/* Step 2: Configure the NFP
	 * - Ifup the physical interface if it exists
	 * - Enable rings from 0 to tx_rings/rx_rings - 1.
	 * - Write MAC address (in case it changed)
	 * - Set the MTU
	 * - Set the Freelist buffer size
	 * - Enable the FW
	 */
	err = nfp_port_configure(netdev, true);
	if (err)
		goto err_free_all;

	err = nfp_net_set_config_and_enable(nn);
	if (err)
		goto err_port_disable;

	/* Step 3: Enable for kernel
	 * - put some freelist descriptors on each RX ring
	 * - enable NAPI on each ring
	 * - enable all TX queues
	 * - set link state
	 */
	nfp_net_open_stack(nn);

	return 0;

err_port_disable:
	nfp_port_configure(netdev, false);
err_free_all:
	nfp_net_close_free_all(nn);
	return err;
}

int nfp_ctrl_open(struct nfp_net *nn)
{
	int err, r;

	/* ring dumping depends on vNICs being opened/closed under rtnl */
	rtnl_lock();

	err = nfp_net_open_alloc_all(nn);
	if (err)
		goto err_unlock;

	err = nfp_net_set_config_and_enable(nn);
	if (err)
		goto err_free_all;

	for (r = 0; r < nn->dp.num_r_vecs; r++)
		enable_irq(nn->r_vecs[r].irq_vector);

	rtnl_unlock();

	return 0;

err_free_all:
	nfp_net_close_free_all(nn);
err_unlock:
	rtnl_unlock();
	return err;
}

<<<<<<< HEAD
static int nfp_net_mc_cfg(struct net_device *netdev, const unsigned char *addr, const u32 cmd)
{
	struct nfp_net *nn = netdev_priv(netdev);
=======
struct nfp_mc_addr_entry {
	u8 addr[ETH_ALEN];
	u32 cmd;
	struct list_head list;
};

static int nfp_net_mc_cfg(struct nfp_net *nn, const unsigned char *addr, const u32 cmd)
{
>>>>>>> 310bc395
	int ret;

	ret = nfp_net_mbox_lock(nn, NFP_NET_CFG_MULTICAST_SZ);
	if (ret)
		return ret;

	nn_writel(nn, nn->tlv_caps.mbox_off + NFP_NET_CFG_MULTICAST_MAC_HI,
		  get_unaligned_be32(addr));
	nn_writew(nn, nn->tlv_caps.mbox_off + NFP_NET_CFG_MULTICAST_MAC_LO,
		  get_unaligned_be16(addr + 4));

	return nfp_net_mbox_reconfig_and_unlock(nn, cmd);
}

<<<<<<< HEAD
=======
static int nfp_net_mc_prep(struct nfp_net *nn, const unsigned char *addr, const u32 cmd)
{
	struct nfp_mc_addr_entry *entry;

	entry = kmalloc(sizeof(*entry), GFP_ATOMIC);
	if (!entry)
		return -ENOMEM;

	ether_addr_copy(entry->addr, addr);
	entry->cmd = cmd;
	spin_lock_bh(&nn->mc_lock);
	list_add_tail(&entry->list, &nn->mc_addrs);
	spin_unlock_bh(&nn->mc_lock);

	schedule_work(&nn->mc_work);

	return 0;
}

>>>>>>> 310bc395
static int nfp_net_mc_sync(struct net_device *netdev, const unsigned char *addr)
{
	struct nfp_net *nn = netdev_priv(netdev);

	if (netdev_mc_count(netdev) > NFP_NET_CFG_MAC_MC_MAX) {
		nn_err(nn, "Requested number of MC addresses (%d) exceeds maximum (%d).\n",
		       netdev_mc_count(netdev), NFP_NET_CFG_MAC_MC_MAX);
		return -EINVAL;
	}

<<<<<<< HEAD
	return nfp_net_mc_cfg(netdev, addr, NFP_NET_CFG_MBOX_CMD_MULTICAST_ADD);
=======
	return nfp_net_mc_prep(nn, addr, NFP_NET_CFG_MBOX_CMD_MULTICAST_ADD);
>>>>>>> 310bc395
}

static int nfp_net_mc_unsync(struct net_device *netdev, const unsigned char *addr)
{
<<<<<<< HEAD
	return nfp_net_mc_cfg(netdev, addr, NFP_NET_CFG_MBOX_CMD_MULTICAST_DEL);
=======
	struct nfp_net *nn = netdev_priv(netdev);

	return nfp_net_mc_prep(nn, addr, NFP_NET_CFG_MBOX_CMD_MULTICAST_DEL);
}

static void nfp_net_mc_addr_config(struct work_struct *work)
{
	struct nfp_net *nn = container_of(work, struct nfp_net, mc_work);
	struct nfp_mc_addr_entry *entry, *tmp;
	struct list_head tmp_list;

	INIT_LIST_HEAD(&tmp_list);

	spin_lock_bh(&nn->mc_lock);
	list_splice_init(&nn->mc_addrs, &tmp_list);
	spin_unlock_bh(&nn->mc_lock);

	list_for_each_entry_safe(entry, tmp, &tmp_list, list) {
		if (nfp_net_mc_cfg(nn, entry->addr, entry->cmd))
			nn_err(nn, "Config mc address to HW failed.\n");

		list_del(&entry->list);
		kfree(entry);
	}
>>>>>>> 310bc395
}

static void nfp_net_set_rx_mode(struct net_device *netdev)
{
	struct nfp_net *nn = netdev_priv(netdev);
	u32 new_ctrl, new_ctrl_w1;

	new_ctrl = nn->dp.ctrl;
	new_ctrl_w1 = nn->dp.ctrl_w1;

	if (!netdev_mc_empty(netdev) || netdev->flags & IFF_ALLMULTI)
		new_ctrl |= nn->cap & NFP_NET_CFG_CTRL_L2MC;
	else
		new_ctrl &= ~NFP_NET_CFG_CTRL_L2MC;

	if (netdev->flags & IFF_ALLMULTI)
		new_ctrl_w1 &= ~NFP_NET_CFG_CTRL_MCAST_FILTER;
	else
		new_ctrl_w1 |= nn->cap_w1 & NFP_NET_CFG_CTRL_MCAST_FILTER;

	if (netdev->flags & IFF_PROMISC) {
		if (nn->cap & NFP_NET_CFG_CTRL_PROMISC)
			new_ctrl |= NFP_NET_CFG_CTRL_PROMISC;
		else
			nn_warn(nn, "FW does not support promiscuous mode\n");
	} else {
		new_ctrl &= ~NFP_NET_CFG_CTRL_PROMISC;
	}

	if ((nn->cap_w1 & NFP_NET_CFG_CTRL_MCAST_FILTER) &&
	    __dev_mc_sync(netdev, nfp_net_mc_sync, nfp_net_mc_unsync))
		netdev_err(netdev, "Sync mc address failed\n");

	if (new_ctrl == nn->dp.ctrl && new_ctrl_w1 == nn->dp.ctrl_w1)
		return;

	if (new_ctrl != nn->dp.ctrl)
		nn_writel(nn, NFP_NET_CFG_CTRL, new_ctrl);
	if (new_ctrl_w1 != nn->dp.ctrl_w1)
		nn_writel(nn, NFP_NET_CFG_CTRL_WORD1, new_ctrl_w1);
	nfp_net_reconfig_post(nn, NFP_NET_CFG_UPDATE_GEN);

	nn->dp.ctrl = new_ctrl;
	nn->dp.ctrl_w1 = new_ctrl_w1;
}

static void nfp_net_rss_init_itbl(struct nfp_net *nn)
{
	int i;

	for (i = 0; i < sizeof(nn->rss_itbl); i++)
		nn->rss_itbl[i] =
			ethtool_rxfh_indir_default(i, nn->dp.num_rx_rings);
}

static void nfp_net_dp_swap(struct nfp_net *nn, struct nfp_net_dp *dp)
{
	struct nfp_net_dp new_dp = *dp;

	*dp = nn->dp;
	nn->dp = new_dp;

	nn->dp.netdev->mtu = new_dp.mtu;

	if (!netif_is_rxfh_configured(nn->dp.netdev))
		nfp_net_rss_init_itbl(nn);
}

static int nfp_net_dp_swap_enable(struct nfp_net *nn, struct nfp_net_dp *dp)
{
	unsigned int r;
	int err;

	nfp_net_dp_swap(nn, dp);

	for (r = 0; r <	nn->max_r_vecs; r++)
		nfp_net_vector_assign_rings(&nn->dp, &nn->r_vecs[r], r);

	err = netif_set_real_num_queues(nn->dp.netdev,
					nn->dp.num_stack_tx_rings,
					nn->dp.num_rx_rings);
	if (err)
		return err;

	return nfp_net_set_config_and_enable(nn);
}

struct nfp_net_dp *nfp_net_clone_dp(struct nfp_net *nn)
{
	struct nfp_net_dp *new;

	new = kmalloc(sizeof(*new), GFP_KERNEL);
	if (!new)
		return NULL;

	*new = nn->dp;

	new->xsk_pools = kmemdup(new->xsk_pools,
				 array_size(nn->max_r_vecs,
					    sizeof(new->xsk_pools)),
				 GFP_KERNEL);
	if (!new->xsk_pools) {
		kfree(new);
		return NULL;
	}

	/* Clear things which need to be recomputed */
	new->fl_bufsz = 0;
	new->tx_rings = NULL;
	new->rx_rings = NULL;
	new->num_r_vecs = 0;
	new->num_stack_tx_rings = 0;
	new->txrwb = NULL;
	new->txrwb_dma = 0;

	return new;
}

static void nfp_net_free_dp(struct nfp_net_dp *dp)
{
	kfree(dp->xsk_pools);
	kfree(dp);
}

static int
nfp_net_check_config(struct nfp_net *nn, struct nfp_net_dp *dp,
		     struct netlink_ext_ack *extack)
{
	unsigned int r, xsk_min_fl_bufsz;

	/* XDP-enabled tests */
	if (!dp->xdp_prog)
		return 0;
	if (dp->fl_bufsz > PAGE_SIZE) {
		NL_SET_ERR_MSG_MOD(extack, "MTU too large w/ XDP enabled");
		return -EINVAL;
	}
	if (dp->num_tx_rings > nn->max_tx_rings) {
		NL_SET_ERR_MSG_MOD(extack, "Insufficient number of TX rings w/ XDP enabled");
		return -EINVAL;
	}

	xsk_min_fl_bufsz = nfp_net_calc_fl_bufsz_xsk(dp);
	for (r = 0; r < nn->max_r_vecs; r++) {
		if (!dp->xsk_pools[r])
			continue;

		if (xsk_pool_get_rx_frame_size(dp->xsk_pools[r]) < xsk_min_fl_bufsz) {
			NL_SET_ERR_MSG_MOD(extack,
					   "XSK buffer pool chunk size too small");
			return -EINVAL;
		}
	}

	return 0;
}

int nfp_net_ring_reconfig(struct nfp_net *nn, struct nfp_net_dp *dp,
			  struct netlink_ext_ack *extack)
{
	int r, err;

	dp->fl_bufsz = nfp_net_calc_fl_bufsz(dp);

	dp->num_stack_tx_rings = dp->num_tx_rings;
	if (dp->xdp_prog)
		dp->num_stack_tx_rings -= dp->num_rx_rings;

	dp->num_r_vecs = max(dp->num_rx_rings, dp->num_stack_tx_rings);

	err = nfp_net_check_config(nn, dp, extack);
	if (err)
		goto exit_free_dp;

	if (!netif_running(dp->netdev)) {
		nfp_net_dp_swap(nn, dp);
		err = 0;
		goto exit_free_dp;
	}

	/* Prepare new rings */
	for (r = nn->dp.num_r_vecs; r < dp->num_r_vecs; r++) {
		err = nfp_net_prepare_vector(nn, &nn->r_vecs[r], r);
		if (err) {
			dp->num_r_vecs = r;
			goto err_cleanup_vecs;
		}
	}

	err = nfp_net_rx_rings_prepare(nn, dp);
	if (err)
		goto err_cleanup_vecs;

	err = nfp_net_tx_rings_prepare(nn, dp);
	if (err)
		goto err_free_rx;

	/* Stop device, swap in new rings, try to start the firmware */
	nfp_net_close_stack(nn);
	nfp_net_clear_config_and_disable(nn);

	err = nfp_net_dp_swap_enable(nn, dp);
	if (err) {
		int err2;

		nfp_net_clear_config_and_disable(nn);

		/* Try with old configuration and old rings */
		err2 = nfp_net_dp_swap_enable(nn, dp);
		if (err2)
			nn_err(nn, "Can't restore ring config - FW communication failed (%d,%d)\n",
			       err, err2);
	}
	for (r = dp->num_r_vecs - 1; r >= nn->dp.num_r_vecs; r--)
		nfp_net_cleanup_vector(nn, &nn->r_vecs[r]);

	nfp_net_rx_rings_free(dp);
	nfp_net_tx_rings_free(dp);

	nfp_net_open_stack(nn);
exit_free_dp:
	nfp_net_free_dp(dp);

	return err;

err_free_rx:
	nfp_net_rx_rings_free(dp);
err_cleanup_vecs:
	for (r = dp->num_r_vecs - 1; r >= nn->dp.num_r_vecs; r--)
		nfp_net_cleanup_vector(nn, &nn->r_vecs[r]);
	nfp_net_free_dp(dp);
	return err;
}

static int nfp_net_change_mtu(struct net_device *netdev, int new_mtu)
{
	struct nfp_net *nn = netdev_priv(netdev);
	struct nfp_net_dp *dp;
	int err;

	err = nfp_app_check_mtu(nn->app, netdev, new_mtu);
	if (err)
		return err;

	dp = nfp_net_clone_dp(nn);
	if (!dp)
		return -ENOMEM;

	dp->mtu = new_mtu;

	return nfp_net_ring_reconfig(nn, dp, NULL);
}

static int
nfp_net_vlan_rx_add_vid(struct net_device *netdev, __be16 proto, u16 vid)
{
	const u32 cmd = NFP_NET_CFG_MBOX_CMD_CTAG_FILTER_ADD;
	struct nfp_net *nn = netdev_priv(netdev);
	int err;

	/* Priority tagged packets with vlan id 0 are processed by the
	 * NFP as untagged packets
	 */
	if (!vid)
		return 0;

	err = nfp_net_mbox_lock(nn, NFP_NET_CFG_VLAN_FILTER_SZ);
	if (err)
		return err;

	nn_writew(nn, nn->tlv_caps.mbox_off + NFP_NET_CFG_VLAN_FILTER_VID, vid);
	nn_writew(nn, nn->tlv_caps.mbox_off + NFP_NET_CFG_VLAN_FILTER_PROTO,
		  ETH_P_8021Q);

	return nfp_net_mbox_reconfig_and_unlock(nn, cmd);
}

static int
nfp_net_vlan_rx_kill_vid(struct net_device *netdev, __be16 proto, u16 vid)
{
	const u32 cmd = NFP_NET_CFG_MBOX_CMD_CTAG_FILTER_KILL;
	struct nfp_net *nn = netdev_priv(netdev);
	int err;

	/* Priority tagged packets with vlan id 0 are processed by the
	 * NFP as untagged packets
	 */
	if (!vid)
		return 0;

	err = nfp_net_mbox_lock(nn, NFP_NET_CFG_VLAN_FILTER_SZ);
	if (err)
		return err;

	nn_writew(nn, nn->tlv_caps.mbox_off + NFP_NET_CFG_VLAN_FILTER_VID, vid);
	nn_writew(nn, nn->tlv_caps.mbox_off + NFP_NET_CFG_VLAN_FILTER_PROTO,
		  ETH_P_8021Q);

	return nfp_net_mbox_reconfig_and_unlock(nn, cmd);
}

static void nfp_net_stat64(struct net_device *netdev,
			   struct rtnl_link_stats64 *stats)
{
	struct nfp_net *nn = netdev_priv(netdev);
	int r;

	/* Collect software stats */
	for (r = 0; r < nn->max_r_vecs; r++) {
		struct nfp_net_r_vector *r_vec = &nn->r_vecs[r];
		u64 data[3];
		unsigned int start;

		do {
			start = u64_stats_fetch_begin(&r_vec->rx_sync);
			data[0] = r_vec->rx_pkts;
			data[1] = r_vec->rx_bytes;
			data[2] = r_vec->rx_drops;
		} while (u64_stats_fetch_retry(&r_vec->rx_sync, start));
		stats->rx_packets += data[0];
		stats->rx_bytes += data[1];
		stats->rx_dropped += data[2];

		do {
			start = u64_stats_fetch_begin(&r_vec->tx_sync);
			data[0] = r_vec->tx_pkts;
			data[1] = r_vec->tx_bytes;
			data[2] = r_vec->tx_errors;
		} while (u64_stats_fetch_retry(&r_vec->tx_sync, start));
		stats->tx_packets += data[0];
		stats->tx_bytes += data[1];
		stats->tx_errors += data[2];
	}

	/* Add in device stats */
	stats->multicast += nn_readq(nn, NFP_NET_CFG_STATS_RX_MC_FRAMES);
	stats->rx_dropped += nn_readq(nn, NFP_NET_CFG_STATS_RX_DISCARDS);
	stats->rx_errors += nn_readq(nn, NFP_NET_CFG_STATS_RX_ERRORS);

	stats->tx_dropped += nn_readq(nn, NFP_NET_CFG_STATS_TX_DISCARDS);
	stats->tx_errors += nn_readq(nn, NFP_NET_CFG_STATS_TX_ERRORS);
}

static int nfp_net_set_features(struct net_device *netdev,
				netdev_features_t features)
{
	netdev_features_t changed = netdev->features ^ features;
	struct nfp_net *nn = netdev_priv(netdev);
	u32 new_ctrl;
	int err;

	/* Assume this is not called with features we have not advertised */

	new_ctrl = nn->dp.ctrl;

	if (changed & NETIF_F_RXCSUM) {
		if (features & NETIF_F_RXCSUM)
			new_ctrl |= nn->cap & NFP_NET_CFG_CTRL_RXCSUM_ANY;
		else
			new_ctrl &= ~NFP_NET_CFG_CTRL_RXCSUM_ANY;
	}

	if (changed & (NETIF_F_IP_CSUM | NETIF_F_IPV6_CSUM)) {
		if (features & (NETIF_F_IP_CSUM | NETIF_F_IPV6_CSUM))
			new_ctrl |= NFP_NET_CFG_CTRL_TXCSUM;
		else
			new_ctrl &= ~NFP_NET_CFG_CTRL_TXCSUM;
	}

	if (changed & (NETIF_F_TSO | NETIF_F_TSO6)) {
		if (features & (NETIF_F_TSO | NETIF_F_TSO6))
			new_ctrl |= nn->cap & NFP_NET_CFG_CTRL_LSO2 ?:
					      NFP_NET_CFG_CTRL_LSO;
		else
			new_ctrl &= ~NFP_NET_CFG_CTRL_LSO_ANY;
	}

	if (changed & NETIF_F_HW_VLAN_CTAG_RX) {
		if (features & NETIF_F_HW_VLAN_CTAG_RX)
			new_ctrl |= nn->cap & NFP_NET_CFG_CTRL_RXVLAN_V2 ?:
				    NFP_NET_CFG_CTRL_RXVLAN;
		else
			new_ctrl &= ~NFP_NET_CFG_CTRL_RXVLAN_ANY;
	}

	if (changed & NETIF_F_HW_VLAN_CTAG_TX) {
		if (features & NETIF_F_HW_VLAN_CTAG_TX)
			new_ctrl |= nn->cap & NFP_NET_CFG_CTRL_TXVLAN_V2 ?:
				    NFP_NET_CFG_CTRL_TXVLAN;
		else
			new_ctrl &= ~NFP_NET_CFG_CTRL_TXVLAN_ANY;
	}

	if (changed & NETIF_F_HW_VLAN_CTAG_FILTER) {
		if (features & NETIF_F_HW_VLAN_CTAG_FILTER)
			new_ctrl |= NFP_NET_CFG_CTRL_CTAG_FILTER;
		else
			new_ctrl &= ~NFP_NET_CFG_CTRL_CTAG_FILTER;
	}

	if (changed & NETIF_F_HW_VLAN_STAG_RX) {
		if (features & NETIF_F_HW_VLAN_STAG_RX)
			new_ctrl |= NFP_NET_CFG_CTRL_RXQINQ;
		else
			new_ctrl &= ~NFP_NET_CFG_CTRL_RXQINQ;
	}

	if (changed & NETIF_F_SG) {
		if (features & NETIF_F_SG)
			new_ctrl |= NFP_NET_CFG_CTRL_GATHER;
		else
			new_ctrl &= ~NFP_NET_CFG_CTRL_GATHER;
	}

	err = nfp_port_set_features(netdev, features);
	if (err)
		return err;

	nn_dbg(nn, "Feature change 0x%llx -> 0x%llx (changed=0x%llx)\n",
	       netdev->features, features, changed);

	if (new_ctrl == nn->dp.ctrl)
		return 0;

	nn_dbg(nn, "NIC ctrl: 0x%x -> 0x%x\n", nn->dp.ctrl, new_ctrl);
	nn_writel(nn, NFP_NET_CFG_CTRL, new_ctrl);
	err = nfp_net_reconfig(nn, NFP_NET_CFG_UPDATE_GEN);
	if (err)
		return err;

	nn->dp.ctrl = new_ctrl;

	return 0;
}

static netdev_features_t
nfp_net_fix_features(struct net_device *netdev,
		     netdev_features_t features)
{
	if ((features & NETIF_F_HW_VLAN_CTAG_RX) &&
	    (features & NETIF_F_HW_VLAN_STAG_RX)) {
		if (netdev->features & NETIF_F_HW_VLAN_CTAG_RX) {
			features &= ~NETIF_F_HW_VLAN_CTAG_RX;
			netdev->wanted_features &= ~NETIF_F_HW_VLAN_CTAG_RX;
			netdev_warn(netdev,
				    "S-tag and C-tag stripping can't be enabled at the same time. Enabling S-tag stripping and disabling C-tag stripping\n");
		} else if (netdev->features & NETIF_F_HW_VLAN_STAG_RX) {
			features &= ~NETIF_F_HW_VLAN_STAG_RX;
			netdev->wanted_features &= ~NETIF_F_HW_VLAN_STAG_RX;
			netdev_warn(netdev,
				    "S-tag and C-tag stripping can't be enabled at the same time. Enabling C-tag stripping and disabling S-tag stripping\n");
		}
	}
	return features;
}

static netdev_features_t
nfp_net_features_check(struct sk_buff *skb, struct net_device *dev,
		       netdev_features_t features)
{
	u8 l4_hdr;

	/* We can't do TSO over double tagged packets (802.1AD) */
	features &= vlan_features_check(skb, features);

	if (!skb->encapsulation)
		return features;

	/* Ensure that inner L4 header offset fits into TX descriptor field */
	if (skb_is_gso(skb)) {
		u32 hdrlen;

		hdrlen = skb_inner_tcp_all_headers(skb);

		/* Assume worst case scenario of having longest possible
		 * metadata prepend - 8B
		 */
		if (unlikely(hdrlen > NFP_NET_LSO_MAX_HDR_SZ - 8))
			features &= ~NETIF_F_GSO_MASK;
	}

	/* VXLAN/GRE check */
	switch (vlan_get_protocol(skb)) {
	case htons(ETH_P_IP):
		l4_hdr = ip_hdr(skb)->protocol;
		break;
	case htons(ETH_P_IPV6):
		l4_hdr = ipv6_hdr(skb)->nexthdr;
		break;
	default:
		return features & ~(NETIF_F_CSUM_MASK | NETIF_F_GSO_MASK);
	}

	if (skb->inner_protocol_type != ENCAP_TYPE_ETHER ||
	    skb->inner_protocol != htons(ETH_P_TEB) ||
	    (l4_hdr != IPPROTO_UDP && l4_hdr != IPPROTO_GRE) ||
	    (l4_hdr == IPPROTO_UDP &&
	     (skb_inner_mac_header(skb) - skb_transport_header(skb) !=
	      sizeof(struct udphdr) + sizeof(struct vxlanhdr))))
		return features & ~(NETIF_F_CSUM_MASK | NETIF_F_GSO_MASK);

	return features;
}

static int
nfp_net_get_phys_port_name(struct net_device *netdev, char *name, size_t len)
{
	struct nfp_net *nn = netdev_priv(netdev);
	int n;

	/* If port is defined, devlink_port is registered and devlink core
	 * is taking care of name formatting.
	 */
	if (nn->port)
		return -EOPNOTSUPP;

	if (nn->dp.is_vf || nn->vnic_no_name)
		return -EOPNOTSUPP;

	n = snprintf(name, len, "n%d", nn->id);
	if (n >= len)
		return -EINVAL;

	return 0;
}

static int nfp_net_xdp_setup_drv(struct nfp_net *nn, struct netdev_bpf *bpf)
{
	struct bpf_prog *prog = bpf->prog;
	struct nfp_net_dp *dp;
	int err;

	if (!prog == !nn->dp.xdp_prog) {
		WRITE_ONCE(nn->dp.xdp_prog, prog);
		xdp_attachment_setup(&nn->xdp, bpf);
		return 0;
	}

	dp = nfp_net_clone_dp(nn);
	if (!dp)
		return -ENOMEM;

	dp->xdp_prog = prog;
	dp->num_tx_rings += prog ? nn->dp.num_rx_rings : -nn->dp.num_rx_rings;
	dp->rx_dma_dir = prog ? DMA_BIDIRECTIONAL : DMA_FROM_DEVICE;
	dp->rx_dma_off = prog ? XDP_PACKET_HEADROOM - nn->dp.rx_offset : 0;

	/* We need RX reconfig to remap the buffers (BIDIR vs FROM_DEV) */
	err = nfp_net_ring_reconfig(nn, dp, bpf->extack);
	if (err)
		return err;

	xdp_attachment_setup(&nn->xdp, bpf);
	return 0;
}

static int nfp_net_xdp_setup_hw(struct nfp_net *nn, struct netdev_bpf *bpf)
{
	int err;

	err = nfp_app_xdp_offload(nn->app, nn, bpf->prog, bpf->extack);
	if (err)
		return err;

	xdp_attachment_setup(&nn->xdp_hw, bpf);
	return 0;
}

static int nfp_net_xdp(struct net_device *netdev, struct netdev_bpf *xdp)
{
	struct nfp_net *nn = netdev_priv(netdev);

	switch (xdp->command) {
	case XDP_SETUP_PROG:
		return nfp_net_xdp_setup_drv(nn, xdp);
	case XDP_SETUP_PROG_HW:
		return nfp_net_xdp_setup_hw(nn, xdp);
	case XDP_SETUP_XSK_POOL:
		return nfp_net_xsk_setup_pool(netdev, xdp->xsk.pool,
					      xdp->xsk.queue_id);
	default:
		return nfp_app_bpf(nn->app, nn, xdp);
	}
}

static int nfp_net_set_mac_address(struct net_device *netdev, void *addr)
{
	struct nfp_net *nn = netdev_priv(netdev);
	struct sockaddr *saddr = addr;
	int err;

	err = eth_prepare_mac_addr_change(netdev, addr);
	if (err)
		return err;

	nfp_net_write_mac_addr(nn, saddr->sa_data);

	err = nfp_net_reconfig(nn, NFP_NET_CFG_UPDATE_MACADDR);
	if (err)
		return err;

	eth_commit_mac_addr_change(netdev, addr);

	return 0;
}

static int nfp_net_bridge_getlink(struct sk_buff *skb, u32 pid, u32 seq,
				  struct net_device *dev, u32 filter_mask,
				  int nlflags)
{
	struct nfp_net *nn = netdev_priv(dev);
	u16 mode;

	if (!(nn->cap & NFP_NET_CFG_CTRL_VEPA))
		return -EOPNOTSUPP;

	mode = (nn->dp.ctrl & NFP_NET_CFG_CTRL_VEPA) ?
	       BRIDGE_MODE_VEPA : BRIDGE_MODE_VEB;

	return ndo_dflt_bridge_getlink(skb, pid, seq, dev, mode, 0, 0,
				       nlflags, filter_mask, NULL);
}

static int nfp_net_bridge_setlink(struct net_device *dev, struct nlmsghdr *nlh,
				  u16 flags, struct netlink_ext_ack *extack)
{
	struct nfp_net *nn = netdev_priv(dev);
	struct nlattr *attr, *br_spec;
	int rem, err;
	u32 new_ctrl;
	u16 mode;

	if (!(nn->cap & NFP_NET_CFG_CTRL_VEPA))
		return -EOPNOTSUPP;

	br_spec = nlmsg_find_attr(nlh, sizeof(struct ifinfomsg), IFLA_AF_SPEC);
	if (!br_spec)
		return -EINVAL;

	nla_for_each_nested(attr, br_spec, rem) {
		if (nla_type(attr) != IFLA_BRIDGE_MODE)
			continue;

		if (nla_len(attr) < sizeof(mode))
			return -EINVAL;

		new_ctrl = nn->dp.ctrl;
		mode = nla_get_u16(attr);
		if (mode == BRIDGE_MODE_VEPA)
			new_ctrl |= NFP_NET_CFG_CTRL_VEPA;
		else if (mode == BRIDGE_MODE_VEB)
			new_ctrl &= ~NFP_NET_CFG_CTRL_VEPA;
		else
			return -EOPNOTSUPP;

		if (new_ctrl == nn->dp.ctrl)
			return 0;

		nn_writel(nn, NFP_NET_CFG_CTRL, new_ctrl);
		err = nfp_net_reconfig(nn, NFP_NET_CFG_UPDATE_GEN);
		if (!err)
			nn->dp.ctrl = new_ctrl;

		return err;
	}

	return -EINVAL;
}

const struct net_device_ops nfp_nfd3_netdev_ops = {
	.ndo_init		= nfp_app_ndo_init,
	.ndo_uninit		= nfp_app_ndo_uninit,
	.ndo_open		= nfp_net_netdev_open,
	.ndo_stop		= nfp_net_netdev_close,
	.ndo_start_xmit		= nfp_net_tx,
	.ndo_get_stats64	= nfp_net_stat64,
	.ndo_vlan_rx_add_vid	= nfp_net_vlan_rx_add_vid,
	.ndo_vlan_rx_kill_vid	= nfp_net_vlan_rx_kill_vid,
	.ndo_set_vf_mac         = nfp_app_set_vf_mac,
	.ndo_set_vf_vlan        = nfp_app_set_vf_vlan,
	.ndo_set_vf_rate	= nfp_app_set_vf_rate,
	.ndo_set_vf_spoofchk    = nfp_app_set_vf_spoofchk,
	.ndo_set_vf_trust	= nfp_app_set_vf_trust,
	.ndo_get_vf_config	= nfp_app_get_vf_config,
	.ndo_set_vf_link_state  = nfp_app_set_vf_link_state,
	.ndo_setup_tc		= nfp_port_setup_tc,
	.ndo_tx_timeout		= nfp_net_tx_timeout,
	.ndo_set_rx_mode	= nfp_net_set_rx_mode,
	.ndo_change_mtu		= nfp_net_change_mtu,
	.ndo_set_mac_address	= nfp_net_set_mac_address,
	.ndo_set_features	= nfp_net_set_features,
	.ndo_fix_features	= nfp_net_fix_features,
	.ndo_features_check	= nfp_net_features_check,
	.ndo_get_phys_port_name	= nfp_net_get_phys_port_name,
	.ndo_bpf		= nfp_net_xdp,
	.ndo_xsk_wakeup		= nfp_net_xsk_wakeup,
	.ndo_bridge_getlink     = nfp_net_bridge_getlink,
	.ndo_bridge_setlink     = nfp_net_bridge_setlink,
};

const struct net_device_ops nfp_nfdk_netdev_ops = {
	.ndo_init		= nfp_app_ndo_init,
	.ndo_uninit		= nfp_app_ndo_uninit,
	.ndo_open		= nfp_net_netdev_open,
	.ndo_stop		= nfp_net_netdev_close,
	.ndo_start_xmit		= nfp_net_tx,
	.ndo_get_stats64	= nfp_net_stat64,
	.ndo_vlan_rx_add_vid	= nfp_net_vlan_rx_add_vid,
	.ndo_vlan_rx_kill_vid	= nfp_net_vlan_rx_kill_vid,
	.ndo_set_vf_mac         = nfp_app_set_vf_mac,
	.ndo_set_vf_vlan        = nfp_app_set_vf_vlan,
	.ndo_set_vf_rate	= nfp_app_set_vf_rate,
	.ndo_set_vf_spoofchk    = nfp_app_set_vf_spoofchk,
	.ndo_set_vf_trust	= nfp_app_set_vf_trust,
	.ndo_get_vf_config	= nfp_app_get_vf_config,
	.ndo_set_vf_link_state  = nfp_app_set_vf_link_state,
	.ndo_setup_tc		= nfp_port_setup_tc,
	.ndo_tx_timeout		= nfp_net_tx_timeout,
	.ndo_set_rx_mode	= nfp_net_set_rx_mode,
	.ndo_change_mtu		= nfp_net_change_mtu,
	.ndo_set_mac_address	= nfp_net_set_mac_address,
	.ndo_set_features	= nfp_net_set_features,
	.ndo_fix_features	= nfp_net_fix_features,
	.ndo_features_check	= nfp_net_features_check,
	.ndo_get_phys_port_name	= nfp_net_get_phys_port_name,
	.ndo_bpf		= nfp_net_xdp,
	.ndo_bridge_getlink     = nfp_net_bridge_getlink,
	.ndo_bridge_setlink     = nfp_net_bridge_setlink,
};

static int nfp_udp_tunnel_sync(struct net_device *netdev, unsigned int table)
{
	struct nfp_net *nn = netdev_priv(netdev);
	int i;

	BUILD_BUG_ON(NFP_NET_N_VXLAN_PORTS & 1);
	for (i = 0; i < NFP_NET_N_VXLAN_PORTS; i += 2) {
		struct udp_tunnel_info ti0, ti1;

		udp_tunnel_nic_get_port(netdev, table, i, &ti0);
		udp_tunnel_nic_get_port(netdev, table, i + 1, &ti1);

		nn_writel(nn, NFP_NET_CFG_VXLAN_PORT + i * sizeof(ti0.port),
			  be16_to_cpu(ti1.port) << 16 | be16_to_cpu(ti0.port));
	}

	return nfp_net_reconfig(nn, NFP_NET_CFG_UPDATE_VXLAN);
}

static const struct udp_tunnel_nic_info nfp_udp_tunnels = {
	.sync_table     = nfp_udp_tunnel_sync,
	.flags          = UDP_TUNNEL_NIC_INFO_MAY_SLEEP |
			  UDP_TUNNEL_NIC_INFO_OPEN_ONLY,
	.tables         = {
		{
			.n_entries      = NFP_NET_N_VXLAN_PORTS,
			.tunnel_types   = UDP_TUNNEL_TYPE_VXLAN,
		},
	},
};

/**
 * nfp_net_info() - Print general info about the NIC
 * @nn:      NFP Net device to reconfigure
 */
void nfp_net_info(struct nfp_net *nn)
{
	nn_info(nn, "NFP-6xxx %sNetdev: TxQs=%d/%d RxQs=%d/%d\n",
		nn->dp.is_vf ? "VF " : "",
		nn->dp.num_tx_rings, nn->max_tx_rings,
		nn->dp.num_rx_rings, nn->max_rx_rings);
	nn_info(nn, "VER: %d.%d.%d.%d, Maximum supported MTU: %d\n",
		nn->fw_ver.extend, nn->fw_ver.class,
		nn->fw_ver.major, nn->fw_ver.minor,
		nn->max_mtu);
	nn_info(nn, "CAP: %#x %s%s%s%s%s%s%s%s%s%s%s%s%s%s%s%s%s%s%s%s%s%s%s%s%s%s%s\n",
		nn->cap,
		nn->cap & NFP_NET_CFG_CTRL_PROMISC  ? "PROMISC "  : "",
		nn->cap & NFP_NET_CFG_CTRL_L2BC     ? "L2BCFILT " : "",
		nn->cap & NFP_NET_CFG_CTRL_L2MC     ? "L2MCFILT " : "",
		nn->cap & NFP_NET_CFG_CTRL_RXCSUM   ? "RXCSUM "   : "",
		nn->cap & NFP_NET_CFG_CTRL_TXCSUM   ? "TXCSUM "   : "",
		nn->cap & NFP_NET_CFG_CTRL_RXVLAN   ? "RXVLAN "   : "",
		nn->cap & NFP_NET_CFG_CTRL_TXVLAN   ? "TXVLAN "   : "",
		nn->cap & NFP_NET_CFG_CTRL_RXQINQ   ? "RXQINQ "   : "",
		nn->cap & NFP_NET_CFG_CTRL_RXVLAN_V2 ? "RXVLANv2 "   : "",
		nn->cap & NFP_NET_CFG_CTRL_TXVLAN_V2   ? "TXVLANv2 "   : "",
		nn->cap & NFP_NET_CFG_CTRL_SCATTER  ? "SCATTER "  : "",
		nn->cap & NFP_NET_CFG_CTRL_GATHER   ? "GATHER "   : "",
		nn->cap & NFP_NET_CFG_CTRL_LSO      ? "TSO1 "     : "",
		nn->cap & NFP_NET_CFG_CTRL_LSO2     ? "TSO2 "     : "",
		nn->cap & NFP_NET_CFG_CTRL_RSS      ? "RSS1 "     : "",
		nn->cap & NFP_NET_CFG_CTRL_RSS2     ? "RSS2 "     : "",
		nn->cap & NFP_NET_CFG_CTRL_CTAG_FILTER ? "CTAG_FILTER " : "",
		nn->cap & NFP_NET_CFG_CTRL_MSIXAUTO ? "AUTOMASK " : "",
		nn->cap & NFP_NET_CFG_CTRL_IRQMOD   ? "IRQMOD "   : "",
		nn->cap & NFP_NET_CFG_CTRL_TXRWB    ? "TXRWB "    : "",
		nn->cap & NFP_NET_CFG_CTRL_VEPA     ? "VEPA "     : "",
		nn->cap & NFP_NET_CFG_CTRL_VXLAN    ? "VXLAN "    : "",
		nn->cap & NFP_NET_CFG_CTRL_NVGRE    ? "NVGRE "	  : "",
		nn->cap & NFP_NET_CFG_CTRL_CSUM_COMPLETE ?
						      "RXCSUM_COMPLETE " : "",
		nn->cap & NFP_NET_CFG_CTRL_LIVE_ADDR ? "LIVE_ADDR " : "",
		nn->cap_w1 & NFP_NET_CFG_CTRL_MCAST_FILTER ? "MULTICAST_FILTER " : "",
		nfp_app_extra_cap(nn->app, nn));
}

/**
 * nfp_net_alloc() - Allocate netdev and related structure
 * @pdev:         PCI device
 * @dev_info:     NFP ASIC params
 * @ctrl_bar:     PCI IOMEM with vNIC config memory
 * @needs_netdev: Whether to allocate a netdev for this vNIC
 * @max_tx_rings: Maximum number of TX rings supported by device
 * @max_rx_rings: Maximum number of RX rings supported by device
 *
 * This function allocates a netdev device and fills in the initial
 * part of the @struct nfp_net structure.  In case of control device
 * nfp_net structure is allocated without the netdev.
 *
 * Return: NFP Net device structure, or ERR_PTR on error.
 */
struct nfp_net *
nfp_net_alloc(struct pci_dev *pdev, const struct nfp_dev_info *dev_info,
	      void __iomem *ctrl_bar, bool needs_netdev,
	      unsigned int max_tx_rings, unsigned int max_rx_rings)
{
	u64 dma_mask = dma_get_mask(&pdev->dev);
	struct nfp_net *nn;
	int err;

	if (needs_netdev) {
		struct net_device *netdev;

		netdev = alloc_etherdev_mqs(sizeof(struct nfp_net),
					    max_tx_rings, max_rx_rings);
		if (!netdev)
			return ERR_PTR(-ENOMEM);

		SET_NETDEV_DEV(netdev, &pdev->dev);
		nn = netdev_priv(netdev);
		nn->dp.netdev = netdev;
	} else {
		nn = vzalloc(sizeof(*nn));
		if (!nn)
			return ERR_PTR(-ENOMEM);
	}

	nn->dp.dev = &pdev->dev;
	nn->dp.ctrl_bar = ctrl_bar;
	nn->dev_info = dev_info;
	nn->pdev = pdev;
	nfp_net_get_fw_version(&nn->fw_ver, ctrl_bar);

	switch (FIELD_GET(NFP_NET_CFG_VERSION_DP_MASK, nn->fw_ver.extend)) {
	case NFP_NET_CFG_VERSION_DP_NFD3:
		nn->dp.ops = &nfp_nfd3_ops;
		break;
	case NFP_NET_CFG_VERSION_DP_NFDK:
		if (nn->fw_ver.major < 5) {
			dev_err(&pdev->dev,
				"NFDK must use ABI 5 or newer, found: %d\n",
				nn->fw_ver.major);
			err = -EINVAL;
			goto err_free_nn;
		}
		nn->dp.ops = &nfp_nfdk_ops;
		break;
	default:
		err = -EINVAL;
		goto err_free_nn;
	}

	if ((dma_mask & nn->dp.ops->dma_mask) != dma_mask) {
		dev_err(&pdev->dev,
			"DMA mask of loaded firmware: %llx, required DMA mask: %llx\n",
			nn->dp.ops->dma_mask, dma_mask);
		err = -EINVAL;
		goto err_free_nn;
	}

	nn->max_tx_rings = max_tx_rings;
	nn->max_rx_rings = max_rx_rings;

	nn->dp.num_tx_rings = min_t(unsigned int,
				    max_tx_rings, num_online_cpus());
	nn->dp.num_rx_rings = min_t(unsigned int, max_rx_rings,
				 netif_get_num_default_rss_queues());

	nn->dp.num_r_vecs = max(nn->dp.num_tx_rings, nn->dp.num_rx_rings);
	nn->dp.num_r_vecs = min_t(unsigned int,
				  nn->dp.num_r_vecs, num_online_cpus());
	nn->max_r_vecs = nn->dp.num_r_vecs;

	nn->dp.xsk_pools = kcalloc(nn->max_r_vecs, sizeof(nn->dp.xsk_pools),
				   GFP_KERNEL);
	if (!nn->dp.xsk_pools) {
		err = -ENOMEM;
		goto err_free_nn;
	}

	nn->dp.txd_cnt = NFP_NET_TX_DESCS_DEFAULT;
	nn->dp.rxd_cnt = NFP_NET_RX_DESCS_DEFAULT;

	sema_init(&nn->bar_lock, 1);

	spin_lock_init(&nn->reconfig_lock);
	spin_lock_init(&nn->link_status_lock);

	timer_setup(&nn->reconfig_timer, nfp_net_reconfig_timer, 0);

	err = nfp_net_tlv_caps_parse(&nn->pdev->dev, nn->dp.ctrl_bar,
				     &nn->tlv_caps);
	if (err)
		goto err_free_nn;

	err = nfp_ccm_mbox_alloc(nn);
	if (err)
		goto err_free_nn;

	return nn;

err_free_nn:
	if (nn->dp.netdev)
		free_netdev(nn->dp.netdev);
	else
		vfree(nn);
	return ERR_PTR(err);
}

/**
 * nfp_net_free() - Undo what @nfp_net_alloc() did
 * @nn:      NFP Net device to reconfigure
 */
void nfp_net_free(struct nfp_net *nn)
{
	WARN_ON(timer_pending(&nn->reconfig_timer) || nn->reconfig_posted);
	nfp_ccm_mbox_free(nn);

	kfree(nn->dp.xsk_pools);
	if (nn->dp.netdev)
		free_netdev(nn->dp.netdev);
	else
		vfree(nn);
}

/**
 * nfp_net_rss_key_sz() - Get current size of the RSS key
 * @nn:		NFP Net device instance
 *
 * Return: size of the RSS key for currently selected hash function.
 */
unsigned int nfp_net_rss_key_sz(struct nfp_net *nn)
{
	switch (nn->rss_hfunc) {
	case ETH_RSS_HASH_TOP:
		return NFP_NET_CFG_RSS_KEY_SZ;
	case ETH_RSS_HASH_XOR:
		return 0;
	case ETH_RSS_HASH_CRC32:
		return 4;
	}

	nn_warn(nn, "Unknown hash function: %u\n", nn->rss_hfunc);
	return 0;
}

/**
 * nfp_net_rss_init() - Set the initial RSS parameters
 * @nn:	     NFP Net device to reconfigure
 */
static void nfp_net_rss_init(struct nfp_net *nn)
{
	unsigned long func_bit, rss_cap_hfunc;
	u32 reg;

	/* Read the RSS function capability and select first supported func */
	reg = nn_readl(nn, NFP_NET_CFG_RSS_CAP);
	rss_cap_hfunc =	FIELD_GET(NFP_NET_CFG_RSS_CAP_HFUNC, reg);
	if (!rss_cap_hfunc)
		rss_cap_hfunc =	FIELD_GET(NFP_NET_CFG_RSS_CAP_HFUNC,
					  NFP_NET_CFG_RSS_TOEPLITZ);

	func_bit = find_first_bit(&rss_cap_hfunc, NFP_NET_CFG_RSS_HFUNCS);
	if (func_bit == NFP_NET_CFG_RSS_HFUNCS) {
		dev_warn(nn->dp.dev,
			 "Bad RSS config, defaulting to Toeplitz hash\n");
		func_bit = ETH_RSS_HASH_TOP_BIT;
	}
	nn->rss_hfunc = 1 << func_bit;

	netdev_rss_key_fill(nn->rss_key, nfp_net_rss_key_sz(nn));

	nfp_net_rss_init_itbl(nn);

	/* Enable IPv4/IPv6 TCP by default */
	nn->rss_cfg = NFP_NET_CFG_RSS_IPV4_TCP |
		      NFP_NET_CFG_RSS_IPV6_TCP |
		      FIELD_PREP(NFP_NET_CFG_RSS_HFUNC, nn->rss_hfunc) |
		      NFP_NET_CFG_RSS_MASK;
}

/**
 * nfp_net_irqmod_init() - Set the initial IRQ moderation parameters
 * @nn:	     NFP Net device to reconfigure
 */
static void nfp_net_irqmod_init(struct nfp_net *nn)
{
	nn->rx_coalesce_usecs      = 50;
	nn->rx_coalesce_max_frames = 64;
	nn->tx_coalesce_usecs      = 50;
	nn->tx_coalesce_max_frames = 64;

	nn->rx_coalesce_adapt_on   = true;
	nn->tx_coalesce_adapt_on   = true;
}

static void nfp_net_netdev_init(struct nfp_net *nn)
{
	struct net_device *netdev = nn->dp.netdev;

	nfp_net_write_mac_addr(nn, nn->dp.netdev->dev_addr);

	netdev->mtu = nn->dp.mtu;

	/* Advertise/enable offloads based on capabilities
	 *
	 * Note: netdev->features show the currently enabled features
	 * and netdev->hw_features advertises which features are
	 * supported.  By default we enable most features.
	 */
	if (nn->cap & NFP_NET_CFG_CTRL_LIVE_ADDR)
		netdev->priv_flags |= IFF_LIVE_ADDR_CHANGE;

	netdev->hw_features = NETIF_F_HIGHDMA;
	if (nn->cap & NFP_NET_CFG_CTRL_RXCSUM_ANY) {
		netdev->hw_features |= NETIF_F_RXCSUM;
		nn->dp.ctrl |= nn->cap & NFP_NET_CFG_CTRL_RXCSUM_ANY;
	}
	if (nn->cap & NFP_NET_CFG_CTRL_TXCSUM) {
		netdev->hw_features |= NETIF_F_IP_CSUM | NETIF_F_IPV6_CSUM;
		nn->dp.ctrl |= NFP_NET_CFG_CTRL_TXCSUM;
	}
	if (nn->cap & NFP_NET_CFG_CTRL_GATHER) {
		netdev->hw_features |= NETIF_F_SG;
		nn->dp.ctrl |= NFP_NET_CFG_CTRL_GATHER;
	}
	if ((nn->cap & NFP_NET_CFG_CTRL_LSO && nn->fw_ver.major > 2) ||
	    nn->cap & NFP_NET_CFG_CTRL_LSO2) {
		netdev->hw_features |= NETIF_F_TSO | NETIF_F_TSO6;
		nn->dp.ctrl |= nn->cap & NFP_NET_CFG_CTRL_LSO2 ?:
					 NFP_NET_CFG_CTRL_LSO;
	}
	if (nn->cap & NFP_NET_CFG_CTRL_RSS_ANY)
		netdev->hw_features |= NETIF_F_RXHASH;

#ifdef CONFIG_NFP_NET_IPSEC
	if (nn->cap_w1 & NFP_NET_CFG_CTRL_IPSEC)
		netdev->hw_features |= NETIF_F_HW_ESP | NETIF_F_HW_ESP_TX_CSUM;
#endif

	if (nn->cap & NFP_NET_CFG_CTRL_VXLAN) {
		if (nn->cap & NFP_NET_CFG_CTRL_LSO) {
			netdev->hw_features |= NETIF_F_GSO_UDP_TUNNEL |
					       NETIF_F_GSO_UDP_TUNNEL_CSUM |
					       NETIF_F_GSO_PARTIAL;
			netdev->gso_partial_features = NETIF_F_GSO_UDP_TUNNEL_CSUM;
		}
		netdev->udp_tunnel_nic_info = &nfp_udp_tunnels;
		nn->dp.ctrl |= NFP_NET_CFG_CTRL_VXLAN;
	}
	if (nn->cap & NFP_NET_CFG_CTRL_NVGRE) {
		if (nn->cap & NFP_NET_CFG_CTRL_LSO)
			netdev->hw_features |= NETIF_F_GSO_GRE;
		nn->dp.ctrl |= NFP_NET_CFG_CTRL_NVGRE;
	}
	if (nn->cap & (NFP_NET_CFG_CTRL_VXLAN | NFP_NET_CFG_CTRL_NVGRE))
		netdev->hw_enc_features = netdev->hw_features;

	netdev->vlan_features = netdev->hw_features;

	if (nn->cap & NFP_NET_CFG_CTRL_RXVLAN_ANY) {
		netdev->hw_features |= NETIF_F_HW_VLAN_CTAG_RX;
		nn->dp.ctrl |= nn->cap & NFP_NET_CFG_CTRL_RXVLAN_V2 ?:
			       NFP_NET_CFG_CTRL_RXVLAN;
	}
	if (nn->cap & NFP_NET_CFG_CTRL_TXVLAN_ANY) {
		if (nn->cap & NFP_NET_CFG_CTRL_LSO2) {
			nn_warn(nn, "Device advertises both TSO2 and TXVLAN. Refusing to enable TXVLAN.\n");
		} else {
			netdev->hw_features |= NETIF_F_HW_VLAN_CTAG_TX;
			nn->dp.ctrl |= nn->cap & NFP_NET_CFG_CTRL_TXVLAN_V2 ?:
				       NFP_NET_CFG_CTRL_TXVLAN;
		}
	}
	if (nn->cap & NFP_NET_CFG_CTRL_CTAG_FILTER) {
		netdev->hw_features |= NETIF_F_HW_VLAN_CTAG_FILTER;
		nn->dp.ctrl |= NFP_NET_CFG_CTRL_CTAG_FILTER;
	}
	if (nn->cap & NFP_NET_CFG_CTRL_RXQINQ) {
		netdev->hw_features |= NETIF_F_HW_VLAN_STAG_RX;
		nn->dp.ctrl |= NFP_NET_CFG_CTRL_RXQINQ;
	}

	netdev->features = netdev->hw_features;

	if (nfp_app_has_tc(nn->app) && nn->port)
		netdev->hw_features |= NETIF_F_HW_TC;

	/* C-Tag strip and S-Tag strip can't be supported simultaneously,
	 * so enable C-Tag strip and disable S-Tag strip by default.
	 */
	netdev->features &= ~NETIF_F_HW_VLAN_STAG_RX;
	nn->dp.ctrl &= ~NFP_NET_CFG_CTRL_RXQINQ;

	/* Finalise the netdev setup */
	switch (nn->dp.ops->version) {
	case NFP_NFD_VER_NFD3:
		netdev->netdev_ops = &nfp_nfd3_netdev_ops;
		break;
	case NFP_NFD_VER_NFDK:
		netdev->netdev_ops = &nfp_nfdk_netdev_ops;
		break;
	}

	netdev->watchdog_timeo = msecs_to_jiffies(5 * 1000);

	/* MTU range: 68 - hw-specific max */
	netdev->min_mtu = ETH_MIN_MTU;
	netdev->max_mtu = nn->max_mtu;

	netif_set_tso_max_segs(netdev, NFP_NET_LSO_MAX_SEGS);

	netif_carrier_off(netdev);

	nfp_net_set_ethtool_ops(netdev);
}

static int nfp_net_read_caps(struct nfp_net *nn)
{
	/* Get some of the read-only fields from the BAR */
	nn->cap = nn_readl(nn, NFP_NET_CFG_CAP);
	nn->cap_w1 = nn_readl(nn, NFP_NET_CFG_CAP_WORD1);
	nn->max_mtu = nn_readl(nn, NFP_NET_CFG_MAX_MTU);

	/* ABI 4.x and ctrl vNIC always use chained metadata, in other cases
	 * we allow use of non-chained metadata if RSS(v1) is the only
	 * advertised capability requiring metadata.
	 */
	nn->dp.chained_metadata_format = nn->fw_ver.major == 4 ||
					 !nn->dp.netdev ||
					 !(nn->cap & NFP_NET_CFG_CTRL_RSS) ||
					 nn->cap & NFP_NET_CFG_CTRL_CHAIN_META;
	/* RSS(v1) uses non-chained metadata format, except in ABI 4.x where
	 * it has the same meaning as RSSv2.
	 */
	if (nn->dp.chained_metadata_format && nn->fw_ver.major != 4)
		nn->cap &= ~NFP_NET_CFG_CTRL_RSS;

	/* Determine RX packet/metadata boundary offset */
	if (nn->fw_ver.major >= 2) {
		u32 reg;

		reg = nn_readl(nn, NFP_NET_CFG_RX_OFFSET);
		if (reg > NFP_NET_MAX_PREPEND) {
			nn_err(nn, "Invalid rx offset: %d\n", reg);
			return -EINVAL;
		}
		nn->dp.rx_offset = reg;
	} else {
		nn->dp.rx_offset = NFP_NET_RX_OFFSET;
	}

	/* Mask out NFD-version-specific features */
	nn->cap &= nn->dp.ops->cap_mask;

	/* For control vNICs mask out the capabilities app doesn't want. */
	if (!nn->dp.netdev)
		nn->cap &= nn->app->type->ctrl_cap_mask;

	return 0;
}

/**
 * nfp_net_init() - Initialise/finalise the nfp_net structure
 * @nn:		NFP Net device structure
 *
 * Return: 0 on success or negative errno on error.
 */
int nfp_net_init(struct nfp_net *nn)
{
	int err;

	nn->dp.rx_dma_dir = DMA_FROM_DEVICE;

	err = nfp_net_read_caps(nn);
	if (err)
		return err;

	/* Set default MTU and Freelist buffer size */
	if (!nfp_net_is_data_vnic(nn) && nn->app->ctrl_mtu) {
		nn->dp.mtu = min(nn->app->ctrl_mtu, nn->max_mtu);
	} else if (nn->max_mtu < NFP_NET_DEFAULT_MTU) {
		nn->dp.mtu = nn->max_mtu;
	} else {
		nn->dp.mtu = NFP_NET_DEFAULT_MTU;
	}
	nn->dp.fl_bufsz = nfp_net_calc_fl_bufsz(&nn->dp);

	if (nfp_app_ctrl_uses_data_vnics(nn->app))
		nn->dp.ctrl |= nn->cap & NFP_NET_CFG_CTRL_CMSG_DATA;

	if (nn->cap & NFP_NET_CFG_CTRL_RSS_ANY) {
		nfp_net_rss_init(nn);
		nn->dp.ctrl |= nn->cap & NFP_NET_CFG_CTRL_RSS2 ?:
					 NFP_NET_CFG_CTRL_RSS;
	}

	/* Allow L2 Broadcast and Multicast through by default, if supported */
	if (nn->cap & NFP_NET_CFG_CTRL_L2BC)
		nn->dp.ctrl |= NFP_NET_CFG_CTRL_L2BC;

	/* Allow IRQ moderation, if supported */
	if (nn->cap & NFP_NET_CFG_CTRL_IRQMOD) {
		nfp_net_irqmod_init(nn);
		nn->dp.ctrl |= NFP_NET_CFG_CTRL_IRQMOD;
	}

	/* Enable TX pointer writeback, if supported */
	if (nn->cap & NFP_NET_CFG_CTRL_TXRWB)
		nn->dp.ctrl |= NFP_NET_CFG_CTRL_TXRWB;

	if (nn->cap_w1 & NFP_NET_CFG_CTRL_MCAST_FILTER)
		nn->dp.ctrl_w1 |= NFP_NET_CFG_CTRL_MCAST_FILTER;

	/* Stash the re-configuration queue away.  First odd queue in TX Bar */
	nn->qcp_cfg = nn->tx_bar + NFP_QCP_QUEUE_ADDR_SZ;

	/* Make sure the FW knows the netdev is supposed to be disabled here */
	nn_writel(nn, NFP_NET_CFG_CTRL, 0);
	nn_writeq(nn, NFP_NET_CFG_TXRS_ENABLE, 0);
	nn_writeq(nn, NFP_NET_CFG_RXRS_ENABLE, 0);
	nn_writel(nn, NFP_NET_CFG_CTRL_WORD1, 0);
	err = nfp_net_reconfig(nn, NFP_NET_CFG_UPDATE_RING |
				   NFP_NET_CFG_UPDATE_GEN);
	if (err)
		return err;

	if (nn->dp.netdev) {
		nfp_net_netdev_init(nn);

		err = nfp_ccm_mbox_init(nn);
		if (err)
			return err;

		err = nfp_net_tls_init(nn);
		if (err)
			goto err_clean_mbox;

		nfp_net_ipsec_init(nn);
	}

	nfp_net_vecs_init(nn);

	if (!nn->dp.netdev)
		return 0;

	spin_lock_init(&nn->mc_lock);
	INIT_LIST_HEAD(&nn->mc_addrs);
	INIT_WORK(&nn->mc_work, nfp_net_mc_addr_config);

	return register_netdev(nn->dp.netdev);

err_clean_mbox:
	nfp_ccm_mbox_clean(nn);
	return err;
}

/**
 * nfp_net_clean() - Undo what nfp_net_init() did.
 * @nn:		NFP Net device structure
 */
void nfp_net_clean(struct nfp_net *nn)
{
	if (!nn->dp.netdev)
		return;

	unregister_netdev(nn->dp.netdev);
	nfp_net_ipsec_clean(nn);
	nfp_ccm_mbox_clean(nn);
	flush_work(&nn->mc_work);
	nfp_net_reconfig_wait_posted(nn);
}<|MERGE_RESOLUTION|>--- conflicted
+++ resolved
@@ -1334,11 +1334,6 @@
 	return err;
 }
 
-<<<<<<< HEAD
-static int nfp_net_mc_cfg(struct net_device *netdev, const unsigned char *addr, const u32 cmd)
-{
-	struct nfp_net *nn = netdev_priv(netdev);
-=======
 struct nfp_mc_addr_entry {
 	u8 addr[ETH_ALEN];
 	u32 cmd;
@@ -1347,7 +1342,6 @@
 
 static int nfp_net_mc_cfg(struct nfp_net *nn, const unsigned char *addr, const u32 cmd)
 {
->>>>>>> 310bc395
 	int ret;
 
 	ret = nfp_net_mbox_lock(nn, NFP_NET_CFG_MULTICAST_SZ);
@@ -1362,8 +1356,6 @@
 	return nfp_net_mbox_reconfig_and_unlock(nn, cmd);
 }
 
-<<<<<<< HEAD
-=======
 static int nfp_net_mc_prep(struct nfp_net *nn, const unsigned char *addr, const u32 cmd)
 {
 	struct nfp_mc_addr_entry *entry;
@@ -1383,7 +1375,6 @@
 	return 0;
 }
 
->>>>>>> 310bc395
 static int nfp_net_mc_sync(struct net_device *netdev, const unsigned char *addr)
 {
 	struct nfp_net *nn = netdev_priv(netdev);
@@ -1394,18 +1385,11 @@
 		return -EINVAL;
 	}
 
-<<<<<<< HEAD
-	return nfp_net_mc_cfg(netdev, addr, NFP_NET_CFG_MBOX_CMD_MULTICAST_ADD);
-=======
 	return nfp_net_mc_prep(nn, addr, NFP_NET_CFG_MBOX_CMD_MULTICAST_ADD);
->>>>>>> 310bc395
 }
 
 static int nfp_net_mc_unsync(struct net_device *netdev, const unsigned char *addr)
 {
-<<<<<<< HEAD
-	return nfp_net_mc_cfg(netdev, addr, NFP_NET_CFG_MBOX_CMD_MULTICAST_DEL);
-=======
 	struct nfp_net *nn = netdev_priv(netdev);
 
 	return nfp_net_mc_prep(nn, addr, NFP_NET_CFG_MBOX_CMD_MULTICAST_DEL);
@@ -1430,7 +1414,6 @@
 		list_del(&entry->list);
 		kfree(entry);
 	}
->>>>>>> 310bc395
 }
 
 static void nfp_net_set_rx_mode(struct net_device *netdev)
