--- conflicted
+++ resolved
@@ -4,12 +4,8 @@
 
 config VIDEO_XILINX
 	tristate "Xilinx Video IP (EXPERIMENTAL)"
-<<<<<<< HEAD
-	depends on VIDEO_V4L2  && OF && HAS_DMA
-=======
 	depends on V4L_PLATFORM_DRIVERS
 	depends on VIDEO_DEV  && OF && HAS_DMA
->>>>>>> d82b0891
 	depends on DMADEVICES
 	select MEDIA_CONTROLLER
 	select VIDEO_V4L2_SUBDEV_API
@@ -168,11 +164,8 @@
 	tristate "Xilinx DP Rx Subsystem"
 	depends on VIDEO_XILINX
 	select VIDEO_XILINX_HDCP1X_RX
-<<<<<<< HEAD
-=======
 	select DRM_DISPLAY_HELPER
 	select DRM_DISPLAY_DP_HELPER
->>>>>>> d82b0891
 	help
 	  Driver for Xilinx DisplayPort Rx Subsystem. This is a V4L sub-device
 	  based driver for the DisplayPort receiver subsystem IP. It captures
@@ -187,38 +180,6 @@
 	  The driver allows applications to pass video buffers and
 	  provides if scene change detection is present between
 	  adjacent frames.
-<<<<<<< HEAD
-
-config VIDEO_XILINX_M2M
-	tristate "Xilinx Video mem2mem"
-	depends on VIDEO_XILINX
-	select V4L2_MEM2MEM_DEV
-	help
-	  Driver for Xilinx V4L2 mem2mem pipeline operation to achieve memory
-	  copy between two different physical memories using DMA transfers.
-
-config VIDEO_XILINX_AXI4S_BROADCASTER
-	tristate "Xilinx AXI4-Stream Video Broadcaster"
-	depends on VIDEO_XILINX
-	help
-	  Driver for the Xilinx AXI4-Stream Video Broadcaster. This is a
-	  V4L sub device based driver. It replicates a single input AXI4-Stream
-	  into multiple output AXI4-Stream.
-	  Say M to modularize. Say N if unsure.
-
-config VIDEO_XILINX_AXI4S_SUBSETCONV
-	tristate "Xilinx AXI4-Stream Subset Converter"
-	depends on VIDEO_XILINX
-	help
-	  This subset converter driver is for configuring the Xilinx
-	  subset converter IP which is a non-memory mapped IP used for
-	  converting formats. The format conversion of source pad and
-	  sink pad in the pipeline done by subset conveter IP will be
-	  mapped in this driver.
-	  To compile this driver as a module, choose M here.
-	  If unsure, choose N
-=======
->>>>>>> d82b0891
 
 config VIDEO_XILINX_M2M
 	tristate "Xilinx Video mem2mem"
