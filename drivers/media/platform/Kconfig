--- conflicted
+++ resolved
@@ -6,10 +6,6 @@
 menuconfig V4L_PLATFORM_DRIVERS
 	bool "V4L platform devices"
 	depends on MEDIA_CAMERA_SUPPORT
-<<<<<<< HEAD
-	default n
-=======
->>>>>>> 4ff96fb5
 	help
 	  Say Y here to enable support for platform-specific V4L drivers.
 
@@ -158,10 +154,6 @@
 	depends on SOC_DRA7XX || COMPILE_TEST
 	select VIDEOBUF2_DMA_CONTIG
 	select V4L2_FWNODE
-<<<<<<< HEAD
-	default n
-=======
->>>>>>> 4ff96fb5
 	help
 	  Support for the TI CAL (Camera Adaptation Layer) block
 	  found on DRA72X SoC.
@@ -174,10 +166,6 @@
 	bool "Memory-to-memory multimedia devices"
 	depends on VIDEO_V4L2
 	depends on MEDIA_CAMERA_SUPPORT
-<<<<<<< HEAD
-	default n
-=======
->>>>>>> 4ff96fb5
 	help
 	  Say Y here to enable selecting drivers for V4L devices that
 	  use system memory for both source and destination buffers, as opposed
@@ -245,10 +233,6 @@
 	select VIDEOBUF2_DMA_CONTIG
 	select V4L2_MEM2MEM_DEV
 	select VIDEO_MEDIATEK_VPU
-<<<<<<< HEAD
-	default n
-=======
->>>>>>> 4ff96fb5
 	help
 	    It is a v4l2 driver and present in Mediatek MT8173 SoCs.
 	    The driver supports for scaling and color space conversion.
@@ -264,10 +248,6 @@
 	select VIDEOBUF2_DMA_CONTIG
 	select V4L2_MEM2MEM_DEV
 	select VIDEO_MEDIATEK_VPU
-<<<<<<< HEAD
-	default n
-=======
->>>>>>> 4ff96fb5
 	help
 	    Mediatek video codec driver provides HW capability to
 	    encode and decode in a range of video formats
@@ -291,10 +271,6 @@
 	depends on ARCH_S5PV210 || ARCH_EXYNOS || COMPILE_TEST
 	select VIDEOBUF2_DMA_CONTIG
 	select V4L2_MEM2MEM_DEV
-<<<<<<< HEAD
-	default n
-=======
->>>>>>> 4ff96fb5
 	help
 	  This is a v4l2 driver for Samsung S5P and EXYNOS4 G2D
 	  2d graphics accelerator.
@@ -476,10 +452,6 @@
 	depends on ARCH_ROCKCHIP || COMPILE_TEST
 	select VIDEOBUF2_DMA_SG
 	select V4L2_MEM2MEM_DEV
-<<<<<<< HEAD
-	default n
-=======
->>>>>>> 4ff96fb5
 	help
 	  This is a v4l2 driver for Rockchip SOC RGA 2d graphics accelerator.
 	  Rockchip RGA is a separate 2D raster graphic acceleration unit.
@@ -497,10 +469,6 @@
 	select VIDEO_TI_VPDMA
 	select VIDEO_TI_SC
 	select VIDEO_TI_CSC
-<<<<<<< HEAD
-	default n
-=======
->>>>>>> 4ff96fb5
 	help
 	  Support for the TI VPE(Video Processing Engine) block
 	  found on DRA7XX SoC.
@@ -553,10 +521,6 @@
 	depends on VIDEO_DEV && VIDEO_V4L2
 	select VIDEOBUF2_VMALLOC
 	select V4L2_MEM2MEM_DEV
-<<<<<<< HEAD
-	default n
-=======
->>>>>>> 4ff96fb5
 	help
 	  This is a virtual test device for the memory-to-memory driver
 	  framework.
@@ -568,10 +532,6 @@
 menuconfig DVB_PLATFORM_DRIVERS
 	bool "DVB platform devices"
 	depends on MEDIA_DIGITAL_TV_SUPPORT
-<<<<<<< HEAD
-	default n
-=======
->>>>>>> 4ff96fb5
 	help
 	  Say Y here to enable support for platform-specific Digital TV drivers.
 
@@ -707,10 +667,6 @@
 menuconfig SDR_PLATFORM_DRIVERS
 	bool "SDR platform devices"
 	depends on MEDIA_SDR_SUPPORT
-<<<<<<< HEAD
-	default n
-=======
->>>>>>> 4ff96fb5
 	help
 	  Say Y here to enable support for platform-specific SDR Drivers.
 
