# SPDX-License-Identifier: GPL-2.0-only
#
# Platform drivers
#	Most drivers here are currently for webcam support

menuconfig MEDIA_PLATFORM_DRIVERS
	bool "Media platform devices"
	default "y"
	help
	  Say Y here to enable support for platform-specific media drivers.

<<<<<<< HEAD
config VIDEO_SH_VOU
	tristate "SuperH VOU video output driver"
	depends on VIDEO_DEV && I2C
	depends on ARCH_SHMOBILE || COMPILE_TEST
	select VIDEOBUF2_DMA_CONTIG
	help
	  Support for the Video Output Unit (VOU) on SuperH SoCs.

config VIDEO_VIU
	tristate "Freescale VIU Video Driver"
	depends on VIDEO_V4L2 && (PPC_MPC512x || COMPILE_TEST) && I2C
	select VIDEOBUF_DMA_CONTIG
	default y
	help
	  Support for Freescale VIU video driver. This device captures
	  video data, or overlays video on DIU frame buffer.

	  Say Y here if you want to enable VIU device on MPC5121e Rev2+.
	  In doubt, say N.

config VIDEO_MUX
	tristate "Video Multiplexer"
	select MULTIPLEXER
	depends on VIDEO_V4L2 && OF
	select MEDIA_CONTROLLER
	select VIDEO_V4L2_SUBDEV_API
	select REGMAP
	select V4L2_FWNODE
	help
	  This driver provides support for N:1 video bus multiplexers.

config VIDEO_OMAP3
	tristate "OMAP 3 Camera support"
	depends on VIDEO_V4L2 && I2C
	depends on (ARCH_OMAP3 && OMAP_IOMMU) || COMPILE_TEST
	depends on COMMON_CLK && OF
	select ARM_DMA_USE_IOMMU if OMAP_IOMMU
	select MEDIA_CONTROLLER
	select VIDEO_V4L2_SUBDEV_API
	select VIDEOBUF2_DMA_CONTIG
	select MFD_SYSCON
	select V4L2_FWNODE
	help
	  Driver for an OMAP 3 camera controller.

config VIDEO_OMAP3_DEBUG
	bool "OMAP 3 Camera debug messages"
	depends on VIDEO_OMAP3
	help
	  Enable debug messages on OMAP 3 camera controller driver.

config VIDEO_PXA27x
	tristate "PXA27x Quick Capture Interface driver"
	depends on VIDEO_DEV && VIDEO_V4L2
	depends on PXA27x || COMPILE_TEST
	select VIDEOBUF2_DMA_SG
	select SG_SPLIT
	select V4L2_FWNODE
	help
	  This is a v4l2 driver for the PXA27x Quick Capture Interface

config VIDEO_QCOM_CAMSS
	tristate "Qualcomm V4L2 Camera Subsystem driver"
	depends on VIDEO_V4L2
	depends on (ARCH_QCOM && IOMMU_DMA) || COMPILE_TEST
	select MEDIA_CONTROLLER
	select VIDEO_V4L2_SUBDEV_API
	select VIDEOBUF2_DMA_SG
	select V4L2_FWNODE

config VIDEO_S3C_CAMIF
	tristate "Samsung S3C24XX/S3C64XX SoC Camera Interface driver"
	depends on VIDEO_V4L2 && I2C && PM
	depends on ARCH_S3C64XX || PLAT_S3C24XX || COMPILE_TEST
	select MEDIA_CONTROLLER
	select VIDEO_V4L2_SUBDEV_API
	select VIDEOBUF2_DMA_CONTIG
	help
	  This is a v4l2 driver for s3c24xx and s3c64xx SoC series camera
	  host interface (CAMIF).

	  To compile this driver as a module, choose M here: the module
	  will be called s3c-camif.

config VIDEO_STM32_DCMI
	tristate "STM32 Digital Camera Memory Interface (DCMI) support"
	depends on VIDEO_V4L2 && OF
	depends on ARCH_STM32 || COMPILE_TEST
	select VIDEOBUF2_DMA_CONTIG
	select MEDIA_CONTROLLER
	select V4L2_FWNODE
	help
	  This module makes the STM32 Digital Camera Memory Interface (DCMI)
	  available as a v4l2 device.

	  To compile this driver as a module, choose M here: the module
	  will be called stm32-dcmi.

config VIDEO_AXI_HDMI_RX
	tristate "AXI-HDMI-RX support"
	depends on MEDIA_SUPPORT && VIDEO_V4L2 && I2C
	depends on GPIOLIB || COMPILE_TEST
	select I2C_ALGOBIT
	select VIDEO_ADV7604
	select VIDEOBUF2_DMA_CONTIG
	help
	  To compile this driver as a module, choose M here: the
	  module will be called axi-hdmi-rx.

config VIDEO_IMAGEON_BRIDGE
	tristate "IMAGEON-BRIDGE support"
	depends on MEDIA_SUPPORT && VIDEO_V4L2 && I2C
	depends on GPIOLIB || COMPILE_TEST
	select I2C_ALGOBIT
	select VIDEO_ADV7511
	select VIDEO_ADV7604
	help
	  To compile this driver as a module, choose M here: the
	  module will be called imageon-bridge.

config VIDEO_RENESAS_CEU
	tristate "Renesas Capture Engine Unit (CEU) driver"
	depends on VIDEO_DEV && VIDEO_V4L2
	depends on ARCH_SHMOBILE || ARCH_R7S72100 || COMPILE_TEST
	select VIDEOBUF2_DMA_CONTIG
	select V4L2_FWNODE
	help
	  This is a v4l2 driver for the Renesas CEU Interface
=======
if MEDIA_PLATFORM_DRIVERS
>>>>>>> cb1f2dbc

config V4L_PLATFORM_DRIVERS
	bool "V4L platform devices"
	help
	  Say Y here to enable support for platform-specific V4L drivers.

config SDR_PLATFORM_DRIVERS
	bool "SDR platform devices"
	depends on MEDIA_SDR_SUPPORT
	help
	  Say Y here to enable support for platform-specific SDR Drivers.

config DVB_PLATFORM_DRIVERS
	bool "DVB platform devices"
	depends on MEDIA_DIGITAL_TV_SUPPORT
	help
	  Say Y here to enable support for platform-specific Digital TV drivers.

config V4L_MEM2MEM_DRIVERS
	bool "Memory-to-memory multimedia devices"
	depends on VIDEO_DEV
	help
	  Say Y here to enable selecting drivers for V4L devices that
	  use system memory for both source and destination buffers, as opposed
	  to capture and output drivers, which use memory buffers for just
	  one of those.

# Ancillary drivers

config VIDEO_MEM2MEM_DEINTERLACE
	tristate "Deinterlace support"
	depends on V4L_MEM2MEM_DRIVERS
	depends on VIDEO_DEV
	depends on HAS_DMA
	select VIDEOBUF2_DMA_CONTIG
	select V4L2_MEM2MEM_DEV
	help
	    Generic deinterlacing V4L2 driver.

config VIDEO_MUX
	tristate "Video Multiplexer"
	depends on V4L_PLATFORM_DRIVERS
	select MULTIPLEXER
	depends on VIDEO_DEV && OF
	select MEDIA_CONTROLLER
	select VIDEO_V4L2_SUBDEV_API
<<<<<<< HEAD
	select VIDEOBUF2_DMA_CONTIG
	select VIDEOBUF2_VMALLOC
	help
	  This is a V4L2 driver for the Renesas VSP1 video processing engine.

	  To compile this driver as a module, choose M here: the module
	  will be called vsp1.

config VIDEO_ROCKCHIP_RGA
	tristate "Rockchip Raster 2d Graphic Acceleration Unit"
	depends on VIDEO_DEV && VIDEO_V4L2
	depends on ARCH_ROCKCHIP || COMPILE_TEST
	select VIDEOBUF2_DMA_SG
	select V4L2_MEM2MEM_DEV
	help
	  This is a v4l2 driver for Rockchip SOC RGA 2d graphics accelerator.
	  Rockchip RGA is a separate 2D raster graphic acceleration unit.
	  It accelerates 2D graphics operations, such as point/line drawing,
	  image scaling, rotation, BitBLT, alpha blending and image blur/sharpness.

	  To compile this driver as a module choose m here.

config VIDEO_TI_VPE
	tristate "TI VPE (Video Processing Engine) driver"
	depends on VIDEO_DEV && VIDEO_V4L2
	depends on SOC_DRA7XX || COMPILE_TEST
	select VIDEOBUF2_DMA_CONTIG
	select V4L2_MEM2MEM_DEV
	select VIDEO_TI_VPDMA
	select VIDEO_TI_SC
	select VIDEO_TI_CSC
	help
	  Support for the TI VPE(Video Processing Engine) block
	  found on DRA7XX SoC.

config VIDEO_TI_VPE_DEBUG
	bool "VPE debug messages"
	depends on VIDEO_TI_VPE
	help
	  Enable debug messages on VPE driver.

config VIDEO_QCOM_VENUS
	tristate "Qualcomm Venus V4L2 encoder/decoder driver"
	depends on VIDEO_DEV && VIDEO_V4L2 && QCOM_SMEM
	depends on (ARCH_QCOM && IOMMU_DMA) || COMPILE_TEST
	select QCOM_MDT_LOADER if ARCH_QCOM
	select QCOM_SCM
	select VIDEOBUF2_DMA_CONTIG
	select V4L2_MEM2MEM_DEV
	help
	  This is a V4L2 driver for Qualcomm Venus video accelerator
	  hardware. It accelerates encoding and decoding operations
	  on various Qualcomm SoCs.
	  To compile this driver as a module choose m here.

config VIDEO_SUN8I_DEINTERLACE
	tristate "Allwinner Deinterlace driver"
	depends on VIDEO_DEV && VIDEO_V4L2
	depends on ARCH_SUNXI || COMPILE_TEST
	depends on COMMON_CLK && OF
	depends on PM
	select VIDEOBUF2_DMA_CONTIG
	select V4L2_MEM2MEM_DEV
	help
	   Support for the Allwinner deinterlace unit with scaling
	   capability found on some SoCs, like H3.
	   To compile this driver as a module choose m here.

config VIDEO_SUN8I_ROTATE
	tristate "Allwinner DE2 rotation driver"
	depends on VIDEO_DEV && VIDEO_V4L2
	depends on ARCH_SUNXI || COMPILE_TEST
	depends on COMMON_CLK && OF
	depends on PM
	select VIDEOBUF2_DMA_CONTIG
	select V4L2_MEM2MEM_DEV
	help
	   Support for the Allwinner DE2 rotation unit.
	   To compile this driver as a module choose m here.

endif # V4L_MEM2MEM_DRIVERS

# TI VIDEO PORT Helper Modules
# These will be selected by VPE and VIP
config VIDEO_TI_VPDMA
	tristate

config VIDEO_TI_SC
	tristate

config VIDEO_TI_CSC
	tristate

config ADI_AXI_VIDEO_FRAME_BUFFER
	tristate "ADI AXI frame buffer"
	depends on MEDIA_SUPPORT
	help
	  To compile this driver as a module, choose M here: the
	  module will be called adi-axi-fb.

menuconfig DVB_PLATFORM_DRIVERS
	bool "DVB platform devices"
	depends on MEDIA_DIGITAL_TV_SUPPORT
	help
	  Say Y here to enable support for platform-specific Digital TV drivers.

if DVB_PLATFORM_DRIVERS
source "drivers/media/platform/sti/c8sectpfe/Kconfig"
endif #DVB_PLATFORM_DRIVERS

menuconfig SDR_PLATFORM_DRIVERS
	bool "SDR platform devices"
	depends on MEDIA_SDR_SUPPORT
	help
	  Say Y here to enable support for platform-specific SDR Drivers.

if SDR_PLATFORM_DRIVERS

config VIDEO_RCAR_DRIF
	tristate "Renesas Digital Radio Interface (DRIF)"
	depends on VIDEO_V4L2
	depends on ARCH_RENESAS || COMPILE_TEST
	select VIDEOBUF2_VMALLOC
=======
	select REGMAP
	select V4L2_FWNODE
>>>>>>> cb1f2dbc
	help
	  This driver provides support for N:1 video bus multiplexers.

# Platform drivers - Please keep it alphabetically sorted
source "drivers/media/platform/allegro-dvt/Kconfig"
source "drivers/media/platform/amlogic/Kconfig"
source "drivers/media/platform/amphion/Kconfig"
source "drivers/media/platform/aspeed/Kconfig"
source "drivers/media/platform/atmel/Kconfig"
source "drivers/media/platform/cadence/Kconfig"
source "drivers/media/platform/chips-media/Kconfig"
source "drivers/media/platform/intel/Kconfig"
source "drivers/media/platform/marvell/Kconfig"
source "drivers/media/platform/mediatek/Kconfig"
source "drivers/media/platform/nvidia/Kconfig"
source "drivers/media/platform/nxp/Kconfig"
source "drivers/media/platform/qcom/Kconfig"
source "drivers/media/platform/renesas/Kconfig"
source "drivers/media/platform/rockchip/Kconfig"
source "drivers/media/platform/samsung/Kconfig"
source "drivers/media/platform/st/Kconfig"
source "drivers/media/platform/sunxi/Kconfig"
source "drivers/media/platform/ti/Kconfig"
source "drivers/media/platform/verisilicon/Kconfig"
source "drivers/media/platform/via/Kconfig"
source "drivers/media/platform/xilinx/Kconfig"

endif # MEDIA_PLATFORM_DRIVERS<|MERGE_RESOLUTION|>--- conflicted
+++ resolved
@@ -9,138 +9,7 @@
 	help
 	  Say Y here to enable support for platform-specific media drivers.
 
-<<<<<<< HEAD
-config VIDEO_SH_VOU
-	tristate "SuperH VOU video output driver"
-	depends on VIDEO_DEV && I2C
-	depends on ARCH_SHMOBILE || COMPILE_TEST
-	select VIDEOBUF2_DMA_CONTIG
-	help
-	  Support for the Video Output Unit (VOU) on SuperH SoCs.
-
-config VIDEO_VIU
-	tristate "Freescale VIU Video Driver"
-	depends on VIDEO_V4L2 && (PPC_MPC512x || COMPILE_TEST) && I2C
-	select VIDEOBUF_DMA_CONTIG
-	default y
-	help
-	  Support for Freescale VIU video driver. This device captures
-	  video data, or overlays video on DIU frame buffer.
-
-	  Say Y here if you want to enable VIU device on MPC5121e Rev2+.
-	  In doubt, say N.
-
-config VIDEO_MUX
-	tristate "Video Multiplexer"
-	select MULTIPLEXER
-	depends on VIDEO_V4L2 && OF
-	select MEDIA_CONTROLLER
-	select VIDEO_V4L2_SUBDEV_API
-	select REGMAP
-	select V4L2_FWNODE
-	help
-	  This driver provides support for N:1 video bus multiplexers.
-
-config VIDEO_OMAP3
-	tristate "OMAP 3 Camera support"
-	depends on VIDEO_V4L2 && I2C
-	depends on (ARCH_OMAP3 && OMAP_IOMMU) || COMPILE_TEST
-	depends on COMMON_CLK && OF
-	select ARM_DMA_USE_IOMMU if OMAP_IOMMU
-	select MEDIA_CONTROLLER
-	select VIDEO_V4L2_SUBDEV_API
-	select VIDEOBUF2_DMA_CONTIG
-	select MFD_SYSCON
-	select V4L2_FWNODE
-	help
-	  Driver for an OMAP 3 camera controller.
-
-config VIDEO_OMAP3_DEBUG
-	bool "OMAP 3 Camera debug messages"
-	depends on VIDEO_OMAP3
-	help
-	  Enable debug messages on OMAP 3 camera controller driver.
-
-config VIDEO_PXA27x
-	tristate "PXA27x Quick Capture Interface driver"
-	depends on VIDEO_DEV && VIDEO_V4L2
-	depends on PXA27x || COMPILE_TEST
-	select VIDEOBUF2_DMA_SG
-	select SG_SPLIT
-	select V4L2_FWNODE
-	help
-	  This is a v4l2 driver for the PXA27x Quick Capture Interface
-
-config VIDEO_QCOM_CAMSS
-	tristate "Qualcomm V4L2 Camera Subsystem driver"
-	depends on VIDEO_V4L2
-	depends on (ARCH_QCOM && IOMMU_DMA) || COMPILE_TEST
-	select MEDIA_CONTROLLER
-	select VIDEO_V4L2_SUBDEV_API
-	select VIDEOBUF2_DMA_SG
-	select V4L2_FWNODE
-
-config VIDEO_S3C_CAMIF
-	tristate "Samsung S3C24XX/S3C64XX SoC Camera Interface driver"
-	depends on VIDEO_V4L2 && I2C && PM
-	depends on ARCH_S3C64XX || PLAT_S3C24XX || COMPILE_TEST
-	select MEDIA_CONTROLLER
-	select VIDEO_V4L2_SUBDEV_API
-	select VIDEOBUF2_DMA_CONTIG
-	help
-	  This is a v4l2 driver for s3c24xx and s3c64xx SoC series camera
-	  host interface (CAMIF).
-
-	  To compile this driver as a module, choose M here: the module
-	  will be called s3c-camif.
-
-config VIDEO_STM32_DCMI
-	tristate "STM32 Digital Camera Memory Interface (DCMI) support"
-	depends on VIDEO_V4L2 && OF
-	depends on ARCH_STM32 || COMPILE_TEST
-	select VIDEOBUF2_DMA_CONTIG
-	select MEDIA_CONTROLLER
-	select V4L2_FWNODE
-	help
-	  This module makes the STM32 Digital Camera Memory Interface (DCMI)
-	  available as a v4l2 device.
-
-	  To compile this driver as a module, choose M here: the module
-	  will be called stm32-dcmi.
-
-config VIDEO_AXI_HDMI_RX
-	tristate "AXI-HDMI-RX support"
-	depends on MEDIA_SUPPORT && VIDEO_V4L2 && I2C
-	depends on GPIOLIB || COMPILE_TEST
-	select I2C_ALGOBIT
-	select VIDEO_ADV7604
-	select VIDEOBUF2_DMA_CONTIG
-	help
-	  To compile this driver as a module, choose M here: the
-	  module will be called axi-hdmi-rx.
-
-config VIDEO_IMAGEON_BRIDGE
-	tristate "IMAGEON-BRIDGE support"
-	depends on MEDIA_SUPPORT && VIDEO_V4L2 && I2C
-	depends on GPIOLIB || COMPILE_TEST
-	select I2C_ALGOBIT
-	select VIDEO_ADV7511
-	select VIDEO_ADV7604
-	help
-	  To compile this driver as a module, choose M here: the
-	  module will be called imageon-bridge.
-
-config VIDEO_RENESAS_CEU
-	tristate "Renesas Capture Engine Unit (CEU) driver"
-	depends on VIDEO_DEV && VIDEO_V4L2
-	depends on ARCH_SHMOBILE || ARCH_R7S72100 || COMPILE_TEST
-	select VIDEOBUF2_DMA_CONTIG
-	select V4L2_FWNODE
-	help
-	  This is a v4l2 driver for the Renesas CEU Interface
-=======
 if MEDIA_PLATFORM_DRIVERS
->>>>>>> cb1f2dbc
 
 config V4L_PLATFORM_DRIVERS
 	bool "V4L platform devices"
@@ -187,138 +56,13 @@
 	depends on VIDEO_DEV && OF
 	select MEDIA_CONTROLLER
 	select VIDEO_V4L2_SUBDEV_API
-<<<<<<< HEAD
-	select VIDEOBUF2_DMA_CONTIG
-	select VIDEOBUF2_VMALLOC
-	help
-	  This is a V4L2 driver for the Renesas VSP1 video processing engine.
-
-	  To compile this driver as a module, choose M here: the module
-	  will be called vsp1.
-
-config VIDEO_ROCKCHIP_RGA
-	tristate "Rockchip Raster 2d Graphic Acceleration Unit"
-	depends on VIDEO_DEV && VIDEO_V4L2
-	depends on ARCH_ROCKCHIP || COMPILE_TEST
-	select VIDEOBUF2_DMA_SG
-	select V4L2_MEM2MEM_DEV
-	help
-	  This is a v4l2 driver for Rockchip SOC RGA 2d graphics accelerator.
-	  Rockchip RGA is a separate 2D raster graphic acceleration unit.
-	  It accelerates 2D graphics operations, such as point/line drawing,
-	  image scaling, rotation, BitBLT, alpha blending and image blur/sharpness.
-
-	  To compile this driver as a module choose m here.
-
-config VIDEO_TI_VPE
-	tristate "TI VPE (Video Processing Engine) driver"
-	depends on VIDEO_DEV && VIDEO_V4L2
-	depends on SOC_DRA7XX || COMPILE_TEST
-	select VIDEOBUF2_DMA_CONTIG
-	select V4L2_MEM2MEM_DEV
-	select VIDEO_TI_VPDMA
-	select VIDEO_TI_SC
-	select VIDEO_TI_CSC
-	help
-	  Support for the TI VPE(Video Processing Engine) block
-	  found on DRA7XX SoC.
-
-config VIDEO_TI_VPE_DEBUG
-	bool "VPE debug messages"
-	depends on VIDEO_TI_VPE
-	help
-	  Enable debug messages on VPE driver.
-
-config VIDEO_QCOM_VENUS
-	tristate "Qualcomm Venus V4L2 encoder/decoder driver"
-	depends on VIDEO_DEV && VIDEO_V4L2 && QCOM_SMEM
-	depends on (ARCH_QCOM && IOMMU_DMA) || COMPILE_TEST
-	select QCOM_MDT_LOADER if ARCH_QCOM
-	select QCOM_SCM
-	select VIDEOBUF2_DMA_CONTIG
-	select V4L2_MEM2MEM_DEV
-	help
-	  This is a V4L2 driver for Qualcomm Venus video accelerator
-	  hardware. It accelerates encoding and decoding operations
-	  on various Qualcomm SoCs.
-	  To compile this driver as a module choose m here.
-
-config VIDEO_SUN8I_DEINTERLACE
-	tristate "Allwinner Deinterlace driver"
-	depends on VIDEO_DEV && VIDEO_V4L2
-	depends on ARCH_SUNXI || COMPILE_TEST
-	depends on COMMON_CLK && OF
-	depends on PM
-	select VIDEOBUF2_DMA_CONTIG
-	select V4L2_MEM2MEM_DEV
-	help
-	   Support for the Allwinner deinterlace unit with scaling
-	   capability found on some SoCs, like H3.
-	   To compile this driver as a module choose m here.
-
-config VIDEO_SUN8I_ROTATE
-	tristate "Allwinner DE2 rotation driver"
-	depends on VIDEO_DEV && VIDEO_V4L2
-	depends on ARCH_SUNXI || COMPILE_TEST
-	depends on COMMON_CLK && OF
-	depends on PM
-	select VIDEOBUF2_DMA_CONTIG
-	select V4L2_MEM2MEM_DEV
-	help
-	   Support for the Allwinner DE2 rotation unit.
-	   To compile this driver as a module choose m here.
-
-endif # V4L_MEM2MEM_DRIVERS
-
-# TI VIDEO PORT Helper Modules
-# These will be selected by VPE and VIP
-config VIDEO_TI_VPDMA
-	tristate
-
-config VIDEO_TI_SC
-	tristate
-
-config VIDEO_TI_CSC
-	tristate
-
-config ADI_AXI_VIDEO_FRAME_BUFFER
-	tristate "ADI AXI frame buffer"
-	depends on MEDIA_SUPPORT
-	help
-	  To compile this driver as a module, choose M here: the
-	  module will be called adi-axi-fb.
-
-menuconfig DVB_PLATFORM_DRIVERS
-	bool "DVB platform devices"
-	depends on MEDIA_DIGITAL_TV_SUPPORT
-	help
-	  Say Y here to enable support for platform-specific Digital TV drivers.
-
-if DVB_PLATFORM_DRIVERS
-source "drivers/media/platform/sti/c8sectpfe/Kconfig"
-endif #DVB_PLATFORM_DRIVERS
-
-menuconfig SDR_PLATFORM_DRIVERS
-	bool "SDR platform devices"
-	depends on MEDIA_SDR_SUPPORT
-	help
-	  Say Y here to enable support for platform-specific SDR Drivers.
-
-if SDR_PLATFORM_DRIVERS
-
-config VIDEO_RCAR_DRIF
-	tristate "Renesas Digital Radio Interface (DRIF)"
-	depends on VIDEO_V4L2
-	depends on ARCH_RENESAS || COMPILE_TEST
-	select VIDEOBUF2_VMALLOC
-=======
 	select REGMAP
 	select V4L2_FWNODE
->>>>>>> cb1f2dbc
 	help
 	  This driver provides support for N:1 video bus multiplexers.
 
 # Platform drivers - Please keep it alphabetically sorted
+source "drivers/media/platform/adi/Kconfig"
 source "drivers/media/platform/allegro-dvt/Kconfig"
 source "drivers/media/platform/amlogic/Kconfig"
 source "drivers/media/platform/amphion/Kconfig"
