--- conflicted
+++ resolved
@@ -734,10 +734,6 @@
 menu "Camera sensor devices"
 	visible if MEDIA_CAMERA_SUPPORT
 
-config VIDEO_APTINA_PLL
-	tristate
-
-<<<<<<< HEAD
 config VIDEO_ADDI9036
 	tristate "Analog Devices ADDI9036 ToF sensor support"
 	depends on I2C && VIDEO_V4L2 && VIDEO_V4L2_SUBDEV_API
@@ -750,10 +746,10 @@
 	  To compile this driver as a module, choose M here: the
 	  module will be called addi9036.
 
-config VIDEO_SMIAPP_PLL
-=======
+config VIDEO_APTINA_PLL
+	tristate
+
 config VIDEO_CCS_PLL
->>>>>>> e2662117
 	tristate
 
 config VIDEO_HI556
