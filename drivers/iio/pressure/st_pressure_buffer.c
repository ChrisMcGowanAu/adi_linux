// SPDX-License-Identifier: GPL-2.0-only
/*
 * STMicroelectronics pressures driver
 *
 * Copyright 2013 STMicroelectronics Inc.
 *
 * Denis Ciocca <denis.ciocca@st.com>
 */

#include <linux/module.h>
#include <linux/kernel.h>
#include <linux/slab.h>
#include <linux/stat.h>
#include <linux/interrupt.h>
#include <linux/i2c.h>
#include <linux/delay.h>
#include <linux/iio/iio.h>
#include <linux/iio/buffer.h>
#include <linux/iio/trigger_consumer.h>
#include <linux/iio/triggered_buffer.h>

#include <linux/iio/common/st_sensors.h>
#include "st_pressure.h"

int st_press_trig_set_state(struct iio_trigger *trig, bool state)
{
	struct iio_dev *indio_dev = iio_trigger_get_drvdata(trig);

	return st_sensors_set_dataready_irq(indio_dev, state);
}

static int st_press_buffer_postenable(struct iio_dev *indio_dev)
{
<<<<<<< HEAD
	struct st_sensor_data *press_data = iio_priv(indio_dev);

	press_data->buffer_data = kmalloc(indio_dev->scan_bytes, GFP_KERNEL);
	if (press_data->buffer_data == NULL)
		return -ENOMEM;

	return 0;
=======
	int err;

	err = iio_triggered_buffer_postenable(indio_dev);
	if (err < 0)
		return err;

	err = st_sensors_set_enable(indio_dev, true);
	if (err < 0)
		goto st_press_buffer_predisable;

	return 0;

st_press_buffer_predisable:
	iio_triggered_buffer_predisable(indio_dev);
	return err;
>>>>>>> 043f8a22
}

static int st_press_buffer_predisable(struct iio_dev *indio_dev)
{
<<<<<<< HEAD
	int err;
	struct st_sensor_data *press_data = iio_priv(indio_dev);

	err = st_sensors_set_enable(indio_dev, false);

	kfree(press_data->buffer_data);
=======
	int err, err2;

	err = st_sensors_set_enable(indio_dev, false);

	err2 = iio_triggered_buffer_predisable(indio_dev);
	if (!err)
		err = err2;

>>>>>>> 043f8a22
	return err;
}

static const struct iio_buffer_setup_ops st_press_buffer_setup_ops = {
	.postenable = &st_press_buffer_postenable,
	.predisable = &st_press_buffer_predisable,
};

int st_press_allocate_ring(struct iio_dev *indio_dev)
{
	return iio_triggered_buffer_setup(indio_dev, NULL,
		&st_sensors_trigger_handler, &st_press_buffer_setup_ops);
}

void st_press_deallocate_ring(struct iio_dev *indio_dev)
{
	iio_triggered_buffer_cleanup(indio_dev);
}

MODULE_AUTHOR("Denis Ciocca <denis.ciocca@st.com>");
MODULE_DESCRIPTION("STMicroelectronics pressures buffer");
MODULE_LICENSE("GPL v2");<|MERGE_RESOLUTION|>--- conflicted
+++ resolved
@@ -31,53 +31,12 @@
 
 static int st_press_buffer_postenable(struct iio_dev *indio_dev)
 {
-<<<<<<< HEAD
-	struct st_sensor_data *press_data = iio_priv(indio_dev);
-
-	press_data->buffer_data = kmalloc(indio_dev->scan_bytes, GFP_KERNEL);
-	if (press_data->buffer_data == NULL)
-		return -ENOMEM;
-
-	return 0;
-=======
-	int err;
-
-	err = iio_triggered_buffer_postenable(indio_dev);
-	if (err < 0)
-		return err;
-
-	err = st_sensors_set_enable(indio_dev, true);
-	if (err < 0)
-		goto st_press_buffer_predisable;
-
-	return 0;
-
-st_press_buffer_predisable:
-	iio_triggered_buffer_predisable(indio_dev);
-	return err;
->>>>>>> 043f8a22
+	return st_sensors_set_enable(indio_dev, true);
 }
 
 static int st_press_buffer_predisable(struct iio_dev *indio_dev)
 {
-<<<<<<< HEAD
-	int err;
-	struct st_sensor_data *press_data = iio_priv(indio_dev);
-
-	err = st_sensors_set_enable(indio_dev, false);
-
-	kfree(press_data->buffer_data);
-=======
-	int err, err2;
-
-	err = st_sensors_set_enable(indio_dev, false);
-
-	err2 = iio_triggered_buffer_predisable(indio_dev);
-	if (!err)
-		err = err2;
-
->>>>>>> 043f8a22
-	return err;
+	return st_sensors_set_enable(indio_dev, false);
 }
 
 static const struct iio_buffer_setup_ops st_press_buffer_setup_ops = {
