// SPDX-License-Identifier: GPL-2.0
/*
 * Analog Devices AD7466/7/8 AD7476/5/7/8 (A) SPI ADC driver
 * TI ADC081S/ADC101S/ADC121S 8/10/12-bit SPI ADC driver
 *
 * Copyright 2010 Analog Devices Inc.
 */

#include <linux/device.h>
#include <linux/kernel.h>
#include <linux/slab.h>
#include <linux/sysfs.h>
#include <linux/spi/spi.h>
#include <linux/regulator/consumer.h>
#include <linux/gpio/consumer.h>
#include <linux/err.h>
#include <linux/module.h>
#include <linux/bitops.h>
#include <linux/delay.h>

#include <linux/iio/iio.h>
#include <linux/iio/sysfs.h>
#include <linux/iio/buffer.h>
#include <linux/iio/trigger_consumer.h>
#include <linux/iio/triggered_buffer.h>

struct ad7476_state;

struct ad7476_chip_info {
	unsigned int			int_vref_uv;
	struct iio_chan_spec		channel[2];
	/* channels used when convst gpio is defined */
	struct iio_chan_spec		convst_channel[2];
	void (*reset)(struct ad7476_state *);
	bool				has_vref;
	bool				has_vdrive;
};

struct ad7476_state {
	struct spi_device		*spi;
	const struct ad7476_chip_info	*chip_info;
	struct regulator		*ref_reg;
	struct gpio_desc		*convst_gpio;
	struct spi_transfer		xfer;
	struct spi_message		msg;
	/*
	 * DMA (thus cache coherency maintenance) requires the
	 * transfer buffers to live in their own cache lines.
	 * Make the buffer large enough for one 16 bit sample and one 64 bit
	 * aligned 64 bit timestamp.
	 */
	unsigned char data[ALIGN(2, sizeof(s64)) + sizeof(s64)]
			____cacheline_aligned;
};

enum ad7476_supported_device_ids {
	ID_AD7091,
	ID_AD7091R,
	ID_AD7273,
	ID_AD7274,
	ID_AD7276,
	ID_AD7277,
	ID_AD7278,
	ID_AD7466,
	ID_AD7467,
	ID_AD7468,
	ID_AD7475,
	ID_AD7495,
	ID_AD7940,
	ID_ADC081S,
	ID_ADC101S,
	ID_ADC121S,
	ID_ADS7866,
	ID_ADS7867,
	ID_ADS7868,
	ID_LTC2314_14,
};

static void ad7091_convst(struct ad7476_state *st)
{
	if (!st->convst_gpio)
		return;

	gpiod_set_value(st->convst_gpio, 0);
	udelay(1); /* CONVST pulse width: 10 ns min */
	gpiod_set_value(st->convst_gpio, 1);
	udelay(1); /* Conversion time: 650 ns max */
}

static irqreturn_t ad7476_trigger_handler(int irq, void  *p)
{
	struct iio_poll_func *pf = p;
	struct iio_dev *indio_dev = pf->indio_dev;
	struct ad7476_state *st = iio_priv(indio_dev);
	int b_sent;

	ad7091_convst(st);

	b_sent = spi_sync(st->spi, &st->msg);
	if (b_sent < 0)
		goto done;

	iio_push_to_buffers_with_timestamp(indio_dev, st->data,
		iio_get_time_ns(indio_dev));
done:
	iio_trigger_notify_done(indio_dev->trig);

	return IRQ_HANDLED;
}

static void ad7091_reset(struct ad7476_state *st)
{
	/* Any transfers with 8 scl cycles will reset the device */
	spi_read(st->spi, st->data, 1);
}

static int ad7476_scan_direct(struct ad7476_state *st)
{
	int ret;

	ad7091_convst(st);

	ret = spi_sync(st->spi, &st->msg);
	if (ret)
		return ret;

	return be16_to_cpup((__be16 *)st->data);
}

static int ad7476_read_raw(struct iio_dev *indio_dev,
			   struct iio_chan_spec const *chan,
			   int *val,
			   int *val2,
			   long m)
{
	int ret;
	struct ad7476_state *st = iio_priv(indio_dev);
	int scale_uv;

	switch (m) {
	case IIO_CHAN_INFO_RAW:
		ret = iio_device_claim_direct_mode(indio_dev);
		if (ret)
			return ret;
		ret = ad7476_scan_direct(st);
		iio_device_release_direct_mode(indio_dev);

		if (ret < 0)
			return ret;
		*val = (ret >> st->chip_info->channel[0].scan_type.shift) &
			GENMASK(st->chip_info->channel[0].scan_type.realbits - 1, 0);
		return IIO_VAL_INT;
	case IIO_CHAN_INFO_SCALE:
		if (st->ref_reg) {
			scale_uv = regulator_get_voltage(st->ref_reg);
			if (scale_uv < 0)
				return scale_uv;
		} else {
			scale_uv = st->chip_info->int_vref_uv;
		}
		*val = scale_uv / 1000;
		*val2 = chan->scan_type.realbits;
		return IIO_VAL_FRACTIONAL_LOG2;
	}
	return -EINVAL;
}

#define _AD7476_CHAN(bits, _shift, _info_mask_sep)		\
	{							\
	.type = IIO_VOLTAGE,					\
	.indexed = 1,						\
	.info_mask_separate = _info_mask_sep,			\
	.info_mask_shared_by_type = BIT(IIO_CHAN_INFO_SCALE),	\
	.scan_type = {						\
		.sign = 'u',					\
		.realbits = (bits),				\
		.storagebits = 16,				\
		.shift = (_shift),				\
		.endianness = IIO_BE,				\
	},							\
}

#define ADC081S_CHAN(bits) _AD7476_CHAN((bits), 12 - (bits), \
		BIT(IIO_CHAN_INFO_RAW))
#define AD7476_CHAN(bits) _AD7476_CHAN((bits), 13 - (bits), \
		BIT(IIO_CHAN_INFO_RAW))
#define AD7940_CHAN(bits) _AD7476_CHAN((bits), 15 - (bits), \
		BIT(IIO_CHAN_INFO_RAW))
#define AD7091R_CHAN(bits) _AD7476_CHAN((bits), 16 - (bits), 0)
#define AD7091R_CONVST_CHAN(bits) _AD7476_CHAN((bits), 16 - (bits), \
		BIT(IIO_CHAN_INFO_RAW))
#define ADS786X_CHAN(bits) _AD7476_CHAN((bits), 12 - (bits), \
		BIT(IIO_CHAN_INFO_RAW))

static const struct ad7476_chip_info ad7476_chip_info_tbl[] = {
	[ID_AD7091] = {
		.channel[0] = AD7091R_CHAN(12),
		.channel[1] = IIO_CHAN_SOFT_TIMESTAMP(1),
		.convst_channel[0] = AD7091R_CONVST_CHAN(12),
		.convst_channel[1] = IIO_CHAN_SOFT_TIMESTAMP(1),
		.reset = ad7091_reset,
	},
	[ID_AD7091R] = {
		.channel[0] = AD7091R_CHAN(12),
		.channel[1] = IIO_CHAN_SOFT_TIMESTAMP(1),
		.convst_channel[0] = AD7091R_CONVST_CHAN(12),
		.convst_channel[1] = IIO_CHAN_SOFT_TIMESTAMP(1),
		.int_vref_uv = 2500000,
		.has_vref = true,
		.reset = ad7091_reset,
	},
	[ID_AD7273] = {
		.channel[0] = AD7940_CHAN(10),
		.channel[1] = IIO_CHAN_SOFT_TIMESTAMP(1),
		.has_vref = true,
	},
	[ID_AD7274] = {
		.channel[0] = AD7940_CHAN(12),
		.channel[1] = IIO_CHAN_SOFT_TIMESTAMP(1),
		.has_vref = true,
	},
	[ID_AD7276] = {
		.channel[0] = AD7940_CHAN(12),
		.channel[1] = IIO_CHAN_SOFT_TIMESTAMP(1),
	},
	[ID_AD7277] = {
		.channel[0] = AD7940_CHAN(10),
		.channel[1] = IIO_CHAN_SOFT_TIMESTAMP(1),
	},
	[ID_AD7278] = {
		.channel[0] = AD7940_CHAN(8),
		.channel[1] = IIO_CHAN_SOFT_TIMESTAMP(1),
	},
	[ID_AD7466] = {
		.channel[0] = AD7476_CHAN(12),
		.channel[1] = IIO_CHAN_SOFT_TIMESTAMP(1),
	},
	[ID_AD7467] = {
		.channel[0] = AD7476_CHAN(10),
		.channel[1] = IIO_CHAN_SOFT_TIMESTAMP(1),
	},
	[ID_AD7468] = {
		.channel[0] = AD7476_CHAN(8),
		.channel[1] = IIO_CHAN_SOFT_TIMESTAMP(1),
	},
	[ID_AD7475] = {
		.channel[0] = AD7476_CHAN(12),
		.channel[1] = IIO_CHAN_SOFT_TIMESTAMP(1),
		.has_vref = true,
		.has_vdrive = true,
	},
	[ID_AD7495] = {
		.channel[0] = AD7476_CHAN(12),
		.channel[1] = IIO_CHAN_SOFT_TIMESTAMP(1),
		.int_vref_uv = 2500000,
		.has_vdrive = true,
	},
	[ID_AD7940] = {
		.channel[0] = AD7940_CHAN(14),
		.channel[1] = IIO_CHAN_SOFT_TIMESTAMP(1),
	},
	[ID_ADC081S] = {
		.channel[0] = ADC081S_CHAN(8),
		.channel[1] = IIO_CHAN_SOFT_TIMESTAMP(1),
	},
	[ID_ADC101S] = {
		.channel[0] = ADC081S_CHAN(10),
		.channel[1] = IIO_CHAN_SOFT_TIMESTAMP(1),
	},
	[ID_ADC121S] = {
		.channel[0] = ADC081S_CHAN(12),
		.channel[1] = IIO_CHAN_SOFT_TIMESTAMP(1),
	},
	[ID_ADS7866] = {
		.channel[0] = ADS786X_CHAN(12),
		.channel[1] = IIO_CHAN_SOFT_TIMESTAMP(1),
	},
	[ID_ADS7867] = {
		.channel[0] = ADS786X_CHAN(10),
		.channel[1] = IIO_CHAN_SOFT_TIMESTAMP(1),
	},
	[ID_ADS7868] = {
		.channel[0] = ADS786X_CHAN(8),
		.channel[1] = IIO_CHAN_SOFT_TIMESTAMP(1),
	},
	[ID_LTC2314_14] = {
		.channel[0] = AD7940_CHAN(14),
		.channel[1] = IIO_CHAN_SOFT_TIMESTAMP(1),
<<<<<<< HEAD
=======
		.has_vref = true,
>>>>>>> e2662117
	},
};

static const struct iio_info ad7476_info = {
	.read_raw = &ad7476_read_raw,
};

static void ad7476_reg_disable(void *data)
{
	struct regulator *reg = data;

	regulator_disable(reg);
}

static int ad7476_probe(struct spi_device *spi)
{
	struct ad7476_state *st;
	struct iio_dev *indio_dev;
	struct regulator *reg;
	int ret;

	indio_dev = devm_iio_device_alloc(&spi->dev, sizeof(*st));
	if (!indio_dev)
		return -ENOMEM;

	st = iio_priv(indio_dev);
	st->chip_info =
		&ad7476_chip_info_tbl[spi_get_device_id(spi)->driver_data];

	reg = devm_regulator_get(&spi->dev, "vcc");
	if (IS_ERR(reg))
		return PTR_ERR(reg);

	ret = regulator_enable(reg);
	if (ret)
		return ret;

	ret = devm_add_action_or_reset(&spi->dev, ad7476_reg_disable, reg);
	if (ret)
		return ret;

	/* Either vcc or vref (below) as appropriate */
	if (!st->chip_info->int_vref_uv)
		st->ref_reg = reg;

	if (st->chip_info->has_vref) {

		/* If a device has an internal reference vref is optional */
		if (st->chip_info->int_vref_uv) {
			reg = devm_regulator_get_optional(&spi->dev, "vref");
			if (IS_ERR(reg) && (PTR_ERR(reg) != -ENODEV))
				return PTR_ERR(reg);
		} else {
			reg = devm_regulator_get(&spi->dev, "vref");
			if (IS_ERR(reg))
				return PTR_ERR(reg);
		}

		if (!IS_ERR(reg)) {
			ret = regulator_enable(reg);
			if (ret)
				return ret;

			ret = devm_add_action_or_reset(&spi->dev,
						       ad7476_reg_disable,
						       reg);
			if (ret)
				return ret;
			st->ref_reg = reg;
		} else {
			/*
			 * Can only get here if device supports both internal
			 * and external reference, but the regulator connected
			 * to the external reference is not connected.
			 * Set the reference regulator pointer to NULL to
			 * indicate this.
			 */
			st->ref_reg = NULL;
		}
	}

	if (st->chip_info->has_vdrive) {
		reg = devm_regulator_get(&spi->dev, "vdrive");
		if (IS_ERR(reg))
			return PTR_ERR(reg);

		ret = regulator_enable(reg);
		if (ret)
			return ret;

		ret = devm_add_action_or_reset(&spi->dev, ad7476_reg_disable,
					       reg);
		if (ret)
			return ret;
	}

	st->convst_gpio = devm_gpiod_get_optional(&spi->dev,
						  "adi,conversion-start",
						  GPIOD_OUT_LOW);
	if (IS_ERR(st->convst_gpio))
		return PTR_ERR(st->convst_gpio);

	st->spi = spi;

	indio_dev->name = spi_get_device_id(spi)->name;
	indio_dev->modes = INDIO_DIRECT_MODE;
	indio_dev->channels = st->chip_info->channel;
	indio_dev->num_channels = 2;
	indio_dev->info = &ad7476_info;

	if (st->convst_gpio)
		indio_dev->channels = st->chip_info->convst_channel;
	/* Setup default message */

	st->xfer.rx_buf = &st->data;
	st->xfer.len = st->chip_info->channel[0].scan_type.storagebits / 8;

	spi_message_init(&st->msg);
	spi_message_add_tail(&st->xfer, &st->msg);

	ret = devm_iio_triggered_buffer_setup(&spi->dev, indio_dev, NULL,
					      &ad7476_trigger_handler, NULL);
	if (ret)
		return ret;

	if (st->chip_info->reset)
		st->chip_info->reset(st);

	return devm_iio_device_register(&spi->dev, indio_dev);
}

static const struct spi_device_id ad7476_id[] = {
	{"ad7091", ID_AD7091},
	{"ad7091r", ID_AD7091R},
	{"ad7273", ID_AD7273},
	{"ad7274", ID_AD7274},
	{"ad7276", ID_AD7276},
	{"ad7277", ID_AD7277},
	{"ad7278", ID_AD7278},
	{"ad7466", ID_AD7466},
	{"ad7467", ID_AD7467},
	{"ad7468", ID_AD7468},
	{"ad7475", ID_AD7475},
	{"ad7476", ID_AD7466},
	{"ad7476a", ID_AD7466},
	{"ad7477", ID_AD7467},
	{"ad7477a", ID_AD7467},
	{"ad7478", ID_AD7468},
	{"ad7478a", ID_AD7468},
	{"ad7495", ID_AD7495},
	{"ad7910", ID_AD7467},
	{"ad7920", ID_AD7466},
	{"ad7940", ID_AD7940},
	{"adc081s", ID_ADC081S},
	{"adc101s", ID_ADC101S},
	{"adc121s", ID_ADC121S},
	{"ads7866", ID_ADS7866},
	{"ads7867", ID_ADS7867},
	{"ads7868", ID_ADS7868},
	{"ltc2314-14", ID_LTC2314_14},
	{}
};
MODULE_DEVICE_TABLE(spi, ad7476_id);

static struct spi_driver ad7476_driver = {
	.driver = {
		.name	= "ad7476",
	},
	.probe		= ad7476_probe,
	.id_table	= ad7476_id,
};
module_spi_driver(ad7476_driver);

MODULE_AUTHOR("Michael Hennerich <michael.hennerich@analog.com>");
MODULE_DESCRIPTION("Analog Devices AD7476 and similar 1-channel ADCs");
MODULE_LICENSE("GPL v2");<|MERGE_RESOLUTION|>--- conflicted
+++ resolved
@@ -286,10 +286,7 @@
 	[ID_LTC2314_14] = {
 		.channel[0] = AD7940_CHAN(14),
 		.channel[1] = IIO_CHAN_SOFT_TIMESTAMP(1),
-<<<<<<< HEAD
-=======
 		.has_vref = true,
->>>>>>> e2662117
 	},
 };
 
