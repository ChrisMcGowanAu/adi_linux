--- conflicted
+++ resolved
@@ -368,75 +368,8 @@
 
 	pdata = devm_kzalloc(dev, sizeof(*pdata), GFP_KERNEL);
 	if (!pdata)
-		return ERR_PTR(-ENOMEM);
-
-<<<<<<< HEAD
-	strncpy(&pdata->name[0], dev_name(dev), SPI_NAME_SIZE - 1);
-
-	if (device_property_read_u32(dev, "adi,channel-spacing", &tmp))
-		tmp = 10000;
-	pdata->channel_spacing = tmp;
-
-	if (device_property_read_u32(dev, "adi,power-up-frequency", &tmp))
-		tmp = 0;
-	pdata->power_up_frequency = tmp;
-
-	if (device_property_read_u32(dev, "adi,reference-div-factor", &tmp))
-		tmp = 0;
-	pdata->ref_div_factor = tmp;
-
-	pdata->ref_doubler_en = device_property_read_bool(dev,
-			"adi,reference-doubler-enable");
-	pdata->ref_div2_en = device_property_read_bool(dev,
-			"adi,reference-div2-enable");
-
-	/* r2_user_settings */
-	pdata->r2_user_settings = device_property_read_bool(dev,
-			"adi,phase-detector-polarity-positive-enable") ?
-			ADF4350_REG2_PD_POLARITY_POS : 0;
-	pdata->r2_user_settings |= device_property_read_bool(dev,
-			"adi,lock-detect-precision-6ns-enable") ?
-			ADF4350_REG2_LDP_6ns : 0;
-	pdata->r2_user_settings |= device_property_read_bool(dev,
-			"adi,lock-detect-function-integer-n-enable") ?
-			ADF4350_REG2_LDF_INT_N : 0;
-
-	if (device_property_read_u32(dev, "adi,charge-pump-current", &tmp))
-		tmp = 2500;
-	pdata->r2_user_settings |= ADF4350_REG2_CHARGE_PUMP_CURR_uA(tmp);
-
-	if (device_property_read_u32(dev, "adi,muxout-select", &tmp))
-		tmp = 0;
-	pdata->r2_user_settings |= ADF4350_REG2_MUXOUT(tmp);
-
-	pdata->r2_user_settings |= device_property_read_bool(dev,
-			"adi,low-spur-mode-enable") ?
-			ADF4350_REG2_NOISE_MODE(0x3) : 0;
-
-	/* r3_user_settings */
-
-	pdata->r3_user_settings = device_property_read_bool(dev,
-			"adi,cycle-slip-reduction-enable") ?
-			ADF4350_REG3_12BIT_CSR_EN : 0;
-	pdata->r3_user_settings |= device_property_read_bool(dev,
-			"adi,charge-cancellation-enable") ?
-			ADF4351_REG3_CHARGE_CANCELLATION_EN : 0;
-
-	pdata->r3_user_settings |= device_property_read_bool(dev,
-			"adi,anti-backlash-3ns-enable") ?
-			ADF4351_REG3_ANTI_BACKLASH_3ns_EN : 0;
-	pdata->r3_user_settings |= device_property_read_bool(dev,
-			"adi,band-select-clock-mode-high-enable") ?
-			ADF4351_REG3_BAND_SEL_CLOCK_MODE_HIGH : 0;
-
-	if (device_property_read_u32(dev, "adi,12bit-clk-divider", &tmp))
-		tmp = 0;
-	pdata->r3_user_settings |= ADF4350_REG3_12BIT_CLKDIV(tmp);
-
-
-	if (device_property_read_u32(dev, "adi,clk-divider-mode", &tmp))
-		tmp = 0;
-=======
+		return NULL;
+
 	snprintf(pdata->name, sizeof(pdata->name), "%pfw", dev_fwnode(dev));
 
 	tmp = 10000;
@@ -492,29 +425,10 @@
 
 	tmp = 0;
 	device_property_read_u32(dev, "adi,clk-divider-mode", &tmp);
->>>>>>> cb1f2dbc
 	pdata->r3_user_settings |= ADF4350_REG3_12BIT_CLKDIV_MODE(tmp);
 
 	/* r4_user_settings */
 
-<<<<<<< HEAD
-	pdata->r4_user_settings = device_property_read_bool(dev,
-			"adi,aux-output-enable") ?
-			ADF4350_REG4_AUX_OUTPUT_EN : 0;
-	pdata->r4_user_settings |= device_property_read_bool(dev,
-			"adi,aux-output-fundamental-enable") ?
-			ADF4350_REG4_AUX_OUTPUT_FUND : 0;
-	pdata->r4_user_settings |= device_property_read_bool(dev,
-			"adi,mute-till-lock-enable") ?
-			ADF4350_REG4_MUTE_TILL_LOCK_EN : 0;
-
-	if (device_property_read_u32(dev, "adi,output-power", &tmp))
-		tmp = 0;
-	pdata->r4_user_settings |= ADF4350_REG4_OUTPUT_PWR(tmp);
-
-	if (device_property_read_u32(dev, "adi,aux-output-power", &tmp))
-		tmp = 0;
-=======
 	pdata->r4_user_settings = 0;
 	if (device_property_read_bool(dev, "adi,aux-output-enable"))
 		pdata->r4_user_settings |= ADF4350_REG4_AUX_OUTPUT_EN;
@@ -529,7 +443,6 @@
 
 	tmp = 0;
 	device_property_read_u32(dev, "adi,aux-output-power", &tmp);
->>>>>>> cb1f2dbc
 	pdata->r4_user_settings |= ADF4350_REG4_AUX_OUTPUT_PWR(tmp);
 
 	return pdata;
@@ -545,8 +458,8 @@
 
 	if (dev_fwnode(&spi->dev)) {
 		pdata = adf4350_parse_dt(&spi->dev);
-		if (IS_ERR(pdata))
-			return PTR_ERR(pdata);
+		if (pdata == NULL)
+			return -EINVAL;
 	} else {
 		pdata = spi->dev.platform_data;
 	}
@@ -585,13 +498,8 @@
 	st->spi = spi;
 	st->pdata = pdata;
 
-
-	if (spi->dev.of_node)
-		indio_dev->name = spi->dev.of_node->name;
-	else if (pdata->name[0] != 0)
-		indio_dev->name = pdata->name;
-	else
-		indio_dev->name = spi_get_device_id(spi)->name;
+	indio_dev->name = (pdata->name[0] != 0) ? pdata->name :
+		spi_get_device_id(spi)->name;
 
 	indio_dev->info = &adf4350_info;
 	indio_dev->modes = INDIO_DIRECT_MODE;
