// SPDX-License-Identifier: GPL-2.0-only
/*
 * ADIS16480 and similar IMUs driver
 *
 * Copyright 2012 Analog Devices Inc.
 */

#include <linux/clk.h>
#include <linux/bitfield.h>
#include <linux/interrupt.h>
#include <linux/irq.h>
#include <linux/math.h>
#include <linux/device.h>
#include <linux/kernel.h>
#include <linux/spi/spi.h>
#include <linux/mod_devicetable.h>
#include <linux/module.h>
#include <linux/lcm.h>
#include <linux/property.h>
#include <linux/swab.h>
#include <linux/crc32.h>

#include <linux/iio/iio.h>
#include <linux/iio/buffer.h>
#include <linux/iio/imu/adis.h>
#include <linux/iio/trigger_consumer.h>

#include <linux/debugfs.h>

#define ADIS16480_PAGE_SIZE 0x80

#define ADIS16480_REG(page, reg) ((page) * ADIS16480_PAGE_SIZE + (reg))

#define ADIS16480_REG_PAGE_ID 0x00 /* Same address on each page */
#define ADIS16480_REG_SEQ_CNT			ADIS16480_REG(0x00, 0x06)
#define ADIS16480_REG_SYS_E_FLA			ADIS16480_REG(0x00, 0x08)
#define ADIS16480_REG_DIAG_STS			ADIS16480_REG(0x00, 0x0A)
#define ADIS16480_REG_ALM_STS			ADIS16480_REG(0x00, 0x0C)
#define ADIS16480_REG_TEMP_OUT			ADIS16480_REG(0x00, 0x0E)
#define ADIS16480_REG_X_GYRO_OUT		ADIS16480_REG(0x00, 0x10)
#define ADIS16480_REG_Y_GYRO_OUT		ADIS16480_REG(0x00, 0x14)
#define ADIS16480_REG_Z_GYRO_OUT		ADIS16480_REG(0x00, 0x18)
#define ADIS16480_REG_X_ACCEL_OUT		ADIS16480_REG(0x00, 0x1C)
#define ADIS16480_REG_Y_ACCEL_OUT		ADIS16480_REG(0x00, 0x20)
#define ADIS16480_REG_Z_ACCEL_OUT		ADIS16480_REG(0x00, 0x24)
#define ADIS16480_REG_X_MAGN_OUT		ADIS16480_REG(0x00, 0x28)
#define ADIS16480_REG_Y_MAGN_OUT		ADIS16480_REG(0x00, 0x2A)
#define ADIS16480_REG_Z_MAGN_OUT		ADIS16480_REG(0x00, 0x2C)
#define ADIS16480_REG_BAROM_OUT			ADIS16480_REG(0x00, 0x2E)
#define ADIS16480_REG_X_DELTAANG_OUT		ADIS16480_REG(0x00, 0x40)
#define ADIS16480_REG_Y_DELTAANG_OUT		ADIS16480_REG(0x00, 0x44)
#define ADIS16480_REG_Z_DELTAANG_OUT		ADIS16480_REG(0x00, 0x48)
#define ADIS16480_REG_X_DELTAVEL_OUT		ADIS16480_REG(0x00, 0x4C)
#define ADIS16480_REG_Y_DELTAVEL_OUT		ADIS16480_REG(0x00, 0x50)
#define ADIS16480_REG_Z_DELTAVEL_OUT		ADIS16480_REG(0x00, 0x54)
#define ADIS16480_REG_PROD_ID			ADIS16480_REG(0x00, 0x7E)

#define ADIS16480_REG_X_GYRO_SCALE		ADIS16480_REG(0x02, 0x04)
#define ADIS16480_REG_Y_GYRO_SCALE		ADIS16480_REG(0x02, 0x06)
#define ADIS16480_REG_Z_GYRO_SCALE		ADIS16480_REG(0x02, 0x08)
#define ADIS16480_REG_X_ACCEL_SCALE		ADIS16480_REG(0x02, 0x0A)
#define ADIS16480_REG_Y_ACCEL_SCALE		ADIS16480_REG(0x02, 0x0C)
#define ADIS16480_REG_Z_ACCEL_SCALE		ADIS16480_REG(0x02, 0x0E)
#define ADIS16480_REG_X_GYRO_BIAS		ADIS16480_REG(0x02, 0x10)
#define ADIS16480_REG_Y_GYRO_BIAS		ADIS16480_REG(0x02, 0x14)
#define ADIS16480_REG_Z_GYRO_BIAS		ADIS16480_REG(0x02, 0x18)
#define ADIS16480_REG_X_ACCEL_BIAS		ADIS16480_REG(0x02, 0x1C)
#define ADIS16480_REG_Y_ACCEL_BIAS		ADIS16480_REG(0x02, 0x20)
#define ADIS16480_REG_Z_ACCEL_BIAS		ADIS16480_REG(0x02, 0x24)
#define ADIS16480_REG_X_HARD_IRON		ADIS16480_REG(0x02, 0x28)
#define ADIS16480_REG_Y_HARD_IRON		ADIS16480_REG(0x02, 0x2A)
#define ADIS16480_REG_Z_HARD_IRON		ADIS16480_REG(0x02, 0x2C)
#define ADIS16480_REG_BAROM_BIAS		ADIS16480_REG(0x02, 0x40)
#define ADIS16480_REG_FLASH_CNT			ADIS16480_REG(0x02, 0x7C)

#define ADIS16480_REG_GLOB_CMD			ADIS16480_REG(0x03, 0x02)
#define ADIS16480_REG_FNCTIO_CTRL		ADIS16480_REG(0x03, 0x06)
#define ADIS16480_REG_GPIO_CTRL			ADIS16480_REG(0x03, 0x08)
#define ADIS16480_REG_CONFIG			ADIS16480_REG(0x03, 0x0A)
#define ADIS16480_REG_DEC_RATE			ADIS16480_REG(0x03, 0x0C)
#define ADIS16480_REG_SLP_CNT			ADIS16480_REG(0x03, 0x10)
#define ADIS16480_REG_FILTER_BNK0		ADIS16480_REG(0x03, 0x16)
#define ADIS16480_REG_FILTER_BNK1		ADIS16480_REG(0x03, 0x18)
#define ADIS16480_REG_ALM_CNFG0			ADIS16480_REG(0x03, 0x20)
#define ADIS16480_REG_ALM_CNFG1			ADIS16480_REG(0x03, 0x22)
#define ADIS16480_REG_ALM_CNFG2			ADIS16480_REG(0x03, 0x24)
#define ADIS16480_REG_XG_ALM_MAGN		ADIS16480_REG(0x03, 0x28)
#define ADIS16480_REG_YG_ALM_MAGN		ADIS16480_REG(0x03, 0x2A)
#define ADIS16480_REG_ZG_ALM_MAGN		ADIS16480_REG(0x03, 0x2C)
#define ADIS16480_REG_XA_ALM_MAGN		ADIS16480_REG(0x03, 0x2E)
#define ADIS16480_REG_YA_ALM_MAGN		ADIS16480_REG(0x03, 0x30)
#define ADIS16480_REG_ZA_ALM_MAGN		ADIS16480_REG(0x03, 0x32)
#define ADIS16480_REG_XM_ALM_MAGN		ADIS16480_REG(0x03, 0x34)
#define ADIS16480_REG_YM_ALM_MAGN		ADIS16480_REG(0x03, 0x36)
#define ADIS16480_REG_ZM_ALM_MAGN		ADIS16480_REG(0x03, 0x38)
#define ADIS16480_REG_BR_ALM_MAGN		ADIS16480_REG(0x03, 0x3A)
#define ADIS16480_REG_FIRM_REV			ADIS16480_REG(0x03, 0x78)
#define ADIS16480_REG_FIRM_DM			ADIS16480_REG(0x03, 0x7A)
#define ADIS16480_REG_FIRM_Y			ADIS16480_REG(0x03, 0x7C)

/*
 * External clock scaling in PPS mode.
 * Available only for ADIS1649x devices
 */
#define ADIS16495_REG_SYNC_SCALE		ADIS16480_REG(0x03, 0x10)
#define ADIS16495_REG_BURST_CMD			ADIS16480_REG(0x00, 0x7C)
#define ADIS16495_BURST_ID			0xA5A5
/* total number of segments in burst */
#define ADIS16495_BURST_MAX_DATA		20
/* spi max speed in burst mode */
#define ADIS16495_BURST_MAX_SPEED              6000000

#define ADIS16480_REG_SERIAL_NUM		ADIS16480_REG(0x04, 0x20)

/* Each filter coefficent bank spans two pages */
#define ADIS16480_FIR_COEF(page) (x < 60 ? ADIS16480_REG(page, (x) + 8) : \
		ADIS16480_REG((page) + 1, (x) - 60 + 8))
#define ADIS16480_FIR_COEF_A(x)			ADIS16480_FIR_COEF(0x05, (x))
#define ADIS16480_FIR_COEF_B(x)			ADIS16480_FIR_COEF(0x07, (x))
#define ADIS16480_FIR_COEF_C(x)			ADIS16480_FIR_COEF(0x09, (x))
#define ADIS16480_FIR_COEF_D(x)			ADIS16480_FIR_COEF(0x0B, (x))

/* ADIS16480_REG_FNCTIO_CTRL */
#define ADIS16480_DRDY_SEL_MSK		GENMASK(1, 0)
#define ADIS16480_DRDY_SEL(x)		FIELD_PREP(ADIS16480_DRDY_SEL_MSK, x)
#define ADIS16480_DRDY_POL_MSK		BIT(2)
#define ADIS16480_DRDY_POL(x)		FIELD_PREP(ADIS16480_DRDY_POL_MSK, x)
#define ADIS16480_DRDY_EN_MSK		BIT(3)
#define ADIS16480_DRDY_EN(x)		FIELD_PREP(ADIS16480_DRDY_EN_MSK, x)
#define ADIS16480_SYNC_SEL_MSK		GENMASK(5, 4)
#define ADIS16480_SYNC_SEL(x)		FIELD_PREP(ADIS16480_SYNC_SEL_MSK, x)
#define ADIS16480_SYNC_EN_MSK		BIT(7)
#define ADIS16480_SYNC_EN(x)		FIELD_PREP(ADIS16480_SYNC_EN_MSK, x)
#define ADIS16480_SYNC_MODE_MSK		BIT(8)
#define ADIS16480_SYNC_MODE(x)		FIELD_PREP(ADIS16480_SYNC_MODE_MSK, x)

struct adis16480_chip_info {
	unsigned int num_channels;
	const struct iio_chan_spec *channels;
	unsigned int gyro_max_val;
	unsigned int gyro_max_scale;
	unsigned int accel_max_val;
	unsigned int accel_max_scale;
	unsigned int temp_scale;
	unsigned int int_clk;
	unsigned int max_dec_rate;
	const unsigned int *filter_freqs;
	bool has_pps_clk_mode;
	bool has_sleep_cnt;
	const struct adis_data adis_data;
};

enum adis16480_int_pin {
	ADIS16480_PIN_DIO1,
	ADIS16480_PIN_DIO2,
	ADIS16480_PIN_DIO3,
	ADIS16480_PIN_DIO4
};

enum adis16480_clock_mode {
	ADIS16480_CLK_SYNC,
	ADIS16480_CLK_PPS,
	ADIS16480_CLK_INT
};

struct adis16480 {
	const struct adis16480_chip_info *chip_info;

	struct adis adis;
	struct clk *ext_clk;
	enum adis16480_clock_mode clk_mode;
	unsigned int clk_freq;
	/* Alignment needed for the timestamp */
	__be16 data[ADIS16495_BURST_MAX_DATA] __aligned(8);
};

static const char * const adis16480_int_pin_names[4] = {
	[ADIS16480_PIN_DIO1] = "DIO1",
	[ADIS16480_PIN_DIO2] = "DIO2",
	[ADIS16480_PIN_DIO3] = "DIO3",
	[ADIS16480_PIN_DIO4] = "DIO4",
};

static bool low_rate_allow;
module_param(low_rate_allow, bool, 0444);
MODULE_PARM_DESC(low_rate_allow,
		 "Allow IMU rates below the minimum advisable when external clk is used in PPS mode (default: N)");

#ifdef CONFIG_DEBUG_FS

static ssize_t adis16480_show_firmware_revision(struct file *file,
		char __user *userbuf, size_t count, loff_t *ppos)
{
	struct adis16480 *adis16480 = file->private_data;
	char buf[7];
	size_t len;
	u16 rev;
	int ret;

	ret = adis_read_reg_16(&adis16480->adis, ADIS16480_REG_FIRM_REV, &rev);
	if (ret)
		return ret;

	len = scnprintf(buf, sizeof(buf), "%x.%x\n", rev >> 8, rev & 0xff);

	return simple_read_from_buffer(userbuf, count, ppos, buf, len);
}

static const struct file_operations adis16480_firmware_revision_fops = {
	.open = simple_open,
	.read = adis16480_show_firmware_revision,
	.llseek = default_llseek,
	.owner = THIS_MODULE,
};

static ssize_t adis16480_show_firmware_date(struct file *file,
		char __user *userbuf, size_t count, loff_t *ppos)
{
	struct adis16480 *adis16480 = file->private_data;
	u16 md, year;
	char buf[12];
	size_t len;
	int ret;

	ret = adis_read_reg_16(&adis16480->adis, ADIS16480_REG_FIRM_Y, &year);
	if (ret)
		return ret;

	ret = adis_read_reg_16(&adis16480->adis, ADIS16480_REG_FIRM_DM, &md);
	if (ret)
		return ret;

	len = snprintf(buf, sizeof(buf), "%.2x-%.2x-%.4x\n",
			md >> 8, md & 0xff, year);

	return simple_read_from_buffer(userbuf, count, ppos, buf, len);
}

static const struct file_operations adis16480_firmware_date_fops = {
	.open = simple_open,
	.read = adis16480_show_firmware_date,
	.llseek = default_llseek,
	.owner = THIS_MODULE,
};

static int adis16480_show_serial_number(void *arg, u64 *val)
{
	struct adis16480 *adis16480 = arg;
	u16 serial;
	int ret;

	ret = adis_read_reg_16(&adis16480->adis, ADIS16480_REG_SERIAL_NUM,
		&serial);
	if (ret)
		return ret;

	*val = serial;

	return 0;
}
DEFINE_DEBUGFS_ATTRIBUTE(adis16480_serial_number_fops,
	adis16480_show_serial_number, NULL, "0x%.4llx\n");

static int adis16480_show_product_id(void *arg, u64 *val)
{
	struct adis16480 *adis16480 = arg;
	u16 prod_id;
	int ret;

	ret = adis_read_reg_16(&adis16480->adis, ADIS16480_REG_PROD_ID,
		&prod_id);
	if (ret)
		return ret;

	*val = prod_id;

	return 0;
}
DEFINE_DEBUGFS_ATTRIBUTE(adis16480_product_id_fops,
	adis16480_show_product_id, NULL, "%llu\n");

static int adis16480_show_flash_count(void *arg, u64 *val)
{
	struct adis16480 *adis16480 = arg;
	u32 flash_count;
	int ret;

	ret = adis_read_reg_32(&adis16480->adis, ADIS16480_REG_FLASH_CNT,
		&flash_count);
	if (ret)
		return ret;

	*val = flash_count;

	return 0;
}
DEFINE_DEBUGFS_ATTRIBUTE(adis16480_flash_count_fops,
	adis16480_show_flash_count, NULL, "%lld\n");

static int adis16480_debugfs_init(struct iio_dev *indio_dev)
{
	struct adis16480 *adis16480 = iio_priv(indio_dev);
	struct dentry *d = iio_get_debugfs_dentry(indio_dev);

	debugfs_create_file_unsafe("firmware_revision", 0400,
		d, adis16480, &adis16480_firmware_revision_fops);
	debugfs_create_file_unsafe("firmware_date", 0400,
		d, adis16480, &adis16480_firmware_date_fops);
	debugfs_create_file_unsafe("serial_number", 0400,
		d, adis16480, &adis16480_serial_number_fops);
	debugfs_create_file_unsafe("product_id", 0400,
		d, adis16480, &adis16480_product_id_fops);
	debugfs_create_file_unsafe("flash_count", 0400,
		d, adis16480, &adis16480_flash_count_fops);

	return 0;
}

#else

static int adis16480_debugfs_init(struct iio_dev *indio_dev)
{
	return 0;
}

#endif

static int adis16480_set_freq(struct iio_dev *indio_dev, int val, int val2)
{
	struct adis16480 *st = iio_priv(indio_dev);
	unsigned int t, sample_rate = st->clk_freq;
	int ret;

	if (val < 0 || val2 < 0)
		return -EINVAL;

	t =  val * 1000 + val2 / 1000;
	if (t == 0)
		return -EINVAL;

	adis_dev_lock(&st->adis);
	/*
	 * When using PPS mode, the input clock needs to be scaled so that we have an IMU
	 * sample rate between (optimally) 4000 and 4250. After this, we can use the
	 * decimation filter to lower the sampling rate in order to get what the user wants.
	 * Optimally, the user sample rate is a multiple of both the IMU sample rate and
	 * the input clock. Hence, calculating the sync_scale dynamically gives us better
	 * chances of achieving a perfect/integer value for DEC_RATE. The math here is:
	 *	1. lcm of the input clock and the desired output rate.
	 *	2. get the highest multiple of the previous result lower than the adis max rate.
	 *	3. The last result becomes the IMU sample rate. Use that to calculate SYNC_SCALE
	 *	   and DEC_RATE (to get the user output rate)
	 */
	if (st->clk_mode == ADIS16480_CLK_PPS) {
		unsigned long scaled_rate = lcm(st->clk_freq, t);
		int sync_scale;

		/*
		 * If lcm is bigger than the IMU maximum sampling rate there's no perfect
		 * solution. In this case, we get the highest multiple of the input clock
		 * lower than the IMU max sample rate.
		 */
		if (scaled_rate > st->chip_info->int_clk)
			scaled_rate = st->chip_info->int_clk / st->clk_freq * st->clk_freq;
		else
			scaled_rate = st->chip_info->int_clk / scaled_rate * scaled_rate;

		/*
		 * This is not an hard requirement but it's not advised to run the IMU
		 * with a sample rate lower than 4000Hz due to possible undersampling
		 * issues. However, there are users that might really want to take the risk.
		 * Hence, we provide a module parameter for them. If set, we allow sample
		 * rates lower than 4KHz. By default, we won't allow this and we just roundup
		 * the rate to the next multiple of the input clock bigger than 4KHz. This
		 * is done like this as in some cases (when DEC_RATE is 0) might give
		 * us the closest value to the one desired by the user...
		 */
		if (scaled_rate < 4000000 && !low_rate_allow)
			scaled_rate = roundup(4000000, st->clk_freq);

		sync_scale = scaled_rate / st->clk_freq;
		ret = __adis_write_reg_16(&st->adis, ADIS16495_REG_SYNC_SCALE, sync_scale);
		if (ret)
			goto error;

		sample_rate = scaled_rate;
	}

	t = DIV_ROUND_CLOSEST(sample_rate, t);
	if (t)
		t--;

	if (t > st->chip_info->max_dec_rate)
		t = st->chip_info->max_dec_rate;

	ret = __adis_write_reg_16(&st->adis, ADIS16480_REG_DEC_RATE, t);
error:
	adis_dev_unlock(&st->adis);
	return ret;
}

static int adis16480_get_freq(struct iio_dev *indio_dev, int *val, int *val2)
{
	struct adis16480 *st = iio_priv(indio_dev);
	uint16_t t;
	int ret;
	unsigned int freq, sample_rate = st->clk_freq;

	adis_dev_lock(&st->adis);

	if (st->clk_mode == ADIS16480_CLK_PPS) {
		u16 sync_scale;

		ret = __adis_read_reg_16(&st->adis, ADIS16495_REG_SYNC_SCALE, &sync_scale);
		if (ret)
			goto error;

		sample_rate = st->clk_freq * sync_scale;
	}

	ret = __adis_read_reg_16(&st->adis, ADIS16480_REG_DEC_RATE, &t);
	if (ret)
		goto error;

	adis_dev_unlock(&st->adis);

	freq = DIV_ROUND_CLOSEST(sample_rate, (t + 1));

	*val = freq / 1000;
	*val2 = (freq % 1000) * 1000;

	return IIO_VAL_INT_PLUS_MICRO;
error:
	adis_dev_unlock(&st->adis);
	return ret;
}

enum {
	ADIS16480_SCAN_GYRO_X,
	ADIS16480_SCAN_GYRO_Y,
	ADIS16480_SCAN_GYRO_Z,
	ADIS16480_SCAN_ACCEL_X,
	ADIS16480_SCAN_ACCEL_Y,
	ADIS16480_SCAN_ACCEL_Z,
	ADIS16480_SCAN_MAGN_X,
	ADIS16480_SCAN_MAGN_Y,
	ADIS16480_SCAN_MAGN_Z,
	ADIS16480_SCAN_BARO,
	ADIS16480_SCAN_TEMP,
	ADIS16480_SCAN_SYS_E_FLAGS,
	ADIS16480_SCAN_CRC_FAILURE,
};

static const unsigned int adis16480_calibbias_regs[] = {
	[ADIS16480_SCAN_GYRO_X] = ADIS16480_REG_X_GYRO_BIAS,
	[ADIS16480_SCAN_GYRO_Y] = ADIS16480_REG_Y_GYRO_BIAS,
	[ADIS16480_SCAN_GYRO_Z] = ADIS16480_REG_Z_GYRO_BIAS,
	[ADIS16480_SCAN_ACCEL_X] = ADIS16480_REG_X_ACCEL_BIAS,
	[ADIS16480_SCAN_ACCEL_Y] = ADIS16480_REG_Y_ACCEL_BIAS,
	[ADIS16480_SCAN_ACCEL_Z] = ADIS16480_REG_Z_ACCEL_BIAS,
	[ADIS16480_SCAN_MAGN_X] = ADIS16480_REG_X_HARD_IRON,
	[ADIS16480_SCAN_MAGN_Y] = ADIS16480_REG_Y_HARD_IRON,
	[ADIS16480_SCAN_MAGN_Z] = ADIS16480_REG_Z_HARD_IRON,
	[ADIS16480_SCAN_BARO] = ADIS16480_REG_BAROM_BIAS,
};

static const unsigned int adis16480_calibscale_regs[] = {
	[ADIS16480_SCAN_GYRO_X] = ADIS16480_REG_X_GYRO_SCALE,
	[ADIS16480_SCAN_GYRO_Y] = ADIS16480_REG_Y_GYRO_SCALE,
	[ADIS16480_SCAN_GYRO_Z] = ADIS16480_REG_Z_GYRO_SCALE,
	[ADIS16480_SCAN_ACCEL_X] = ADIS16480_REG_X_ACCEL_SCALE,
	[ADIS16480_SCAN_ACCEL_Y] = ADIS16480_REG_Y_ACCEL_SCALE,
	[ADIS16480_SCAN_ACCEL_Z] = ADIS16480_REG_Z_ACCEL_SCALE,
};

static int adis16480_set_calibbias(struct iio_dev *indio_dev,
	const struct iio_chan_spec *chan, int bias)
{
	unsigned int reg = adis16480_calibbias_regs[chan->scan_index];
	struct adis16480 *st = iio_priv(indio_dev);

	switch (chan->type) {
	case IIO_MAGN:
	case IIO_PRESSURE:
		if (bias < -0x8000 || bias >= 0x8000)
			return -EINVAL;
		return adis_write_reg_16(&st->adis, reg, bias);
	case IIO_ANGL_VEL:
	case IIO_ACCEL:
		return adis_write_reg_32(&st->adis, reg, bias);
	default:
		break;
	}

	return -EINVAL;
}

static int adis16480_get_calibbias(struct iio_dev *indio_dev,
	const struct iio_chan_spec *chan, int *bias)
{
	unsigned int reg = adis16480_calibbias_regs[chan->scan_index];
	struct adis16480 *st = iio_priv(indio_dev);
	uint16_t val16;
	uint32_t val32;
	int ret;

	switch (chan->type) {
	case IIO_MAGN:
	case IIO_PRESSURE:
		ret = adis_read_reg_16(&st->adis, reg, &val16);
		if (ret == 0)
			*bias = sign_extend32(val16, 15);
		break;
	case IIO_ANGL_VEL:
	case IIO_ACCEL:
		ret = adis_read_reg_32(&st->adis, reg, &val32);
		if (ret == 0)
			*bias = sign_extend32(val32, 31);
		break;
	default:
		ret = -EINVAL;
	}

	if (ret)
		return ret;

	return IIO_VAL_INT;
}

static int adis16480_set_calibscale(struct iio_dev *indio_dev,
	const struct iio_chan_spec *chan, int scale)
{
	unsigned int reg = adis16480_calibscale_regs[chan->scan_index];
	struct adis16480 *st = iio_priv(indio_dev);

	if (scale < -0x8000 || scale >= 0x8000)
		return -EINVAL;

	return adis_write_reg_16(&st->adis, reg, scale);
}

static int adis16480_get_calibscale(struct iio_dev *indio_dev,
	const struct iio_chan_spec *chan, int *scale)
{
	unsigned int reg = adis16480_calibscale_regs[chan->scan_index];
	struct adis16480 *st = iio_priv(indio_dev);
	uint16_t val16;
	int ret;

	ret = adis_read_reg_16(&st->adis, reg, &val16);
	if (ret)
		return ret;

	*scale = sign_extend32(val16, 15);
	return IIO_VAL_INT;
}

static const unsigned int adis16480_def_filter_freqs[] = {
	310,
	55,
	275,
	63,
};

static const unsigned int adis16495_def_filter_freqs[] = {
	300,
	100,
	300,
	100,
};

static const unsigned int ad16480_filter_data[][2] = {
	[ADIS16480_SCAN_GYRO_X]		= { ADIS16480_REG_FILTER_BNK0, 0 },
	[ADIS16480_SCAN_GYRO_Y]		= { ADIS16480_REG_FILTER_BNK0, 3 },
	[ADIS16480_SCAN_GYRO_Z]		= { ADIS16480_REG_FILTER_BNK0, 6 },
	[ADIS16480_SCAN_ACCEL_X]	= { ADIS16480_REG_FILTER_BNK0, 9 },
	[ADIS16480_SCAN_ACCEL_Y]	= { ADIS16480_REG_FILTER_BNK0, 12 },
	[ADIS16480_SCAN_ACCEL_Z]	= { ADIS16480_REG_FILTER_BNK1, 0 },
	[ADIS16480_SCAN_MAGN_X]		= { ADIS16480_REG_FILTER_BNK1, 3 },
	[ADIS16480_SCAN_MAGN_Y]		= { ADIS16480_REG_FILTER_BNK1, 6 },
	[ADIS16480_SCAN_MAGN_Z]		= { ADIS16480_REG_FILTER_BNK1, 9 },
};

static int adis16480_get_filter_freq(struct iio_dev *indio_dev,
	const struct iio_chan_spec *chan, int *freq)
{
	struct adis16480 *st = iio_priv(indio_dev);
	unsigned int enable_mask, offset, reg;
	uint16_t val;
	int ret;

	reg = ad16480_filter_data[chan->scan_index][0];
	offset = ad16480_filter_data[chan->scan_index][1];
	enable_mask = BIT(offset + 2);

	ret = adis_read_reg_16(&st->adis, reg, &val);
	if (ret)
		return ret;

	if (!(val & enable_mask))
		*freq = 0;
	else
		*freq = st->chip_info->filter_freqs[(val >> offset) & 0x3];

	return IIO_VAL_INT;
}

static int adis16480_set_filter_freq(struct iio_dev *indio_dev,
	const struct iio_chan_spec *chan, unsigned int freq)
{
	struct adis16480 *st = iio_priv(indio_dev);
	unsigned int enable_mask, offset, reg;
	unsigned int diff, best_diff;
	unsigned int i, best_freq;
	uint16_t val;
	int ret;

	reg = ad16480_filter_data[chan->scan_index][0];
	offset = ad16480_filter_data[chan->scan_index][1];
	enable_mask = BIT(offset + 2);

	adis_dev_lock(&st->adis);

	ret = __adis_read_reg_16(&st->adis, reg, &val);
	if (ret)
		goto out_unlock;

	if (freq == 0) {
		val &= ~enable_mask;
	} else {
		best_freq = 0;
		best_diff = st->chip_info->filter_freqs[0];
		for (i = 0; i < ARRAY_SIZE(adis16480_def_filter_freqs); i++) {
			if (st->chip_info->filter_freqs[i] >= freq) {
				diff = st->chip_info->filter_freqs[i] - freq;
				if (diff < best_diff) {
					best_diff = diff;
					best_freq = i;
				}
			}
		}

		val &= ~(0x3 << offset);
		val |= best_freq << offset;
		val |= enable_mask;
	}

	ret = __adis_write_reg_16(&st->adis, reg, val);
out_unlock:
	adis_dev_unlock(&st->adis);

	return ret;
}

static int adis16480_read_raw(struct iio_dev *indio_dev,
	const struct iio_chan_spec *chan, int *val, int *val2, long info)
{
	struct adis16480 *st = iio_priv(indio_dev);
	unsigned int temp;

	switch (info) {
	case IIO_CHAN_INFO_RAW:
		return adis_single_conversion(indio_dev, chan, 0, val);
	case IIO_CHAN_INFO_SCALE:
		switch (chan->type) {
		case IIO_ANGL_VEL:
			*val = st->chip_info->gyro_max_scale;
			*val2 = st->chip_info->gyro_max_val;
			return IIO_VAL_FRACTIONAL;
		case IIO_ACCEL:
			*val = st->chip_info->accel_max_scale;
			*val2 = st->chip_info->accel_max_val;
			return IIO_VAL_FRACTIONAL;
		case IIO_MAGN:
			*val = 0;
			*val2 = 100; /* 0.0001 gauss */
			return IIO_VAL_INT_PLUS_MICRO;
		case IIO_TEMP:
			/*
			 * +85 degrees Celsius = temp_max_scale
			 * +25 degrees Celsius = 0
			 * LSB, 25 degrees Celsius  = 60 / temp_max_scale
			 */
			*val = st->chip_info->temp_scale / 1000;
			*val2 = (st->chip_info->temp_scale % 1000) * 1000;
			return IIO_VAL_INT_PLUS_MICRO;
		case IIO_PRESSURE:
			/*
			 * max scale is 1310 mbar
			 * max raw value is 32767 shifted for 32bits
			 */
			*val = 131; /* 1310mbar = 131 kPa */
			*val2 = 32767 << 16;
			return IIO_VAL_FRACTIONAL;
		default:
			return -EINVAL;
		}
	case IIO_CHAN_INFO_OFFSET:
		/* Only the temperature channel has a offset */
		temp = 25 * 1000000LL; /* 25 degree Celsius = 0x0000 */
		*val = DIV_ROUND_CLOSEST_ULL(temp, st->chip_info->temp_scale);
		return IIO_VAL_INT;
	case IIO_CHAN_INFO_CALIBBIAS:
		return adis16480_get_calibbias(indio_dev, chan, val);
	case IIO_CHAN_INFO_CALIBSCALE:
		return adis16480_get_calibscale(indio_dev, chan, val);
	case IIO_CHAN_INFO_LOW_PASS_FILTER_3DB_FREQUENCY:
		return adis16480_get_filter_freq(indio_dev, chan, val);
	case IIO_CHAN_INFO_SAMP_FREQ:
		return adis16480_get_freq(indio_dev, val, val2);
	default:
		return -EINVAL;
	}
}

static int adis16480_write_raw(struct iio_dev *indio_dev,
	const struct iio_chan_spec *chan, int val, int val2, long info)
{
	switch (info) {
	case IIO_CHAN_INFO_CALIBBIAS:
		return adis16480_set_calibbias(indio_dev, chan, val);
	case IIO_CHAN_INFO_CALIBSCALE:
		return adis16480_set_calibscale(indio_dev, chan, val);
	case IIO_CHAN_INFO_LOW_PASS_FILTER_3DB_FREQUENCY:
		return adis16480_set_filter_freq(indio_dev, chan, val);
	case IIO_CHAN_INFO_SAMP_FREQ:
		return adis16480_set_freq(indio_dev, val, val2);

	default:
		return -EINVAL;
	}
}

#define ADIS16480_MOD_CHANNEL(_type, _mod, _address, _si, _info_sep, _bits) \
	{ \
		.type = (_type), \
		.modified = 1, \
		.channel2 = (_mod), \
		.info_mask_separate = BIT(IIO_CHAN_INFO_RAW) | \
			BIT(IIO_CHAN_INFO_CALIBBIAS) | \
			_info_sep, \
		.info_mask_shared_by_type = BIT(IIO_CHAN_INFO_SCALE), \
		.info_mask_shared_by_all = BIT(IIO_CHAN_INFO_SAMP_FREQ), \
		.address = (_address), \
		.scan_index = (_si), \
		.scan_type = { \
			.sign = 's', \
			.realbits = (_bits), \
			.storagebits = (_bits), \
			.endianness = IIO_BE, \
		}, \
	}

#define ADIS16480_GYRO_CHANNEL(_mod) \
	ADIS16480_MOD_CHANNEL(IIO_ANGL_VEL, IIO_MOD_ ## _mod, \
	ADIS16480_REG_ ## _mod ## _GYRO_OUT, ADIS16480_SCAN_GYRO_ ## _mod, \
	BIT(IIO_CHAN_INFO_LOW_PASS_FILTER_3DB_FREQUENCY) | \
	BIT(IIO_CHAN_INFO_CALIBSCALE), \
	32)

#define ADIS16480_ACCEL_CHANNEL(_mod) \
	ADIS16480_MOD_CHANNEL(IIO_ACCEL, IIO_MOD_ ## _mod, \
	ADIS16480_REG_ ## _mod ## _ACCEL_OUT, ADIS16480_SCAN_ACCEL_ ## _mod, \
	BIT(IIO_CHAN_INFO_LOW_PASS_FILTER_3DB_FREQUENCY) | \
	BIT(IIO_CHAN_INFO_CALIBSCALE), \
	32)

#define ADIS16480_MAGN_CHANNEL(_mod) \
	ADIS16480_MOD_CHANNEL(IIO_MAGN, IIO_MOD_ ## _mod, \
	ADIS16480_REG_ ## _mod ## _MAGN_OUT, ADIS16480_SCAN_MAGN_ ## _mod, \
	BIT(IIO_CHAN_INFO_LOW_PASS_FILTER_3DB_FREQUENCY), \
	16)

#define ADIS16480_PRESSURE_CHANNEL() \
	{ \
		.type = IIO_PRESSURE, \
		.indexed = 1, \
		.channel = 0, \
		.info_mask_separate = BIT(IIO_CHAN_INFO_RAW) | \
			BIT(IIO_CHAN_INFO_CALIBBIAS) | \
			BIT(IIO_CHAN_INFO_SCALE), \
		.info_mask_shared_by_all = BIT(IIO_CHAN_INFO_SAMP_FREQ), \
		.address = ADIS16480_REG_BAROM_OUT, \
		.scan_index = ADIS16480_SCAN_BARO, \
		.scan_type = { \
			.sign = 's', \
			.realbits = 32, \
			.storagebits = 32, \
			.endianness = IIO_BE, \
		}, \
	}

#define ADIS16480_TEMP_CHANNEL() { \
		.type = IIO_TEMP, \
		.indexed = 1, \
		.channel = 0, \
		.info_mask_separate = BIT(IIO_CHAN_INFO_RAW) | \
			BIT(IIO_CHAN_INFO_SCALE) | \
			BIT(IIO_CHAN_INFO_OFFSET), \
		.info_mask_shared_by_all = BIT(IIO_CHAN_INFO_SAMP_FREQ), \
		.address = ADIS16480_REG_TEMP_OUT, \
		.scan_index = ADIS16480_SCAN_TEMP, \
		.scan_type = { \
			.sign = 's', \
			.realbits = 16, \
			.storagebits = 16, \
			.endianness = IIO_BE, \
		}, \
	}

#define ADIS16495_E_FLAGS_CHANNEL() { \
		.type = IIO_FLAGS, \
		.indexed = 1, \
		.channel = 0, \
		.scan_index = ADIS16480_SCAN_SYS_E_FLAGS, \
		.scan_type = { \
			.sign = 'u', \
			.realbits = 16, \
			.storagebits = 16, \
			.endianness = IIO_BE, \
		}, \
	}

#define ADIS16495_CRC_CHANNEL() { \
		.type = IIO_FLAGS, \
		.indexed = 1, \
		.channel = 1, \
		.scan_index = ADIS16480_SCAN_CRC_FAILURE, \
		.scan_type = { \
			.sign = 'u', \
			.realbits = 16, \
			.storagebits = 16, \
			.endianness = IIO_BE, \
		}, \
		.extend_name = "crc", \
	}

static const struct iio_chan_spec adis16480_channels[] = {
	ADIS16480_GYRO_CHANNEL(X),
	ADIS16480_GYRO_CHANNEL(Y),
	ADIS16480_GYRO_CHANNEL(Z),
	ADIS16480_ACCEL_CHANNEL(X),
	ADIS16480_ACCEL_CHANNEL(Y),
	ADIS16480_ACCEL_CHANNEL(Z),
	ADIS16480_MAGN_CHANNEL(X),
	ADIS16480_MAGN_CHANNEL(Y),
	ADIS16480_MAGN_CHANNEL(Z),
	ADIS16480_PRESSURE_CHANNEL(),
	ADIS16480_TEMP_CHANNEL(),
	IIO_CHAN_SOFT_TIMESTAMP(11)
};

static const struct iio_chan_spec adis16485_channels[] = {
	ADIS16480_GYRO_CHANNEL(X),
	ADIS16480_GYRO_CHANNEL(Y),
	ADIS16480_GYRO_CHANNEL(Z),
	ADIS16480_ACCEL_CHANNEL(X),
	ADIS16480_ACCEL_CHANNEL(Y),
	ADIS16480_ACCEL_CHANNEL(Z),
	ADIS16480_TEMP_CHANNEL(),
	IIO_CHAN_SOFT_TIMESTAMP(7)
};

static const struct iio_chan_spec adis16495_channels[] = {
	ADIS16480_GYRO_CHANNEL(X),
	ADIS16480_GYRO_CHANNEL(Y),
	ADIS16480_GYRO_CHANNEL(Z),
	ADIS16480_ACCEL_CHANNEL(X),
	ADIS16480_ACCEL_CHANNEL(Y),
	ADIS16480_ACCEL_CHANNEL(Z),
	ADIS16480_TEMP_CHANNEL(),
	ADIS16495_E_FLAGS_CHANNEL(),
	ADIS16495_CRC_CHANNEL(),
	IIO_CHAN_SOFT_TIMESTAMP(7)
};

enum adis16480_variant {
	ADIS16375,
	ADIS16480,
	ADIS16485,
	ADIS16488,
	ADIS16490,
	ADIS16495_1,
	ADIS16495_2,
	ADIS16495_3,
	ADIS16497_1,
	ADIS16497_2,
	ADIS16497_3,
};

#define ADIS16480_DIAG_STAT_XGYRO_FAIL 0
#define ADIS16480_DIAG_STAT_YGYRO_FAIL 1
#define ADIS16480_DIAG_STAT_ZGYRO_FAIL 2
#define ADIS16480_DIAG_STAT_XACCL_FAIL 3
#define ADIS16480_DIAG_STAT_YACCL_FAIL 4
#define ADIS16480_DIAG_STAT_ZACCL_FAIL 5
#define ADIS16480_DIAG_STAT_XMAGN_FAIL 8
#define ADIS16480_DIAG_STAT_YMAGN_FAIL 9
#define ADIS16480_DIAG_STAT_ZMAGN_FAIL 10
#define ADIS16480_DIAG_STAT_BARO_FAIL 11

static const char * const adis16480_status_error_msgs[] = {
	[ADIS16480_DIAG_STAT_XGYRO_FAIL] = "X-axis gyroscope self-test failure",
	[ADIS16480_DIAG_STAT_YGYRO_FAIL] = "Y-axis gyroscope self-test failure",
	[ADIS16480_DIAG_STAT_ZGYRO_FAIL] = "Z-axis gyroscope self-test failure",
	[ADIS16480_DIAG_STAT_XACCL_FAIL] = "X-axis accelerometer self-test failure",
	[ADIS16480_DIAG_STAT_YACCL_FAIL] = "Y-axis accelerometer self-test failure",
	[ADIS16480_DIAG_STAT_ZACCL_FAIL] = "Z-axis accelerometer self-test failure",
	[ADIS16480_DIAG_STAT_XMAGN_FAIL] = "X-axis magnetometer self-test failure",
	[ADIS16480_DIAG_STAT_YMAGN_FAIL] = "Y-axis magnetometer self-test failure",
	[ADIS16480_DIAG_STAT_ZMAGN_FAIL] = "Z-axis magnetometer self-test failure",
	[ADIS16480_DIAG_STAT_BARO_FAIL] = "Barometer self-test failure",
};

static int adis16480_enable_irq(struct adis *adis, bool enable);

#define ADIS16480_DATA(_prod_id, _timeouts, _burst_len)			\
{									\
	.diag_stat_reg = ADIS16480_REG_DIAG_STS,			\
	.glob_cmd_reg = ADIS16480_REG_GLOB_CMD,				\
	.prod_id_reg = ADIS16480_REG_PROD_ID,				\
	.prod_id = (_prod_id),						\
	.has_paging = true,						\
	.read_delay = 5,						\
	.write_delay = 5,						\
	.self_test_mask = BIT(1),					\
	.self_test_reg = ADIS16480_REG_GLOB_CMD,			\
	.status_error_msgs = adis16480_status_error_msgs,		\
	.status_error_mask = BIT(ADIS16480_DIAG_STAT_XGYRO_FAIL) |	\
		BIT(ADIS16480_DIAG_STAT_YGYRO_FAIL) |			\
		BIT(ADIS16480_DIAG_STAT_ZGYRO_FAIL) |			\
		BIT(ADIS16480_DIAG_STAT_XACCL_FAIL) |			\
		BIT(ADIS16480_DIAG_STAT_YACCL_FAIL) |			\
		BIT(ADIS16480_DIAG_STAT_ZACCL_FAIL) |			\
		BIT(ADIS16480_DIAG_STAT_XMAGN_FAIL) |			\
		BIT(ADIS16480_DIAG_STAT_YMAGN_FAIL) |			\
		BIT(ADIS16480_DIAG_STAT_ZMAGN_FAIL) |			\
		BIT(ADIS16480_DIAG_STAT_BARO_FAIL),			\
	.enable_irq = adis16480_enable_irq,				\
	.timeouts = (_timeouts),					\
	.burst_reg_cmd = ADIS16495_REG_BURST_CMD,			\
	.burst_len = (_burst_len),					\
	.burst_max_speed_hz = ADIS16495_BURST_MAX_SPEED			\
}

static const struct adis_timeout adis16485_timeouts = {
	.reset_ms = 560,
	.sw_reset_ms = 120,
	.self_test_ms = 12,
};

static const struct adis_timeout adis16480_timeouts = {
	.reset_ms = 560,
	.sw_reset_ms = 560,
	.self_test_ms = 12,
};

static const struct adis_timeout adis16495_timeouts = {
	.reset_ms = 170,
	.sw_reset_ms = 130,
	.self_test_ms = 40,
};

static const struct adis_timeout adis16495_1_timeouts = {
	.reset_ms = 250,
	.sw_reset_ms = 210,
	.self_test_ms = 20,
};

static const struct adis16480_chip_info adis16480_chip_info[] = {
	[ADIS16375] = {
		.channels = adis16485_channels,
		.num_channels = ARRAY_SIZE(adis16485_channels),
		/*
		 * Typically we do IIO_RAD_TO_DEGREE in the denominator, which
		 * is exactly the same as IIO_DEGREE_TO_RAD in numerator, since
		 * it gives better approximation. However, in this case we
		 * cannot do it since it would not fit in a 32bit variable.
		 */
		.gyro_max_val = 22887 << 16,
		.gyro_max_scale = IIO_DEGREE_TO_RAD(300),
		.accel_max_val = IIO_M_S_2_TO_G(21973 << 16),
		.accel_max_scale = 18,
		.temp_scale = 5650, /* 5.65 milli degree Celsius */
		.int_clk = 2460000,
		.max_dec_rate = 2048,
		.has_sleep_cnt = true,
		.filter_freqs = adis16480_def_filter_freqs,
		.adis_data = ADIS16480_DATA(16375, &adis16485_timeouts, 0),
	},
	[ADIS16480] = {
		.channels = adis16480_channels,
		.num_channels = ARRAY_SIZE(adis16480_channels),
		.gyro_max_val = 22500 << 16,
		.gyro_max_scale = IIO_DEGREE_TO_RAD(450),
		.accel_max_val = IIO_M_S_2_TO_G(12500 << 16),
		.accel_max_scale = 10,
		.temp_scale = 5650, /* 5.65 milli degree Celsius */
		.int_clk = 2460000,
		.max_dec_rate = 2048,
		.has_sleep_cnt = true,
		.filter_freqs = adis16480_def_filter_freqs,
		.adis_data = ADIS16480_DATA(16480, &adis16480_timeouts, 0),
	},
	[ADIS16485] = {
		.channels = adis16485_channels,
		.num_channels = ARRAY_SIZE(adis16485_channels),
		.gyro_max_val = 22500 << 16,
		.gyro_max_scale = IIO_DEGREE_TO_RAD(450),
		.accel_max_val = IIO_M_S_2_TO_G(20000 << 16),
		.accel_max_scale = 5,
		.temp_scale = 5650, /* 5.65 milli degree Celsius */
		.int_clk = 2460000,
		.max_dec_rate = 2048,
		.has_sleep_cnt = true,
		.filter_freqs = adis16480_def_filter_freqs,
		.adis_data = ADIS16480_DATA(16485, &adis16485_timeouts, 0),
	},
	[ADIS16488] = {
		.channels = adis16480_channels,
		.num_channels = ARRAY_SIZE(adis16480_channels),
		.gyro_max_val = 22500 << 16,
		.gyro_max_scale = IIO_DEGREE_TO_RAD(450),
		.accel_max_val = IIO_M_S_2_TO_G(22500 << 16),
		.accel_max_scale = 18,
		.temp_scale = 5650, /* 5.65 milli degree Celsius */
		.int_clk = 2460000,
		.max_dec_rate = 2048,
		.has_sleep_cnt = true,
		.filter_freqs = adis16480_def_filter_freqs,
		.adis_data = ADIS16480_DATA(16488, &adis16485_timeouts, 0),
	},
	[ADIS16490] = {
		.channels = adis16485_channels,
		.num_channels = ARRAY_SIZE(adis16485_channels),
		.gyro_max_val = 20000 << 16,
		.gyro_max_scale = IIO_DEGREE_TO_RAD(100),
		.accel_max_val = IIO_M_S_2_TO_G(16000 << 16),
		.accel_max_scale = 8,
		.temp_scale = 14285, /* 14.285 milli degree Celsius */
		.int_clk = 4250000,
		.max_dec_rate = 4250,
		.filter_freqs = adis16495_def_filter_freqs,
		.has_pps_clk_mode = true,
		.adis_data = ADIS16480_DATA(16490, &adis16495_timeouts, 0),
	},
	[ADIS16495_1] = {
		.channels = adis16495_channels,
		.num_channels = ARRAY_SIZE(adis16495_channels),
		.gyro_max_val = 20000 << 16,
		.gyro_max_scale = IIO_DEGREE_TO_RAD(125),
		.accel_max_val = IIO_M_S_2_TO_G(32000 << 16),
		.accel_max_scale = 8,
		.temp_scale = 12500, /* 12.5 milli degree Celsius */
		.int_clk = 4250000,
		.max_dec_rate = 4250,
		.filter_freqs = adis16495_def_filter_freqs,
		.has_pps_clk_mode = true,
		/* 20 elements of 16bits */
		.adis_data = ADIS16480_DATA(16495, &adis16495_1_timeouts,
					    ADIS16495_BURST_MAX_DATA * 2),
	},
	[ADIS16495_2] = {
		.channels = adis16495_channels,
		.num_channels = ARRAY_SIZE(adis16495_channels),
		.gyro_max_val = 18000 << 16,
		.gyro_max_scale = IIO_DEGREE_TO_RAD(450),
		.accel_max_val = IIO_M_S_2_TO_G(32000 << 16),
		.accel_max_scale = 8,
		.temp_scale = 12500, /* 12.5 milli degree Celsius */
		.int_clk = 4250000,
		.max_dec_rate = 4250,
		.filter_freqs = adis16495_def_filter_freqs,
		.has_pps_clk_mode = true,
		/* 20 elements of 16bits */
		.adis_data = ADIS16480_DATA(16495, &adis16495_1_timeouts,
					    ADIS16495_BURST_MAX_DATA * 2),
	},
	[ADIS16495_3] = {
		.channels = adis16495_channels,
		.num_channels = ARRAY_SIZE(adis16495_channels),
		.gyro_max_val = 20000 << 16,
		.gyro_max_scale = IIO_DEGREE_TO_RAD(2000),
		.accel_max_val = IIO_M_S_2_TO_G(32000 << 16),
		.accel_max_scale = 8,
		.temp_scale = 12500, /* 12.5 milli degree Celsius */
		.int_clk = 4250000,
		.max_dec_rate = 4250,
		.filter_freqs = adis16495_def_filter_freqs,
		.has_pps_clk_mode = true,
		/* 20 elements of 16bits */
		.adis_data = ADIS16480_DATA(16495, &adis16495_1_timeouts,
					    ADIS16495_BURST_MAX_DATA * 2),
	},
	[ADIS16497_1] = {
		.channels = adis16495_channels,
		.num_channels = ARRAY_SIZE(adis16495_channels),
		.gyro_max_val = 20000 << 16,
		.gyro_max_scale = IIO_DEGREE_TO_RAD(125),
		.accel_max_val = IIO_M_S_2_TO_G(32000 << 16),
		.accel_max_scale = 40,
		.temp_scale = 12500, /* 12.5 milli degree Celsius */
		.int_clk = 4250000,
		.max_dec_rate = 4250,
		.filter_freqs = adis16495_def_filter_freqs,
		.has_pps_clk_mode = true,
		/* 20 elements of 16bits */
		.adis_data = ADIS16480_DATA(16497, &adis16495_1_timeouts,
					    ADIS16495_BURST_MAX_DATA * 2),
	},
	[ADIS16497_2] = {
		.channels = adis16495_channels,
		.num_channels = ARRAY_SIZE(adis16495_channels),
		.gyro_max_val = 18000 << 16,
		.gyro_max_scale = IIO_DEGREE_TO_RAD(450),
		.accel_max_val = IIO_M_S_2_TO_G(32000 << 16),
		.accel_max_scale = 40,
		.temp_scale = 12500, /* 12.5 milli degree Celsius */
		.int_clk = 4250000,
		.max_dec_rate = 4250,
		.filter_freqs = adis16495_def_filter_freqs,
		.has_pps_clk_mode = true,
		/* 20 elements of 16bits */
		.adis_data = ADIS16480_DATA(16497, &adis16495_1_timeouts,
					    ADIS16495_BURST_MAX_DATA * 2),
	},
	[ADIS16497_3] = {
		.channels = adis16495_channels,
		.num_channels = ARRAY_SIZE(adis16495_channels),
		.gyro_max_val = 20000 << 16,
		.gyro_max_scale = IIO_DEGREE_TO_RAD(2000),
		.accel_max_val = IIO_M_S_2_TO_G(32000 << 16),
		.accel_max_scale = 40,
		.temp_scale = 12500, /* 12.5 milli degree Celsius */
		.int_clk = 4250000,
		.max_dec_rate = 4250,
		.filter_freqs = adis16495_def_filter_freqs,
		.has_pps_clk_mode = true,
		/* 20 elements of 16bits */
		.adis_data = ADIS16480_DATA(16497, &adis16495_1_timeouts,
					    ADIS16495_BURST_MAX_DATA * 2),
	},
};

static bool adis16480_validate_crc(const u16 *buf, const u8 n_elem, const u32 crc)
{
	u32 crc_calc;
	u16 crc_buf[15];
	int j;

	for (j = 0; j < n_elem; j++)
		crc_buf[j] = swab16(buf[j]);

	crc_calc = crc32(~0, crc_buf, n_elem * 2);
	crc_calc ^= ~0;

	return (crc == crc_calc);
}

static irqreturn_t adis16480_trigger_handler(int irq, void *p)
{
	struct iio_poll_func *pf = p;
	struct iio_dev *indio_dev = pf->indio_dev;
	struct adis16480 *st = iio_priv(indio_dev);
	struct adis *adis = &st->adis;
	struct device *dev = &adis->spi->dev;
	int ret, bit, offset, i = 0;
	__be16 *buffer;
	u32 crc;
	bool valid;

	adis_dev_lock(adis);
	if (adis->current_page != 0) {
		adis->tx[0] = ADIS_WRITE_REG(ADIS_REG_PAGE_ID);
		adis->tx[1] = 0;
		ret = spi_write(adis->spi, adis->tx, 2);
		if (ret) {
			dev_err(dev, "Failed to change device page: %d\n", ret);
			adis_dev_unlock(adis);
			goto irq_done;
		}

		adis->current_page = 0;
	}

	ret = spi_sync(adis->spi, &adis->msg);
	if (ret) {
		dev_err(dev, "Failed to read data: %d\n", ret);
		adis_dev_unlock(adis);
		goto irq_done;
	}

	adis_dev_unlock(adis);

	/*
	 * After making the burst request, the response can have one or two
	 * 16-bit responses containing the BURST_ID depending on the sclk. If
	 * clk > 3.6MHz, then we will have two BURST_ID in a row. If clk < 3MHZ,
	 * we have only one. To manage that variation, we use the transition from the
	 * BURST_ID to the SYS_E_FLAG register, which will not be equal to 0xA5A5. If
	 * we not find this variation in the first 4 segments, then the data should
	 * not be valid.
	 */
	buffer = adis->buffer;
	for (offset = 0; offset < 4; offset++) {
		u16 curr = be16_to_cpu(buffer[offset]);
		u16 next = be16_to_cpu(buffer[offset + 1]);

		if (curr == ADIS16495_BURST_ID && next != ADIS16495_BURST_ID) {
			offset++;
			break;
		}
	}

	if (offset == 4) {
		dev_err(dev, "Invalid burst data\n");
		goto irq_done;
	}

	/*
	 * This is keept like this to be closer as possible with what exists upstream.
	 * The difference is that in the upstream version we return if the CRC is invalid.
	 * Here, we push the crc validation to userland as that was explicit requested by
	 * the BU. Hence, we keep it so that we don't break any potential user of this.
	 */
	crc = be16_to_cpu(buffer[offset + 16]) << 16 | be16_to_cpu(buffer[offset + 15]);
	valid = adis16480_validate_crc((u16 *)&buffer[offset], 15, crc);
<<<<<<< HEAD
	if (!valid)
		dev_warn(&adis->spi->dev, "Invalid crc\n");
=======
	if (!valid) {
		dev_err(dev, "Invalid crc\n");
		goto irq_done;
	}
>>>>>>> cb1f2dbc

	for_each_set_bit(bit, indio_dev->active_scan_mask, indio_dev->masklength) {
		/*
		 * When burst mode is used, temperature is the first data
		 * channel in the sequence, but the temperature scan index
		 * is 10.
		 */
		switch (bit) {
		case ADIS16480_SCAN_TEMP:
			st->data[i++] = buffer[offset + 1];
			break;
		/*
		 * \TODO: Purpose a way to support sys_flags upstream. In our tree, we just add
		 * a new IIO_FLAGS types to accommodate this. However, this might be just too
		 * generic (lacking meaning) and not acceptable upstream. Anyways, we need to
		 * have this in sync!
		 */
		case ADIS16480_SCAN_SYS_E_FLAGS:
			st->data[i++] = buffer[offset];
			break;
		case ADIS16480_SCAN_CRC_FAILURE:
			/*
			 * The negation is to keep things as they were before syncing:
			 * crc == 1 ? invalid : valid
			 */
			st->data[i++] = cpu_to_be16(!valid);
			break;
		case ADIS16480_SCAN_GYRO_X ... ADIS16480_SCAN_ACCEL_Z:
			/* The lower register data is sequenced first */
			st->data[i++] = buffer[2 * bit + offset + 3];
			st->data[i++] = buffer[2 * bit + offset + 2];
			break;
		}
	}

	iio_push_to_buffers_with_timestamp(indio_dev, st->data, pf->timestamp);
irq_done:
	iio_trigger_notify_done(indio_dev->trig);

	return IRQ_HANDLED;
}

static const struct iio_info adis16480_info = {
	.read_raw = &adis16480_read_raw,
	.write_raw = &adis16480_write_raw,
	.update_scan_mode = adis_update_scan_mode,
	.debugfs_reg_access = adis_debugfs_reg_access,
};

static int adis16480_stop_device(struct iio_dev *indio_dev)
{
	struct adis16480 *st = iio_priv(indio_dev);
	struct device *dev = &st->adis.spi->dev;
	int ret;

	ret = adis_write_reg_16(&st->adis, ADIS16480_REG_SLP_CNT, BIT(9));
	if (ret)
		dev_err(dev, "Could not power down device: %d\n", ret);

	return ret;
}

static int adis16480_enable_irq(struct adis *adis, bool enable)
{
	uint16_t val;
	int ret;

	ret = __adis_read_reg_16(adis, ADIS16480_REG_FNCTIO_CTRL, &val);
	if (ret)
		return ret;

	val &= ~ADIS16480_DRDY_EN_MSK;
	val |= ADIS16480_DRDY_EN(enable);

	return __adis_write_reg_16(adis, ADIS16480_REG_FNCTIO_CTRL, val);
}

static int adis16480_config_irq_pin(struct adis16480 *st)
{
	struct device *dev = &st->adis.spi->dev;
	struct fwnode_handle *fwnode = dev_fwnode(dev);
	struct irq_data *desc;
	enum adis16480_int_pin pin;
	unsigned int irq_type;
	uint16_t val;
	int i, irq = 0;

	desc = irq_get_irq_data(st->adis.spi->irq);
	if (!desc) {
		dev_err(dev, "Could not find IRQ %d\n", irq);
		return -EINVAL;
	}

	/* Disable data ready since the default after reset is on */
	val = ADIS16480_DRDY_EN(0);

	/*
	 * Get the interrupt from the devicetre by reading the interrupt-names
	 * property. If it is not specified, use DIO1 pin as default.
	 * According to the datasheet, the factory default assigns DIO2 as data
	 * ready signal. However, in the previous versions of the driver, DIO1
	 * pin was used. So, we should leave it as is since some devices might
	 * be expecting the interrupt on the wrong physical pin.
	 */
	pin = ADIS16480_PIN_DIO1;
	for (i = 0; i < ARRAY_SIZE(adis16480_int_pin_names); i++) {
		irq = fwnode_irq_get_byname(fwnode, adis16480_int_pin_names[i]);
		if (irq > 0) {
			pin = i;
			break;
		}
	}

	val |= ADIS16480_DRDY_SEL(pin);

	/*
	 * Get the interrupt line behaviour. The data ready polarity can be
	 * configured as positive or negative, corresponding to
	 * IRQ_TYPE_EDGE_RISING or IRQ_TYPE_EDGE_FALLING respectively.
	 */
	irq_type = irqd_get_trigger_type(desc);
	if (irq_type == IRQ_TYPE_EDGE_RISING) { /* Default */
		val |= ADIS16480_DRDY_POL(1);
	} else if (irq_type == IRQ_TYPE_EDGE_FALLING) {
		val |= ADIS16480_DRDY_POL(0);
	} else {
		dev_err(dev, "Invalid interrupt type 0x%x specified\n", irq_type);
		return -EINVAL;
	}
	/* Write the data ready configuration to the FNCTIO_CTRL register */
	return adis_write_reg_16(&st->adis, ADIS16480_REG_FNCTIO_CTRL, val);
}

static int adis16480_fw_get_ext_clk_pin(struct adis16480 *st)
{
	struct device *dev = &st->adis.spi->dev;
	const char *ext_clk_pin;
	enum adis16480_int_pin pin;
	int i;

	pin = ADIS16480_PIN_DIO2;
	if (device_property_read_string(dev, "adi,ext-clk-pin", &ext_clk_pin))
		goto clk_input_not_found;

	for (i = 0; i < ARRAY_SIZE(adis16480_int_pin_names); i++) {
		if (strcasecmp(ext_clk_pin, adis16480_int_pin_names[i]) == 0)
			return i;
	}

clk_input_not_found:
	dev_info(dev, "clk input line not specified, using DIO2\n");
	return pin;
}

static int adis16480_ext_clk_config(struct adis16480 *st, bool enable)
{
	struct device *dev = &st->adis.spi->dev;
	unsigned int mode, mask;
	enum adis16480_int_pin pin;
	uint16_t val;
	int ret;

	ret = adis_read_reg_16(&st->adis, ADIS16480_REG_FNCTIO_CTRL, &val);
	if (ret)
		return ret;

	pin = adis16480_fw_get_ext_clk_pin(st);
	/*
	 * Each DIOx pin supports only one function at a time. When a single pin
	 * has two assignments, the enable bit for a lower priority function
	 * automatically resets to zero (disabling the lower priority function).
	 */
	if (pin == ADIS16480_DRDY_SEL(val))
		dev_warn(dev, "DIO%x pin supports only one function at a time\n", pin + 1);

	mode = ADIS16480_SYNC_EN(enable) | ADIS16480_SYNC_SEL(pin);
	mask = ADIS16480_SYNC_EN_MSK | ADIS16480_SYNC_SEL_MSK;
	/* Only ADIS1649x devices support pps ext clock mode */
	if (st->chip_info->has_pps_clk_mode) {
		mode |= ADIS16480_SYNC_MODE(st->clk_mode);
		mask |= ADIS16480_SYNC_MODE_MSK;
	}

	val &= ~mask;
	val |= mode;

	ret = adis_write_reg_16(&st->adis, ADIS16480_REG_FNCTIO_CTRL, val);
	if (ret)
		return ret;

	return clk_prepare_enable(st->ext_clk);
}

static int adis16480_get_ext_clocks(struct adis16480 *st)
{
	struct device *dev = &st->adis.spi->dev;

	st->ext_clk = devm_clk_get_optional(dev, "sync");
	if (IS_ERR(st->ext_clk))
		return dev_err_probe(dev, PTR_ERR(st->ext_clk), "failed to get ext clk\n");
	if (st->ext_clk) {
		st->clk_mode = ADIS16480_CLK_SYNC;
		return 0;
	}

	if (st->chip_info->has_pps_clk_mode) {
		st->ext_clk = devm_clk_get_optional(dev, "pps");
		if (IS_ERR(st->ext_clk))
			return dev_err_probe(dev, PTR_ERR(st->ext_clk), "failed to get ext clk\n");
		if (st->ext_clk) {
			st->clk_mode = ADIS16480_CLK_PPS;
			return 0;
		}
	}

	st->clk_mode = ADIS16480_CLK_INT;
	return 0;
}

static void adis16480_stop(void *data)
{
	adis16480_stop_device(data);
}

static void adis16480_clk_disable(void *data)
{
	clk_disable_unprepare(data);
}

static int adis16480_probe(struct spi_device *spi)
{
	const struct spi_device_id *id = spi_get_device_id(spi);
	const struct adis_data *adis16480_data;
	irq_handler_t trigger_handler = NULL;
<<<<<<< HEAD
=======
	struct device *dev = &spi->dev;
>>>>>>> cb1f2dbc
	struct iio_dev *indio_dev;
	struct adis16480 *st;
	int ret;

	indio_dev = devm_iio_device_alloc(dev, sizeof(*st));
	if (indio_dev == NULL)
		return -ENOMEM;

	st = iio_priv(indio_dev);

	st->chip_info = &adis16480_chip_info[id->driver_data];
	indio_dev->name = spi_get_device_id(spi)->name;
	indio_dev->channels = st->chip_info->channels;
	indio_dev->num_channels = st->chip_info->num_channels;
	indio_dev->info = &adis16480_info;
	indio_dev->modes = INDIO_DIRECT_MODE;

	adis16480_data = &st->chip_info->adis_data;

	ret = adis_init(&st->adis, indio_dev, spi, adis16480_data);
	if (ret)
		return ret;

	ret = __adis_initial_startup(&st->adis);
	if (ret)
		return ret;

	if (st->chip_info->has_sleep_cnt) {
		ret = devm_add_action_or_reset(dev, adis16480_stop, indio_dev);
		if (ret)
			return ret;
	}

	ret = adis16480_config_irq_pin(st);
	if (ret)
		return ret;

	ret = adis16480_get_ext_clocks(st);
	if (ret)
		return ret;

	if (st->ext_clk) {
		ret = adis16480_ext_clk_config(st, true);
		if (ret)
			return ret;

		ret = devm_add_action_or_reset(dev, adis16480_clk_disable, st->ext_clk);
		if (ret)
			return ret;

		st->clk_freq = clk_get_rate(st->ext_clk);
		st->clk_freq *= 1000; /* micro */
		if (st->clk_mode == ADIS16480_CLK_PPS) {
			u16 sync_scale;

			/*
			 * In PPS mode, the IMU sample rate is the clk_freq * sync_scale. Hence,
			 * default the IMU sample rate to the highest multiple of the input clock
			 * lower than the IMU max sample rate. The internal sample rate is the
			 * max...
			 */
			sync_scale = st->chip_info->int_clk / st->clk_freq;
			ret = __adis_write_reg_16(&st->adis, ADIS16495_REG_SYNC_SCALE, sync_scale);
			if (ret)
				return ret;
		}
	} else {
		st->clk_freq = st->chip_info->int_clk;
	}

	/* Only use our trigger handler if burst mode is supported */
	if (adis16480_data->burst_len)
		trigger_handler = adis16480_trigger_handler;

	ret = devm_adis_setup_buffer_and_trigger(&st->adis, indio_dev,
						 trigger_handler);
	if (ret)
		return ret;

	ret = devm_iio_device_register(dev, indio_dev);
	if (ret)
		return ret;

	adis16480_debugfs_init(indio_dev);

	return 0;
}

static const struct spi_device_id adis16480_ids[] = {
	{ "adis16375", ADIS16375 },
	{ "adis16480", ADIS16480 },
	{ "adis16485", ADIS16485 },
	{ "adis16488", ADIS16488 },
	{ "adis16490", ADIS16490 },
	{ "adis16495-1", ADIS16495_1 },
	{ "adis16495-2", ADIS16495_2 },
	{ "adis16495-3", ADIS16495_3 },
	{ "adis16497-1", ADIS16497_1 },
	{ "adis16497-2", ADIS16497_2 },
	{ "adis16497-3", ADIS16497_3 },
	{ }
};
MODULE_DEVICE_TABLE(spi, adis16480_ids);

static const struct of_device_id adis16480_of_match[] = {
	{ .compatible = "adi,adis16375" },
	{ .compatible = "adi,adis16480" },
	{ .compatible = "adi,adis16485" },
	{ .compatible = "adi,adis16488" },
	{ .compatible = "adi,adis16490" },
	{ .compatible = "adi,adis16495-1" },
	{ .compatible = "adi,adis16495-2" },
	{ .compatible = "adi,adis16495-3" },
	{ .compatible = "adi,adis16497-1" },
	{ .compatible = "adi,adis16497-2" },
	{ .compatible = "adi,adis16497-3" },
	{ },
};
MODULE_DEVICE_TABLE(of, adis16480_of_match);

static struct spi_driver adis16480_driver = {
	.driver = {
		.name = "adis16480",
		.of_match_table = adis16480_of_match,
	},
	.id_table = adis16480_ids,
	.probe = adis16480_probe,
};
module_spi_driver(adis16480_driver);

MODULE_AUTHOR("Lars-Peter Clausen <lars@metafoo.de>");
MODULE_DESCRIPTION("Analog Devices ADIS16480 IMU driver");
MODULE_LICENSE("GPL v2");
MODULE_IMPORT_NS(IIO_ADISLIB);<|MERGE_RESOLUTION|>--- conflicted
+++ resolved
@@ -1225,15 +1225,8 @@
 	 */
 	crc = be16_to_cpu(buffer[offset + 16]) << 16 | be16_to_cpu(buffer[offset + 15]);
 	valid = adis16480_validate_crc((u16 *)&buffer[offset], 15, crc);
-<<<<<<< HEAD
 	if (!valid)
 		dev_warn(&adis->spi->dev, "Invalid crc\n");
-=======
-	if (!valid) {
-		dev_err(dev, "Invalid crc\n");
-		goto irq_done;
-	}
->>>>>>> cb1f2dbc
 
 	for_each_set_bit(bit, indio_dev->active_scan_mask, indio_dev->masklength) {
 		/*
@@ -1468,10 +1461,7 @@
 	const struct spi_device_id *id = spi_get_device_id(spi);
 	const struct adis_data *adis16480_data;
 	irq_handler_t trigger_handler = NULL;
-<<<<<<< HEAD
-=======
 	struct device *dev = &spi->dev;
->>>>>>> cb1f2dbc
 	struct iio_dev *indio_dev;
 	struct adis16480 *st;
 	int ret;
