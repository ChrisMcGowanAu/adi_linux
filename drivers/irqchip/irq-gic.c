--- conflicted
+++ resolved
@@ -252,11 +252,7 @@
 	if (!force)
 		cpu = cpumask_any_and(mask_val, cpu_online_mask);
 	else
-<<<<<<< HEAD
-		cpu = cpumask_any_and(mask_val, cpu_possible_mask);
-=======
 		cpu = cpumask_first(mask_val);
->>>>>>> 40dde7e2
 
 	if (cpu >= NR_GIC_CPU_IF || cpu >= nr_cpu_ids)
 		return -EINVAL;
