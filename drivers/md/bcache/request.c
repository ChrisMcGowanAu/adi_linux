/*
 * Main bcache entry point - handle a read or a write request and decide what to
 * do with it; the make_request functions are called by the block layer.
 *
 * Copyright 2010, 2011 Kent Overstreet <kent.overstreet@gmail.com>
 * Copyright 2012 Google, Inc.
 */

#include "bcache.h"
#include "btree.h"
#include "debug.h"
#include "request.h"
#include "writeback.h"

#include <linux/cgroup.h>
#include <linux/module.h>
#include <linux/hash.h>
#include <linux/random.h>
#include "blk-cgroup.h"

#include <trace/events/bcache.h>

#define CUTOFF_CACHE_ADD	95
#define CUTOFF_CACHE_READA	90

struct kmem_cache *bch_search_cache;

static void bch_data_insert_start(struct closure *);

/* Cgroup interface */

#ifdef CONFIG_CGROUP_BCACHE
static struct bch_cgroup bcache_default_cgroup = { .cache_mode = -1 };

static struct bch_cgroup *cgroup_to_bcache(struct cgroup *cgroup)
{
	struct cgroup_subsys_state *css;
	return cgroup &&
		(css = cgroup_subsys_state(cgroup, bcache_subsys_id))
		? container_of(css, struct bch_cgroup, css)
		: &bcache_default_cgroup;
}

struct bch_cgroup *bch_bio_to_cgroup(struct bio *bio)
{
	struct cgroup_subsys_state *css = bio->bi_css
		? cgroup_subsys_state(bio->bi_css->cgroup, bcache_subsys_id)
		: task_subsys_state(current, bcache_subsys_id);

	return css
		? container_of(css, struct bch_cgroup, css)
		: &bcache_default_cgroup;
}

static ssize_t cache_mode_read(struct cgroup *cgrp, struct cftype *cft,
			struct file *file,
			char __user *buf, size_t nbytes, loff_t *ppos)
{
	char tmp[1024];
	int len = bch_snprint_string_list(tmp, PAGE_SIZE, bch_cache_modes,
					  cgroup_to_bcache(cgrp)->cache_mode + 1);

	if (len < 0)
		return len;

	return simple_read_from_buffer(buf, nbytes, ppos, tmp, len);
}

static int cache_mode_write(struct cgroup *cgrp, struct cftype *cft,
			    const char *buf)
{
	int v = bch_read_string_list(buf, bch_cache_modes);
	if (v < 0)
		return v;

	cgroup_to_bcache(cgrp)->cache_mode = v - 1;
	return 0;
}

static u64 bch_verify_read(struct cgroup *cgrp, struct cftype *cft)
{
	return cgroup_to_bcache(cgrp)->verify;
}

static int bch_verify_write(struct cgroup *cgrp, struct cftype *cft, u64 val)
{
	cgroup_to_bcache(cgrp)->verify = val;
	return 0;
}

static u64 bch_cache_hits_read(struct cgroup *cgrp, struct cftype *cft)
{
	struct bch_cgroup *bcachecg = cgroup_to_bcache(cgrp);
	return atomic_read(&bcachecg->stats.cache_hits);
}

static u64 bch_cache_misses_read(struct cgroup *cgrp, struct cftype *cft)
{
	struct bch_cgroup *bcachecg = cgroup_to_bcache(cgrp);
	return atomic_read(&bcachecg->stats.cache_misses);
}

static u64 bch_cache_bypass_hits_read(struct cgroup *cgrp,
					 struct cftype *cft)
{
	struct bch_cgroup *bcachecg = cgroup_to_bcache(cgrp);
	return atomic_read(&bcachecg->stats.cache_bypass_hits);
}

static u64 bch_cache_bypass_misses_read(struct cgroup *cgrp,
					   struct cftype *cft)
{
	struct bch_cgroup *bcachecg = cgroup_to_bcache(cgrp);
	return atomic_read(&bcachecg->stats.cache_bypass_misses);
}

static struct cftype bch_files[] = {
	{
		.name		= "cache_mode",
		.read		= cache_mode_read,
		.write_string	= cache_mode_write,
	},
	{
		.name		= "verify",
		.read_u64	= bch_verify_read,
		.write_u64	= bch_verify_write,
	},
	{
		.name		= "cache_hits",
		.read_u64	= bch_cache_hits_read,
	},
	{
		.name		= "cache_misses",
		.read_u64	= bch_cache_misses_read,
	},
	{
		.name		= "cache_bypass_hits",
		.read_u64	= bch_cache_bypass_hits_read,
	},
	{
		.name		= "cache_bypass_misses",
		.read_u64	= bch_cache_bypass_misses_read,
	},
	{ }	/* terminate */
};

static void init_bch_cgroup(struct bch_cgroup *cg)
{
	cg->cache_mode = -1;
}

static struct cgroup_subsys_state *bcachecg_create(struct cgroup *cgroup)
{
	struct bch_cgroup *cg;

	cg = kzalloc(sizeof(*cg), GFP_KERNEL);
	if (!cg)
		return ERR_PTR(-ENOMEM);
	init_bch_cgroup(cg);
	return &cg->css;
}

static void bcachecg_destroy(struct cgroup *cgroup)
{
	struct bch_cgroup *cg = cgroup_to_bcache(cgroup);
	kfree(cg);
}

struct cgroup_subsys bcache_subsys = {
	.create		= bcachecg_create,
	.destroy	= bcachecg_destroy,
	.subsys_id	= bcache_subsys_id,
	.name		= "bcache",
	.module		= THIS_MODULE,
};
EXPORT_SYMBOL_GPL(bcache_subsys);
#endif

static unsigned cache_mode(struct cached_dev *dc, struct bio *bio)
{
#ifdef CONFIG_CGROUP_BCACHE
	int r = bch_bio_to_cgroup(bio)->cache_mode;
	if (r >= 0)
		return r;
#endif
	return BDEV_CACHE_MODE(&dc->sb);
}

static bool verify(struct cached_dev *dc, struct bio *bio)
{
#ifdef CONFIG_CGROUP_BCACHE
	if (bch_bio_to_cgroup(bio)->verify)
		return true;
#endif
	return dc->verify;
}

static void bio_csum(struct bio *bio, struct bkey *k)
{
	struct bio_vec bv;
	struct bvec_iter iter;
	uint64_t csum = 0;

	bio_for_each_segment(bv, bio, iter) {
		void *d = kmap(bv.bv_page) + bv.bv_offset;
		csum = bch_crc64_update(csum, d, bv.bv_len);
		kunmap(bv.bv_page);
	}

	k->ptr[KEY_PTRS(k)] = csum & (~0ULL >> 1);
}

/* Insert data into cache */

static void bch_data_insert_keys(struct closure *cl)
{
	struct data_insert_op *op = container_of(cl, struct data_insert_op, cl);
	atomic_t *journal_ref = NULL;
	struct bkey *replace_key = op->replace ? &op->replace_key : NULL;
	int ret;

	/*
	 * If we're looping, might already be waiting on
	 * another journal write - can't wait on more than one journal write at
	 * a time
	 *
	 * XXX: this looks wrong
	 */
#if 0
	while (atomic_read(&s->cl.remaining) & CLOSURE_WAITING)
		closure_sync(&s->cl);
#endif

	if (!op->replace)
		journal_ref = bch_journal(op->c, &op->insert_keys,
					  op->flush_journal ? cl : NULL);

	ret = bch_btree_insert(op->c, &op->insert_keys,
			       journal_ref, replace_key);
	if (ret == -ESRCH) {
		op->replace_collision = true;
	} else if (ret) {
		op->error		= -ENOMEM;
		op->insert_data_done	= true;
	}

	if (journal_ref)
		atomic_dec_bug(journal_ref);

	if (!op->insert_data_done)
		continue_at(cl, bch_data_insert_start, bcache_wq);

	bch_keylist_free(&op->insert_keys);
	closure_return(cl);
}

static int bch_keylist_realloc(struct keylist *l, unsigned u64s,
			       struct cache_set *c)
{
	size_t oldsize = bch_keylist_nkeys(l);
	size_t newsize = oldsize + u64s;

	/*
	 * The journalling code doesn't handle the case where the keys to insert
	 * is bigger than an empty write: If we just return -ENOMEM here,
	 * bio_insert() and bio_invalidate() will insert the keys created so far
	 * and finish the rest when the keylist is empty.
	 */
	if (newsize * sizeof(uint64_t) > block_bytes(c) - sizeof(struct jset))
		return -ENOMEM;

	return __bch_keylist_realloc(l, u64s);
}

static void bch_data_invalidate(struct closure *cl)
{
	struct data_insert_op *op = container_of(cl, struct data_insert_op, cl);
	struct bio *bio = op->bio;

	pr_debug("invalidating %i sectors from %llu",
		 bio_sectors(bio), (uint64_t) bio->bi_iter.bi_sector);

	while (bio_sectors(bio)) {
		unsigned sectors = min(bio_sectors(bio),
				       1U << (KEY_SIZE_BITS - 1));

		if (bch_keylist_realloc(&op->insert_keys, 2, op->c))
			goto out;

		bio->bi_iter.bi_sector	+= sectors;
		bio->bi_iter.bi_size	-= sectors << 9;

		bch_keylist_add(&op->insert_keys,
				&KEY(op->inode, bio->bi_iter.bi_sector, sectors));
	}

	op->insert_data_done = true;
	bio_put(bio);
out:
	continue_at(cl, bch_data_insert_keys, bcache_wq);
}

static void bch_data_insert_error(struct closure *cl)
{
	struct data_insert_op *op = container_of(cl, struct data_insert_op, cl);

	/*
	 * Our data write just errored, which means we've got a bunch of keys to
	 * insert that point to data that wasn't succesfully written.
	 *
	 * We don't have to insert those keys but we still have to invalidate
	 * that region of the cache - so, if we just strip off all the pointers
	 * from the keys we'll accomplish just that.
	 */

	struct bkey *src = op->insert_keys.keys, *dst = op->insert_keys.keys;

	while (src != op->insert_keys.top) {
		struct bkey *n = bkey_next(src);

		SET_KEY_PTRS(src, 0);
		memmove(dst, src, bkey_bytes(src));

		dst = bkey_next(dst);
		src = n;
	}

	op->insert_keys.top = dst;

	bch_data_insert_keys(cl);
}

static void bch_data_insert_endio(struct bio *bio, int error)
{
	struct closure *cl = bio->bi_private;
	struct data_insert_op *op = container_of(cl, struct data_insert_op, cl);

	if (error) {
		/* TODO: We could try to recover from this. */
		if (op->writeback)
			op->error = error;
		else if (!op->replace)
			set_closure_fn(cl, bch_data_insert_error, bcache_wq);
		else
			set_closure_fn(cl, NULL, NULL);
	}

	bch_bbio_endio(op->c, bio, error, "writing data to cache");
}

static void bch_data_insert_start(struct closure *cl)
{
	struct data_insert_op *op = container_of(cl, struct data_insert_op, cl);
	struct bio *bio = op->bio, *n;

	if (atomic_sub_return(bio_sectors(bio), &op->c->sectors_to_gc) < 0) {
		set_gc_sectors(op->c);
		wake_up_gc(op->c);
	}

	if (op->bypass)
		return bch_data_invalidate(cl);

	/*
	 * Journal writes are marked REQ_FLUSH; if the original write was a
	 * flush, it'll wait on the journal write.
	 */
	bio->bi_rw &= ~(REQ_FLUSH|REQ_FUA);

	do {
		unsigned i;
		struct bkey *k;
		struct bio_set *split = op->c->bio_split;

		/* 1 for the device pointer and 1 for the chksum */
		if (bch_keylist_realloc(&op->insert_keys,
					3 + (op->csum ? 1 : 0),
					op->c))
			continue_at(cl, bch_data_insert_keys, bcache_wq);

		k = op->insert_keys.top;
		bkey_init(k);
		SET_KEY_INODE(k, op->inode);
		SET_KEY_OFFSET(k, bio->bi_iter.bi_sector);

		if (!bch_alloc_sectors(op->c, k, bio_sectors(bio),
				       op->write_point, op->write_prio,
				       op->writeback))
			goto err;

		n = bio_next_split(bio, KEY_SIZE(k), GFP_NOIO, split);

		n->bi_end_io	= bch_data_insert_endio;
		n->bi_private	= cl;

		if (op->writeback) {
			SET_KEY_DIRTY(k, true);

			for (i = 0; i < KEY_PTRS(k); i++)
				SET_GC_MARK(PTR_BUCKET(op->c, k, i),
					    GC_MARK_DIRTY);
		}

		SET_KEY_CSUM(k, op->csum);
		if (KEY_CSUM(k))
			bio_csum(n, k);

		trace_bcache_cache_insert(k);
		bch_keylist_push(&op->insert_keys);

		n->bi_rw |= REQ_WRITE;
		bch_submit_bbio(n, op->c, k, 0);
	} while (n != bio);

	op->insert_data_done = true;
	continue_at(cl, bch_data_insert_keys, bcache_wq);
err:
	/* bch_alloc_sectors() blocks if s->writeback = true */
	BUG_ON(op->writeback);

	/*
	 * But if it's not a writeback write we'd rather just bail out if
	 * there aren't any buckets ready to write to - it might take awhile and
	 * we might be starving btree writes for gc or something.
	 */

	if (!op->replace) {
		/*
		 * Writethrough write: We can't complete the write until we've
		 * updated the index. But we don't want to delay the write while
		 * we wait for buckets to be freed up, so just invalidate the
		 * rest of the write.
		 */
		op->bypass = true;
		return bch_data_invalidate(cl);
	} else {
		/*
		 * From a cache miss, we can just insert the keys for the data
		 * we have written or bail out if we didn't do anything.
		 */
		op->insert_data_done = true;
		bio_put(bio);

		if (!bch_keylist_empty(&op->insert_keys))
			continue_at(cl, bch_data_insert_keys, bcache_wq);
		else
			closure_return(cl);
	}
}

/**
 * bch_data_insert - stick some data in the cache
 *
 * This is the starting point for any data to end up in a cache device; it could
 * be from a normal write, or a writeback write, or a write to a flash only
 * volume - it's also used by the moving garbage collector to compact data in
 * mostly empty buckets.
 *
 * It first writes the data to the cache, creating a list of keys to be inserted
 * (if the data had to be fragmented there will be multiple keys); after the
 * data is written it calls bch_journal, and after the keys have been added to
 * the next journal write they're inserted into the btree.
 *
 * It inserts the data in s->cache_bio; bi_sector is used for the key offset,
 * and op->inode is used for the key inode.
 *
 * If s->bypass is true, instead of inserting the data it invalidates the
 * region of the cache represented by s->cache_bio and op->inode.
 */
void bch_data_insert(struct closure *cl)
{
	struct data_insert_op *op = container_of(cl, struct data_insert_op, cl);

	trace_bcache_write(op->bio, op->writeback, op->bypass);

	bch_keylist_init(&op->insert_keys);
	bio_get(op->bio);
	bch_data_insert_start(cl);
}

/* Congested? */

unsigned bch_get_congested(struct cache_set *c)
{
	int i;
	long rand;

	if (!c->congested_read_threshold_us &&
	    !c->congested_write_threshold_us)
		return 0;

	i = (local_clock_us() - c->congested_last_us) / 1024;
	if (i < 0)
		return 0;

	i += atomic_read(&c->congested);
	if (i >= 0)
		return 0;

	i += CONGESTED_MAX;

	if (i > 0)
		i = fract_exp_two(i, 6);

	rand = get_random_int();
	i -= bitmap_weight(&rand, BITS_PER_LONG);

	return i > 0 ? i : 1;
}

static void add_sequential(struct task_struct *t)
{
	ewma_add(t->sequential_io_avg,
		 t->sequential_io, 8, 0);

	t->sequential_io = 0;
}

static struct hlist_head *iohash(struct cached_dev *dc, uint64_t k)
{
	return &dc->io_hash[hash_64(k, RECENT_IO_BITS)];
}

static bool check_should_bypass(struct cached_dev *dc, struct bio *bio)
{
	struct cache_set *c = dc->disk.c;
	unsigned mode = cache_mode(dc, bio);
	unsigned sectors, congested = bch_get_congested(c);
	struct task_struct *task = current;
	struct io *i;

	if (test_bit(BCACHE_DEV_DETACHING, &dc->disk.flags) ||
	    c->gc_stats.in_use > CUTOFF_CACHE_ADD ||
	    (bio->bi_rw & REQ_DISCARD))
		goto skip;

	if (mode == CACHE_MODE_NONE ||
	    (mode == CACHE_MODE_WRITEAROUND &&
	     (bio->bi_rw & REQ_WRITE)))
		goto skip;

	if (bio->bi_iter.bi_sector & (c->sb.block_size - 1) ||
	    bio_sectors(bio) & (c->sb.block_size - 1)) {
		pr_debug("skipping unaligned io");
		goto skip;
	}

	if (bypass_torture_test(dc)) {
		if ((get_random_int() & 3) == 3)
			goto skip;
		else
			goto rescale;
	}

	if (!congested && !dc->sequential_cutoff)
		goto rescale;

	if (!congested &&
	    mode == CACHE_MODE_WRITEBACK &&
	    (bio->bi_rw & REQ_WRITE) &&
	    (bio->bi_rw & REQ_SYNC))
		goto rescale;

	spin_lock(&dc->io_lock);

	hlist_for_each_entry(i, iohash(dc, bio->bi_iter.bi_sector), hash)
		if (i->last == bio->bi_iter.bi_sector &&
		    time_before(jiffies, i->jiffies))
			goto found;

	i = list_first_entry(&dc->io_lru, struct io, lru);

	add_sequential(task);
	i->sequential = 0;
found:
	if (i->sequential + bio->bi_iter.bi_size > i->sequential)
		i->sequential	+= bio->bi_iter.bi_size;

	i->last			 = bio_end_sector(bio);
	i->jiffies		 = jiffies + msecs_to_jiffies(5000);
	task->sequential_io	 = i->sequential;

	hlist_del(&i->hash);
	hlist_add_head(&i->hash, iohash(dc, i->last));
	list_move_tail(&i->lru, &dc->io_lru);

	spin_unlock(&dc->io_lock);

	sectors = max(task->sequential_io,
		      task->sequential_io_avg) >> 9;

	if (dc->sequential_cutoff &&
	    sectors >= dc->sequential_cutoff >> 9) {
		trace_bcache_bypass_sequential(bio);
		goto skip;
	}

	if (congested && sectors >= congested) {
		trace_bcache_bypass_congested(bio);
		goto skip;
	}

rescale:
	bch_rescale_priorities(c, bio_sectors(bio));
	return false;
skip:
	bch_mark_sectors_bypassed(c, dc, bio_sectors(bio));
	return true;
}

/* Cache lookup */

struct search {
	/* Stack frame for bio_complete */
	struct closure		cl;

	struct bbio		bio;
	struct bio		*orig_bio;
	struct bio		*cache_miss;
	struct bcache_device	*d;

	unsigned		insert_bio_sectors;
	unsigned		recoverable:1;
	unsigned		write:1;
	unsigned		read_dirty_data:1;

	unsigned long		start_time;

	struct btree_op		op;
	struct data_insert_op	iop;
};

static void bch_cache_read_endio(struct bio *bio, int error)
{
	struct bbio *b = container_of(bio, struct bbio, bio);
	struct closure *cl = bio->bi_private;
	struct search *s = container_of(cl, struct search, cl);

	/*
	 * If the bucket was reused while our bio was in flight, we might have
	 * read the wrong data. Set s->error but not error so it doesn't get
	 * counted against the cache device, but we'll still reread the data
	 * from the backing device.
	 */

	if (error)
		s->iop.error = error;
	else if (!KEY_DIRTY(&b->key) &&
		 ptr_stale(s->iop.c, &b->key, 0)) {
		atomic_long_inc(&s->iop.c->cache_read_races);
		s->iop.error = -EINTR;
	}

	bch_bbio_endio(s->iop.c, bio, error, "reading from cache");
}

/*
 * Read from a single key, handling the initial cache miss if the key starts in
 * the middle of the bio
 */
static int cache_lookup_fn(struct btree_op *op, struct btree *b, struct bkey *k)
{
	struct search *s = container_of(op, struct search, op);
	struct bio *n, *bio = &s->bio.bio;
	struct bkey *bio_key;
	unsigned ptr;

	if (bkey_cmp(k, &KEY(s->iop.inode, bio->bi_iter.bi_sector, 0)) <= 0)
		return MAP_CONTINUE;

	if (KEY_INODE(k) != s->iop.inode ||
	    KEY_START(k) > bio->bi_iter.bi_sector) {
		unsigned bio_sectors = bio_sectors(bio);
		unsigned sectors = KEY_INODE(k) == s->iop.inode
			? min_t(uint64_t, INT_MAX,
				KEY_START(k) - bio->bi_iter.bi_sector)
			: INT_MAX;

		int ret = s->d->cache_miss(b, s, bio, sectors);
		if (ret != MAP_CONTINUE)
			return ret;

		/* if this was a complete miss we shouldn't get here */
		BUG_ON(bio_sectors <= sectors);
	}

	if (!KEY_SIZE(k))
		return MAP_CONTINUE;

	/* XXX: figure out best pointer - for multiple cache devices */
	ptr = 0;

	PTR_BUCKET(b->c, k, ptr)->prio = INITIAL_PRIO;

	if (KEY_DIRTY(k))
		s->read_dirty_data = true;

	n = bio_next_split(bio, min_t(uint64_t, INT_MAX,
				      KEY_OFFSET(k) - bio->bi_iter.bi_sector),
			   GFP_NOIO, s->d->bio_split);

	bio_key = &container_of(n, struct bbio, bio)->key;
	bch_bkey_copy_single_ptr(bio_key, k, ptr);

	bch_cut_front(&KEY(s->iop.inode, n->bi_iter.bi_sector, 0), bio_key);
	bch_cut_back(&KEY(s->iop.inode, bio_end_sector(n), 0), bio_key);

	n->bi_end_io	= bch_cache_read_endio;
	n->bi_private	= &s->cl;

	/*
	 * The bucket we're reading from might be reused while our bio
	 * is in flight, and we could then end up reading the wrong
	 * data.
	 *
	 * We guard against this by checking (in cache_read_endio()) if
	 * the pointer is stale again; if so, we treat it as an error
	 * and reread from the backing device (but we don't pass that
	 * error up anywhere).
	 */

	__bch_submit_bbio(n, b->c);
	return n == bio ? MAP_DONE : MAP_CONTINUE;
}

static void cache_lookup(struct closure *cl)
{
	struct search *s = container_of(cl, struct search, iop.cl);
	struct bio *bio = &s->bio.bio;
	int ret;
<<<<<<< HEAD

	bch_btree_op_init(&s->op, -1);

=======

	bch_btree_op_init(&s->op, -1);

>>>>>>> 56041bf9
	ret = bch_btree_map_keys(&s->op, s->iop.c,
				 &KEY(s->iop.inode, bio->bi_iter.bi_sector, 0),
				 cache_lookup_fn, MAP_END_KEY);
	if (ret == -EAGAIN)
		continue_at(cl, cache_lookup, bcache_wq);

	closure_return(cl);
}

/* Common code for the make_request functions */

static void request_endio(struct bio *bio, int error)
{
	struct closure *cl = bio->bi_private;

	if (error) {
		struct search *s = container_of(cl, struct search, cl);
		s->iop.error = error;
		/* Only cache read errors are recoverable */
		s->recoverable = false;
	}

	bio_put(bio);
	closure_put(cl);
}

static void bio_complete(struct search *s)
{
	if (s->orig_bio) {
		int cpu, rw = bio_data_dir(s->orig_bio);
		unsigned long duration = jiffies - s->start_time;

		cpu = part_stat_lock();
		part_round_stats(cpu, &s->d->disk->part0);
		part_stat_add(cpu, &s->d->disk->part0, ticks[rw], duration);
		part_stat_unlock();

		trace_bcache_request_end(s->d, s->orig_bio);
		bio_endio(s->orig_bio, s->iop.error);
		s->orig_bio = NULL;
	}
}

static void do_bio_hook(struct search *s, struct bio *orig_bio)
{
	struct bio *bio = &s->bio.bio;

	bio_init(bio);
	__bio_clone_fast(bio, orig_bio);
	bio->bi_end_io		= request_endio;
	bio->bi_private		= &s->cl;

	atomic_set(&bio->bi_cnt, 3);
}

static void search_free(struct closure *cl)
{
	struct search *s = container_of(cl, struct search, cl);
	bio_complete(s);

	if (s->iop.bio)
		bio_put(s->iop.bio);

	closure_debug_destroy(cl);
	mempool_free(s, s->d->c->search);
}

static inline struct search *search_alloc(struct bio *bio,
					  struct bcache_device *d)
{
	struct search *s;

	s = mempool_alloc(d->c->search, GFP_NOIO);

	closure_init(&s->cl, NULL);
	do_bio_hook(s, bio);

	s->orig_bio		= bio;
	s->cache_miss		= NULL;
	s->d			= d;
	s->recoverable		= 1;
	s->write		= (bio->bi_rw & REQ_WRITE) != 0;
	s->read_dirty_data	= 0;
	s->start_time		= jiffies;

	s->iop.c		= d->c;
	s->iop.bio		= NULL;
	s->iop.inode		= d->id;
	s->iop.write_point	= hash_long((unsigned long) current, 16);
	s->iop.write_prio	= 0;
	s->iop.error		= 0;
	s->iop.flags		= 0;
	s->iop.flush_journal	= (bio->bi_rw & (REQ_FLUSH|REQ_FUA)) != 0;

	return s;
}

/* Cached devices */

static void cached_dev_bio_complete(struct closure *cl)
{
	struct search *s = container_of(cl, struct search, cl);
	struct cached_dev *dc = container_of(s->d, struct cached_dev, disk);

	search_free(cl);
	cached_dev_put(dc);
}

/* Process reads */

static void cached_dev_cache_miss_done(struct closure *cl)
{
	struct search *s = container_of(cl, struct search, cl);

	if (s->iop.replace_collision)
		bch_mark_cache_miss_collision(s->iop.c, s->d);

	if (s->iop.bio) {
		int i;
		struct bio_vec *bv;

		bio_for_each_segment_all(bv, s->iop.bio, i)
			__free_page(bv->bv_page);
	}

	cached_dev_bio_complete(cl);
}

static void cached_dev_read_error(struct closure *cl)
{
	struct search *s = container_of(cl, struct search, cl);
	struct bio *bio = &s->bio.bio;

	if (s->recoverable) {
		/* Retry from the backing device: */
		trace_bcache_read_retry(s->orig_bio);

		s->iop.error = 0;
		do_bio_hook(s, s->orig_bio);

		/* XXX: invalidate cache */

		closure_bio_submit(bio, cl, s->d);
	}

	continue_at(cl, cached_dev_cache_miss_done, NULL);
}

static void cached_dev_read_done(struct closure *cl)
{
	struct search *s = container_of(cl, struct search, cl);
	struct cached_dev *dc = container_of(s->d, struct cached_dev, disk);

	/*
	 * We had a cache miss; cache_bio now contains data ready to be inserted
	 * into the cache.
	 *
	 * First, we copy the data we just read from cache_bio's bounce buffers
	 * to the buffers the original bio pointed to:
	 */

	if (s->iop.bio) {
		bio_reset(s->iop.bio);
		s->iop.bio->bi_iter.bi_sector = s->cache_miss->bi_iter.bi_sector;
		s->iop.bio->bi_bdev = s->cache_miss->bi_bdev;
		s->iop.bio->bi_iter.bi_size = s->insert_bio_sectors << 9;
		bch_bio_map(s->iop.bio, NULL);

		bio_copy_data(s->cache_miss, s->iop.bio);

		bio_put(s->cache_miss);
		s->cache_miss = NULL;
	}

	if (verify(dc, &s->bio.bio) && s->recoverable && !s->read_dirty_data)
		bch_data_verify(dc, s->orig_bio);

	bio_complete(s);

	if (s->iop.bio &&
	    !test_bit(CACHE_SET_STOPPING, &s->iop.c->flags)) {
		BUG_ON(!s->iop.replace);
		closure_call(&s->iop.cl, bch_data_insert, NULL, cl);
	}

	continue_at(cl, cached_dev_cache_miss_done, NULL);
}

static void cached_dev_read_done_bh(struct closure *cl)
{
	struct search *s = container_of(cl, struct search, cl);
	struct cached_dev *dc = container_of(s->d, struct cached_dev, disk);

	bch_mark_cache_accounting(s->iop.c, s->d,
				  !s->cache_miss, s->iop.bypass);
	trace_bcache_read(s->orig_bio, !s->cache_miss, s->iop.bypass);

	if (s->iop.error)
		continue_at_nobarrier(cl, cached_dev_read_error, bcache_wq);
	else if (s->iop.bio || verify(dc, &s->bio.bio))
		continue_at_nobarrier(cl, cached_dev_read_done, bcache_wq);
	else
		continue_at_nobarrier(cl, cached_dev_bio_complete, NULL);
}

static int cached_dev_cache_miss(struct btree *b, struct search *s,
				 struct bio *bio, unsigned sectors)
{
	int ret = MAP_CONTINUE;
	unsigned reada = 0;
	struct cached_dev *dc = container_of(s->d, struct cached_dev, disk);
	struct bio *miss, *cache_bio;

	if (s->cache_miss || s->iop.bypass) {
		miss = bio_next_split(bio, sectors, GFP_NOIO, s->d->bio_split);
		ret = miss == bio ? MAP_DONE : MAP_CONTINUE;
		goto out_submit;
	}

	if (!(bio->bi_rw & REQ_RAHEAD) &&
	    !(bio->bi_rw & REQ_META) &&
	    s->iop.c->gc_stats.in_use < CUTOFF_CACHE_READA)
		reada = min_t(sector_t, dc->readahead >> 9,
			      bdev_sectors(bio->bi_bdev) - bio_end_sector(bio));

	s->insert_bio_sectors = min(sectors, bio_sectors(bio) + reada);

	s->iop.replace_key = KEY(s->iop.inode,
				 bio->bi_iter.bi_sector + s->insert_bio_sectors,
				 s->insert_bio_sectors);

	ret = bch_btree_insert_check_key(b, &s->op, &s->iop.replace_key);
	if (ret)
		return ret;

	s->iop.replace = true;

	miss = bio_next_split(bio, sectors, GFP_NOIO, s->d->bio_split);

	/* btree_search_recurse()'s btree iterator is no good anymore */
	ret = miss == bio ? MAP_DONE : -EINTR;

	cache_bio = bio_alloc_bioset(GFP_NOWAIT,
			DIV_ROUND_UP(s->insert_bio_sectors, PAGE_SECTORS),
			dc->disk.bio_split);
	if (!cache_bio)
		goto out_submit;

	cache_bio->bi_iter.bi_sector	= miss->bi_iter.bi_sector;
	cache_bio->bi_bdev		= miss->bi_bdev;
	cache_bio->bi_iter.bi_size	= s->insert_bio_sectors << 9;

	cache_bio->bi_end_io	= request_endio;
	cache_bio->bi_private	= &s->cl;

	bch_bio_map(cache_bio, NULL);
	if (bio_alloc_pages(cache_bio, __GFP_NOWARN|GFP_NOIO))
		goto out_put;

	if (reada)
		bch_mark_cache_readahead(s->iop.c, s->d);

	s->cache_miss	= miss;
	s->iop.bio	= cache_bio;
	bio_get(cache_bio);
	closure_bio_submit(cache_bio, &s->cl, s->d);

	return ret;
out_put:
	bio_put(cache_bio);
out_submit:
	miss->bi_end_io		= request_endio;
	miss->bi_private	= &s->cl;
	closure_bio_submit(miss, &s->cl, s->d);
	return ret;
}

static void cached_dev_read(struct cached_dev *dc, struct search *s)
{
	struct closure *cl = &s->cl;

	closure_call(&s->iop.cl, cache_lookup, NULL, cl);
	continue_at(cl, cached_dev_read_done_bh, NULL);
}

/* Process writes */

static void cached_dev_write_complete(struct closure *cl)
{
	struct search *s = container_of(cl, struct search, cl);
	struct cached_dev *dc = container_of(s->d, struct cached_dev, disk);

	up_read_non_owner(&dc->writeback_lock);
	cached_dev_bio_complete(cl);
}

static void cached_dev_write(struct cached_dev *dc, struct search *s)
{
	struct closure *cl = &s->cl;
	struct bio *bio = &s->bio.bio;
	struct bkey start = KEY(dc->disk.id, bio->bi_iter.bi_sector, 0);
	struct bkey end = KEY(dc->disk.id, bio_end_sector(bio), 0);

	bch_keybuf_check_overlapping(&s->iop.c->moving_gc_keys, &start, &end);

	down_read_non_owner(&dc->writeback_lock);
	if (bch_keybuf_check_overlapping(&dc->writeback_keys, &start, &end)) {
		/*
		 * We overlap with some dirty data undergoing background
		 * writeback, force this write to writeback
		 */
		s->iop.bypass = false;
		s->iop.writeback = true;
	}

	/*
	 * Discards aren't _required_ to do anything, so skipping if
	 * check_overlapping returned true is ok
	 *
	 * But check_overlapping drops dirty keys for which io hasn't started,
	 * so we still want to call it.
	 */
	if (bio->bi_rw & REQ_DISCARD)
		s->iop.bypass = true;

	if (should_writeback(dc, s->orig_bio,
			     cache_mode(dc, bio),
			     s->iop.bypass)) {
		s->iop.bypass = false;
		s->iop.writeback = true;
	}

	if (s->iop.bypass) {
		s->iop.bio = s->orig_bio;
		bio_get(s->iop.bio);

		if (!(bio->bi_rw & REQ_DISCARD) ||
		    blk_queue_discard(bdev_get_queue(dc->bdev)))
			closure_bio_submit(bio, cl, s->d);
	} else if (s->iop.writeback) {
		bch_writeback_add(dc);
		s->iop.bio = bio;

		if (bio->bi_rw & REQ_FLUSH) {
			/* Also need to send a flush to the backing device */
			struct bio *flush = bio_alloc_bioset(GFP_NOIO, 0,
							     dc->disk.bio_split);

			flush->bi_rw	= WRITE_FLUSH;
			flush->bi_bdev	= bio->bi_bdev;
			flush->bi_end_io = request_endio;
			flush->bi_private = cl;

			closure_bio_submit(flush, cl, s->d);
		}
	} else {
		s->iop.bio = bio_clone_fast(bio, GFP_NOIO, dc->disk.bio_split);

		closure_bio_submit(bio, cl, s->d);
	}

	closure_call(&s->iop.cl, bch_data_insert, NULL, cl);
	continue_at(cl, cached_dev_write_complete, NULL);
}

static void cached_dev_nodata(struct closure *cl)
{
	struct search *s = container_of(cl, struct search, cl);
	struct bio *bio = &s->bio.bio;

	if (s->iop.flush_journal)
		bch_journal_meta(s->iop.c, cl);

	/* If it's a flush, we send the flush to the backing device too */
	closure_bio_submit(bio, cl, s->d);

	continue_at(cl, cached_dev_bio_complete, NULL);
}

/* Cached devices - read & write stuff */

static void cached_dev_make_request(struct request_queue *q, struct bio *bio)
{
	struct search *s;
	struct bcache_device *d = bio->bi_bdev->bd_disk->private_data;
	struct cached_dev *dc = container_of(d, struct cached_dev, disk);
	int cpu, rw = bio_data_dir(bio);

	cpu = part_stat_lock();
	part_stat_inc(cpu, &d->disk->part0, ios[rw]);
	part_stat_add(cpu, &d->disk->part0, sectors[rw], bio_sectors(bio));
	part_stat_unlock();

	bio->bi_bdev = dc->bdev;
	bio->bi_iter.bi_sector += dc->sb.data_offset;

	if (cached_dev_get(dc)) {
		s = search_alloc(bio, d);
		trace_bcache_request_start(s->d, bio);

		if (!bio->bi_iter.bi_size) {
			/*
			 * can't call bch_journal_meta from under
			 * generic_make_request
			 */
			continue_at_nobarrier(&s->cl,
					      cached_dev_nodata,
					      bcache_wq);
		} else {
			s->iop.bypass = check_should_bypass(dc, bio);

			if (rw)
				cached_dev_write(dc, s);
			else
				cached_dev_read(dc, s);
		}
	} else {
		if ((bio->bi_rw & REQ_DISCARD) &&
		    !blk_queue_discard(bdev_get_queue(dc->bdev)))
			bio_endio(bio, 0);
		else
			bch_generic_make_request(bio, &d->bio_split_hook);
	}
}

static int cached_dev_ioctl(struct bcache_device *d, fmode_t mode,
			    unsigned int cmd, unsigned long arg)
{
	struct cached_dev *dc = container_of(d, struct cached_dev, disk);
	return __blkdev_driver_ioctl(dc->bdev, mode, cmd, arg);
}

static int cached_dev_congested(void *data, int bits)
{
	struct bcache_device *d = data;
	struct cached_dev *dc = container_of(d, struct cached_dev, disk);
	struct request_queue *q = bdev_get_queue(dc->bdev);
	int ret = 0;

	if (bdi_congested(&q->backing_dev_info, bits))
		return 1;

	if (cached_dev_get(dc)) {
		unsigned i;
		struct cache *ca;

		for_each_cache(ca, d->c, i) {
			q = bdev_get_queue(ca->bdev);
			ret |= bdi_congested(&q->backing_dev_info, bits);
		}

		cached_dev_put(dc);
	}

	return ret;
}

void bch_cached_dev_request_init(struct cached_dev *dc)
{
	struct gendisk *g = dc->disk.disk;

	g->queue->make_request_fn		= cached_dev_make_request;
	g->queue->backing_dev_info.congested_fn = cached_dev_congested;
	dc->disk.cache_miss			= cached_dev_cache_miss;
	dc->disk.ioctl				= cached_dev_ioctl;
}

/* Flash backed devices */

static int flash_dev_cache_miss(struct btree *b, struct search *s,
				struct bio *bio, unsigned sectors)
{
	struct bio_vec bv;
	struct bvec_iter iter;

	/* Zero fill bio */

	bio_for_each_segment(bv, bio, iter) {
		unsigned j = min(bv.bv_len >> 9, sectors);

		void *p = kmap(bv.bv_page);
		memset(p + bv.bv_offset, 0, j << 9);
		kunmap(bv.bv_page);

		sectors	-= j;
	}

	bio_advance(bio, min(sectors << 9, bio->bi_iter.bi_size));

	if (!bio->bi_iter.bi_size)
		return MAP_DONE;

	return MAP_CONTINUE;
}

static void flash_dev_nodata(struct closure *cl)
{
	struct search *s = container_of(cl, struct search, cl);

	if (s->iop.flush_journal)
		bch_journal_meta(s->iop.c, cl);

	continue_at(cl, search_free, NULL);
}

static void flash_dev_make_request(struct request_queue *q, struct bio *bio)
{
	struct search *s;
	struct closure *cl;
	struct bcache_device *d = bio->bi_bdev->bd_disk->private_data;
	int cpu, rw = bio_data_dir(bio);

	cpu = part_stat_lock();
	part_stat_inc(cpu, &d->disk->part0, ios[rw]);
	part_stat_add(cpu, &d->disk->part0, sectors[rw], bio_sectors(bio));
	part_stat_unlock();

	s = search_alloc(bio, d);
	cl = &s->cl;
	bio = &s->bio.bio;

	trace_bcache_request_start(s->d, bio);

	if (!bio->bi_iter.bi_size) {
		/*
		 * can't call bch_journal_meta from under
		 * generic_make_request
		 */
		continue_at_nobarrier(&s->cl,
				      flash_dev_nodata,
				      bcache_wq);
	} else if (rw) {
		bch_keybuf_check_overlapping(&s->iop.c->moving_gc_keys,
					&KEY(d->id, bio->bi_iter.bi_sector, 0),
					&KEY(d->id, bio_end_sector(bio), 0));

		s->iop.bypass		= (bio->bi_rw & REQ_DISCARD) != 0;
		s->iop.writeback	= true;
		s->iop.bio		= bio;

		closure_call(&s->iop.cl, bch_data_insert, NULL, cl);
	} else {
		closure_call(&s->iop.cl, cache_lookup, NULL, cl);
	}

	continue_at(cl, search_free, NULL);
}

static int flash_dev_ioctl(struct bcache_device *d, fmode_t mode,
			   unsigned int cmd, unsigned long arg)
{
	return -ENOTTY;
}

static int flash_dev_congested(void *data, int bits)
{
	struct bcache_device *d = data;
	struct request_queue *q;
	struct cache *ca;
	unsigned i;
	int ret = 0;

	for_each_cache(ca, d->c, i) {
		q = bdev_get_queue(ca->bdev);
		ret |= bdi_congested(&q->backing_dev_info, bits);
	}

	return ret;
}

void bch_flash_dev_request_init(struct bcache_device *d)
{
	struct gendisk *g = d->disk;

	g->queue->make_request_fn		= flash_dev_make_request;
	g->queue->backing_dev_info.congested_fn = flash_dev_congested;
	d->cache_miss				= flash_dev_cache_miss;
	d->ioctl				= flash_dev_ioctl;
}

void bch_request_exit(void)
{
#ifdef CONFIG_CGROUP_BCACHE
	cgroup_unload_subsys(&bcache_subsys);
#endif
	if (bch_search_cache)
		kmem_cache_destroy(bch_search_cache);
}

int __init bch_request_init(void)
{
	bch_search_cache = KMEM_CACHE(search, 0);
	if (!bch_search_cache)
		return -ENOMEM;

#ifdef CONFIG_CGROUP_BCACHE
	cgroup_load_subsys(&bcache_subsys);
	init_bch_cgroup(&bcache_default_cgroup);

	cgroup_add_cftypes(&bcache_subsys, bch_files);
#endif
	return 0;
}<|MERGE_RESOLUTION|>--- conflicted
+++ resolved
@@ -728,15 +728,9 @@
 	struct search *s = container_of(cl, struct search, iop.cl);
 	struct bio *bio = &s->bio.bio;
 	int ret;
-<<<<<<< HEAD
 
 	bch_btree_op_init(&s->op, -1);
 
-=======
-
-	bch_btree_op_init(&s->op, -1);
-
->>>>>>> 56041bf9
 	ret = bch_btree_map_keys(&s->op, s->iop.c,
 				 &KEY(s->iop.inode, bio->bi_iter.bi_sector, 0),
 				 cache_lookup_fn, MAP_END_KEY);
