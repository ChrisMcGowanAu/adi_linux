// SPDX-License-Identifier: GPL-2.0-or-later
/*
 * Hardware monitoring driver for Texas Instruments TPS53679
 *
 * Copyright (c) 2017 Mellanox Technologies. All rights reserved.
 * Copyright (c) 2017 Vadim Pasternak <vadimp@mellanox.com>
 */

#include <linux/bits.h>
#include <linux/err.h>
#include <linux/i2c.h>
#include <linux/init.h>
#include <linux/kernel.h>
#include <linux/module.h>
#include <linux/of_device.h>
#include "pmbus.h"

enum chips {
	tps53647, tps53667, tps53679, tps53681, tps53688
};

#define TPS53647_PAGE_NUM		1

#define TPS53679_PROT_VR12_5MV		0x01 /* VR12.0 mode, 5-mV DAC */
#define TPS53679_PROT_VR12_5_10MV	0x02 /* VR12.5 mode, 10-mV DAC */
#define TPS53679_PROT_VR13_10MV		0x04 /* VR13.0 mode, 10-mV DAC */
#define TPS53679_PROT_IMVP8_5MV		0x05 /* IMVP8 mode, 5-mV DAC */
#define TPS53679_PROT_VR13_5MV		0x07 /* VR13.0 mode, 5-mV DAC */
#define TPS53679_PAGE_NUM		2

#define TPS53681_DEVICE_ID		0x81

#define TPS53681_PMBUS_REVISION		0x33

#define TPS53681_MFR_SPECIFIC_20	0xe4	/* Number of phases, per page */

static int tps53679_identify_mode(struct i2c_client *client,
				  struct pmbus_driver_info *info)
{
	u8 vout_params;
	int i, ret;

<<<<<<< HEAD
	for (i = 0; i < TPS53679_PAGE_NUM; i++) {
=======
	for (i = 0; i < info->pages; i++) {
>>>>>>> 04d5ce62
		/* Read the register with VOUT scaling value.*/
		ret = pmbus_read_byte_data(client, i, PMBUS_VOUT_MODE);
		if (ret < 0)
			return ret;

		vout_params = ret & GENMASK(4, 0);

		switch (vout_params) {
		case TPS53679_PROT_VR13_10MV:
		case TPS53679_PROT_VR12_5_10MV:
			info->vrm_version[i] = vr13;
			break;
		case TPS53679_PROT_VR13_5MV:
		case TPS53679_PROT_VR12_5MV:
		case TPS53679_PROT_IMVP8_5MV:
			info->vrm_version[i] = vr12;
			break;
		default:
			return -EINVAL;
		}
<<<<<<< HEAD
=======
	}

	return 0;
}

static int tps53679_identify_phases(struct i2c_client *client,
				    struct pmbus_driver_info *info)
{
	int ret;

	/* On TPS53681, only channel A provides per-phase output current */
	ret = pmbus_read_byte_data(client, 0, TPS53681_MFR_SPECIFIC_20);
	if (ret < 0)
		return ret;
	info->phases[0] = (ret & 0x07) + 1;

	return 0;
}

static int tps53679_identify_chip(struct i2c_client *client,
				  u8 revision, u16 id)
{
	u8 buf[I2C_SMBUS_BLOCK_MAX];
	int ret;

	ret = pmbus_read_byte_data(client, 0, PMBUS_REVISION);
	if (ret < 0)
		return ret;
	if (ret != revision) {
		dev_err(&client->dev, "Unexpected PMBus revision 0x%x\n", ret);
		return -ENODEV;
>>>>>>> 04d5ce62
	}

	ret = i2c_smbus_read_block_data(client, PMBUS_IC_DEVICE_ID, buf);
	if (ret < 0)
		return ret;
	if (ret != 1 || buf[0] != id) {
		dev_err(&client->dev, "Unexpected device ID 0x%x\n", buf[0]);
		return -ENODEV;
	}
	return 0;
}

/*
 * Common identification function for chips with multi-phase support.
 * Since those chips have special configuration registers, we want to have
 * some level of reassurance that we are really talking with the chip
 * being probed. Check PMBus revision and chip ID.
 */
static int tps53679_identify_multiphase(struct i2c_client *client,
					struct pmbus_driver_info *info,
					int pmbus_rev, int device_id)
{
	int ret;

	ret = tps53679_identify_chip(client, pmbus_rev, device_id);
	if (ret < 0)
		return ret;

	ret = tps53679_identify_mode(client, info);
	if (ret < 0)
		return ret;

	return tps53679_identify_phases(client, info);
}

static int tps53679_identify(struct i2c_client *client,
			     struct pmbus_driver_info *info)
{
	return tps53679_identify_mode(client, info);
}

static int tps53681_identify(struct i2c_client *client,
			     struct pmbus_driver_info *info)
{
	return tps53679_identify_multiphase(client, info,
					    TPS53681_PMBUS_REVISION,
					    TPS53681_DEVICE_ID);
}

static int tps53681_read_word_data(struct i2c_client *client, int page,
				   int phase, int reg)
{
	/*
	 * For reading the total output current (READ_IOUT) for all phases,
	 * the chip datasheet is a bit vague. It says "PHASE must be set to
	 * FFh to access all phases simultaneously. PHASE may also be set to
	 * 80h readack (!) the total phase current".
	 * Experiments show that the command does _not_ report the total
	 * current for all phases if the phase is set to 0xff. Instead, it
	 * appears to report the current of one of the phases. Override phase
	 * parameter with 0x80 when reading the total output current on page 0.
	 */
	if (reg == PMBUS_READ_IOUT && page == 0 && phase == 0xff)
		return pmbus_read_word_data(client, page, 0x80, reg);
	return -ENODATA;
}

static struct pmbus_driver_info tps53679_info = {
	.format[PSC_VOLTAGE_IN] = linear,
	.format[PSC_VOLTAGE_OUT] = vid,
	.format[PSC_TEMPERATURE] = linear,
	.format[PSC_CURRENT_OUT] = linear,
	.format[PSC_POWER] = linear,
	.func[0] = PMBUS_HAVE_VIN | PMBUS_HAVE_IIN | PMBUS_HAVE_PIN |
		PMBUS_HAVE_STATUS_INPUT |
		PMBUS_HAVE_VOUT | PMBUS_HAVE_STATUS_VOUT |
		PMBUS_HAVE_IOUT | PMBUS_HAVE_STATUS_IOUT |
		PMBUS_HAVE_TEMP | PMBUS_HAVE_STATUS_TEMP |
		PMBUS_HAVE_POUT,
	.func[1] = PMBUS_HAVE_VOUT | PMBUS_HAVE_STATUS_VOUT |
		PMBUS_HAVE_IOUT | PMBUS_HAVE_STATUS_IOUT |
		PMBUS_HAVE_TEMP | PMBUS_HAVE_STATUS_TEMP |
		PMBUS_HAVE_POUT,
	.pfunc[0] = PMBUS_HAVE_IOUT,
	.pfunc[1] = PMBUS_HAVE_IOUT,
	.pfunc[2] = PMBUS_HAVE_IOUT,
	.pfunc[3] = PMBUS_HAVE_IOUT,
	.pfunc[4] = PMBUS_HAVE_IOUT,
	.pfunc[5] = PMBUS_HAVE_IOUT,
};

static int tps53679_probe(struct i2c_client *client,
			  const struct i2c_device_id *id)
{
	struct device *dev = &client->dev;
	struct pmbus_driver_info *info;
	enum chips chip_id;

	if (dev->of_node)
		chip_id = (enum chips)of_device_get_match_data(dev);
	else
		chip_id = id->driver_data;

	info = devm_kmemdup(dev, &tps53679_info, sizeof(*info), GFP_KERNEL);
	if (!info)
		return -ENOMEM;

	switch (chip_id) {
	case tps53647:
	case tps53667:
		info->pages = TPS53647_PAGE_NUM;
		info->identify = tps53679_identify;
		break;
	case tps53679:
	case tps53688:
		info->pages = TPS53679_PAGE_NUM;
		info->identify = tps53679_identify;
		break;
	case tps53681:
		info->pages = TPS53679_PAGE_NUM;
		info->phases[0] = 6;
		info->identify = tps53681_identify;
		info->read_word_data = tps53681_read_word_data;
		break;
	default:
		return -ENODEV;
	}

	return pmbus_do_probe(client, id, info);
}

static const struct i2c_device_id tps53679_id[] = {
<<<<<<< HEAD
	{"tps53679", 0},
	{"tps53688", 0},
=======
	{"tps53647", tps53647},
	{"tps53667", tps53667},
	{"tps53679", tps53679},
	{"tps53681", tps53681},
	{"tps53688", tps53688},
>>>>>>> 04d5ce62
	{}
};

MODULE_DEVICE_TABLE(i2c, tps53679_id);

static const struct of_device_id __maybe_unused tps53679_of_match[] = {
<<<<<<< HEAD
	{.compatible = "ti,tps53679"},
	{.compatible = "ti,tps53688"},
=======
	{.compatible = "ti,tps53647", .data = (void *)tps53647},
	{.compatible = "ti,tps53667", .data = (void *)tps53667},
	{.compatible = "ti,tps53679", .data = (void *)tps53679},
	{.compatible = "ti,tps53681", .data = (void *)tps53681},
	{.compatible = "ti,tps53688", .data = (void *)tps53688},
>>>>>>> 04d5ce62
	{}
};
MODULE_DEVICE_TABLE(of, tps53679_of_match);

static struct i2c_driver tps53679_driver = {
	.driver = {
		.name = "tps53679",
		.of_match_table = of_match_ptr(tps53679_of_match),
	},
	.probe = tps53679_probe,
	.remove = pmbus_do_remove,
	.id_table = tps53679_id,
};

module_i2c_driver(tps53679_driver);

MODULE_AUTHOR("Vadim Pasternak <vadimp@mellanox.com>");
MODULE_DESCRIPTION("PMBus driver for Texas Instruments TPS53679");
MODULE_LICENSE("GPL");<|MERGE_RESOLUTION|>--- conflicted
+++ resolved
@@ -40,11 +40,7 @@
 	u8 vout_params;
 	int i, ret;
 
-<<<<<<< HEAD
-	for (i = 0; i < TPS53679_PAGE_NUM; i++) {
-=======
 	for (i = 0; i < info->pages; i++) {
->>>>>>> 04d5ce62
 		/* Read the register with VOUT scaling value.*/
 		ret = pmbus_read_byte_data(client, i, PMBUS_VOUT_MODE);
 		if (ret < 0)
@@ -65,8 +61,6 @@
 		default:
 			return -EINVAL;
 		}
-<<<<<<< HEAD
-=======
 	}
 
 	return 0;
@@ -98,7 +92,6 @@
 	if (ret != revision) {
 		dev_err(&client->dev, "Unexpected PMBus revision 0x%x\n", ret);
 		return -ENODEV;
->>>>>>> 04d5ce62
 	}
 
 	ret = i2c_smbus_read_block_data(client, PMBUS_IC_DEVICE_ID, buf);
@@ -231,32 +224,22 @@
 }
 
 static const struct i2c_device_id tps53679_id[] = {
-<<<<<<< HEAD
-	{"tps53679", 0},
-	{"tps53688", 0},
-=======
 	{"tps53647", tps53647},
 	{"tps53667", tps53667},
 	{"tps53679", tps53679},
 	{"tps53681", tps53681},
 	{"tps53688", tps53688},
->>>>>>> 04d5ce62
 	{}
 };
 
 MODULE_DEVICE_TABLE(i2c, tps53679_id);
 
 static const struct of_device_id __maybe_unused tps53679_of_match[] = {
-<<<<<<< HEAD
-	{.compatible = "ti,tps53679"},
-	{.compatible = "ti,tps53688"},
-=======
 	{.compatible = "ti,tps53647", .data = (void *)tps53647},
 	{.compatible = "ti,tps53667", .data = (void *)tps53667},
 	{.compatible = "ti,tps53679", .data = (void *)tps53679},
 	{.compatible = "ti,tps53681", .data = (void *)tps53681},
 	{.compatible = "ti,tps53688", .data = (void *)tps53688},
->>>>>>> 04d5ce62
 	{}
 };
 MODULE_DEVICE_TABLE(of, tps53679_of_match);
