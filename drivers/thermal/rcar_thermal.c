--- conflicted
+++ resolved
@@ -267,16 +267,7 @@
 	else if (ctemp < 24)
 		*temp = MCELSIUS(((ctemp * 55) - 720) / 10);
 	else
-<<<<<<< HEAD
-		tmp = MCELSIUS((priv->ctemp * 5) - 60);
-	mutex_unlock(&priv->lock);
-
-	/* Guaranteed operating range is -45C to 125C. */
-
-	*temp = tmp;
-=======
 		*temp = MCELSIUS((ctemp * 5) - 60);
->>>>>>> 04d5ce62
 
 	return 0;
 }
