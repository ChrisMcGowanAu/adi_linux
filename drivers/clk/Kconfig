# SPDX-License-Identifier: GPL-2.0

config HAVE_CLK
	bool
	help
	  The <linux/clk.h> calls support software clock gating and
	  thus are a key power management tool on many systems.

config HAVE_CLK_PREPARE
	bool

config HAVE_LEGACY_CLK # TODO: Remove once all legacy users are migrated
	bool
	select HAVE_CLK
	help
	  Select this option when the clock API in <linux/clk.h> is implemented
	  by platform/architecture code. This method is deprecated. Modern
	  code should select COMMON_CLK instead and not define a custom
	  'struct clk'.

menuconfig COMMON_CLK
	bool "Common Clock Framework"
	depends on !HAVE_LEGACY_CLK
	select HAVE_CLK_PREPARE
	select HAVE_CLK
	select SRCU
	select RATIONAL
	help
	  The common clock framework is a single definition of struct
	  clk, useful across many platforms, as well as an
	  implementation of the clock API in include/linux/clk.h.
	  Architectures utilizing the common struct clk should select
	  this option.

if COMMON_CLK

config COMMON_CLK_WM831X
	tristate "Clock driver for WM831x/2x PMICs"
	depends on MFD_WM831X
	help
	  Supports the clocking subsystem of the WM831x/2x series of
	  PMICs from Wolfson Microelectronics.

source "drivers/clk/versatile/Kconfig"

config CLK_HSDK
	bool "PLL Driver for HSDK platform"
	depends on ARC_SOC_HSDK || COMPILE_TEST
	depends on HAS_IOMEM
	help
	  This driver supports the HSDK core, system, ddr, tunnel and hdmi PLLs
	  control.

config LMK04832
	tristate "Ti LMK04832 JESD204B Compliant Clock Jitter Cleaner"
	depends on SPI
	select REGMAP_SPI
	help
	  Say yes here to build support for Texas Instruments' LMK04832 Ultra
	  Low-Noise JESD204B Compliant Clock Jitter Cleaner With Dual Loop PLLs

config COMMON_CLK_MAX77686
	tristate "Clock driver for Maxim 77620/77686/77802 MFD"
	depends on MFD_MAX77686 || MFD_MAX77620 || COMPILE_TEST
	help
	  This driver supports Maxim 77620/77686/77802 crystal oscillator
	  clock.

config COMMON_CLK_MAX9485
	tristate "Maxim 9485 Programmable Clock Generator"
	depends on I2C
	help
	  This driver supports Maxim 9485 Programmable Audio Clock Generator

config COMMON_CLK_RK808
	tristate "Clock driver for RK805/RK808/RK809/RK817/RK818"
	depends on MFD_RK808
	help
	  This driver supports RK805, RK809 and RK817, RK808 and RK818 crystal oscillator clock.
	  These multi-function devices have two fixed-rate oscillators, clocked at 32KHz each.
	  Clkout1 is always on, Clkout2 can off by control register.

config COMMON_CLK_HI655X
	tristate "Clock driver for Hi655x" if EXPERT
	depends on (MFD_HI655X_PMIC || COMPILE_TEST)
	depends on REGMAP
	default MFD_HI655X_PMIC
	help
	  This driver supports the hi655x PMIC clock. This
	  multi-function device has one fixed-rate oscillator, clocked
	  at 32KHz.

config COMMON_CLK_SCMI
	tristate "Clock driver controlled via SCMI interface"
	depends on ARM_SCMI_PROTOCOL || COMPILE_TEST
	help
	  This driver provides support for clocks that are controlled
	  by firmware that implements the SCMI interface.

	  This driver uses SCMI Message Protocol to interact with the
	  firmware providing all the clock controls.

config COMMON_CLK_SCPI
	tristate "Clock driver controlled via SCPI interface"
	depends on ARM_SCPI_PROTOCOL || COMPILE_TEST
	help
	  This driver provides support for clocks that are controlled
	  by firmware that implements the SCPI interface.

	  This driver uses SCPI Message Protocol to interact with the
	  firmware providing all the clock controls.

config COMMON_CLK_SI5341
	tristate "Clock driver for SiLabs 5341 and 5340 A/B/C/D devices"
	depends on I2C
	select REGMAP_I2C
	help
	  This driver supports Silicon Labs Si5341 and Si5340 programmable clock
	  generators. Not all features of these chips are currently supported
	  by the driver, in particular it only supports XTAL input. The chip can
	  be pre-programmed to support other configurations and features not yet
	  implemented in the driver.

config COMMON_CLK_SI5351
	tristate "Clock driver for SiLabs 5351A/B/C"
	depends on I2C
	select REGMAP_I2C
	help
	  This driver supports Silicon Labs 5351A/B/C programmable clock
	  generators.

config COMMON_CLK_SI514
	tristate "Clock driver for SiLabs 514 devices"
	depends on I2C
	depends on OF
	select REGMAP_I2C
	help
	  This driver supports the Silicon Labs 514 programmable clock
	  generator.

config COMMON_CLK_SI544
	tristate "Clock driver for SiLabs 544 devices"
	depends on I2C
	select REGMAP_I2C
	help
	  This driver supports the Silicon Labs 544 programmable clock
	  generator.

config COMMON_CLK_SI570
	tristate "Clock driver for SiLabs 570 and compatible devices"
	depends on I2C
	depends on OF
	select REGMAP_I2C
	help
	  This driver supports Silicon Labs 570/571/598/599 programmable
	  clock generators.

config COMMON_CLK_BM1880
	bool "Clock driver for Bitmain BM1880 SoC"
	depends on ARCH_BITMAIN || COMPILE_TEST
	default ARCH_BITMAIN
	help
	  This driver supports the clocks on Bitmain BM1880 SoC.

config COMMON_CLK_SI5324
	tristate "Clock driver for SiLabs 5324 and compatible devices"
	depends on I2C
	depends on OF
	select REGMAP_I2C
	help
	  This driver supports Silicon Labs 5324/5319/5328 programmable
	  clock generators. Dynamic programming of the oscillator is done
	  via I2C.

config COMMON_CLK_IDT8T49N24X
	tristate "Clock driver for IDT 8T49N24x"
	depends on I2C
	depends on OF
	select REGMAP_I2C
	help
	  This driver supports the IDT 8T49N24x universal frequency translator
	  product family.  The only chip in the family that is currently
	  supported is the 8T49N241. The driver supports setting the rate for
	  all four outputs on the chip and automatically calculating/setting
	  the appropriate VCO value.

	  The driver can read a full register map from the DT,
	  and will use that register map to initialize the attached part
	  (via I2C) when the system boots. Any configuration not supported
	  by the common clock framework must be done via the full register
	  map, including optimized settings.

	  All outputs are currently assumed to be LVDS, unless overridden
	  in the full register map in the DT.

config COMMON_CLK_CDCE706
	tristate "Clock driver for TI CDCE706 clock synthesizer"
	depends on I2C
	select REGMAP_I2C
	help
	  This driver supports TI CDCE706 programmable 3-PLL clock synthesizer.

config COMMON_CLK_CDCE925
	tristate "Clock driver for TI CDCE913/925/937/949 devices"
	depends on I2C
	depends on OF
	select REGMAP_I2C
	help
	  This driver supports the TI CDCE913/925/937/949 programmable clock
	  synthesizer. Each chip has different number of PLLs and outputs.
	  For example, the CDCE925 contains two PLLs with spread-spectrum
	  clocking support and five output dividers. The driver only supports
	  the following setup, and uses a fixed setting for the output muxes.
	  Y1 is derived from the input clock
	  Y2 and Y3 derive from PLL1
	  Y4 and Y5 derive from PLL2
	  Given a target output frequency, the driver will set the PLL and
	  divider to best approximate the desired output.

config COMMON_CLK_CS2000_CP
	tristate "Clock driver for CS2000 Fractional-N Clock Synthesizer & Clock Multiplier"
	depends on I2C
	help
	  If you say yes here you get support for the CS2000 clock multiplier.

config COMMON_CLK_FSL_FLEXSPI
	tristate "Clock driver for FlexSPI on Layerscape SoCs"
	depends on ARCH_LAYERSCAPE || COMPILE_TEST
	default ARCH_LAYERSCAPE && SPI_NXP_FLEXSPI
	help
	  On Layerscape SoCs there is a special clock for the FlexSPI
	  interface.

config COMMON_CLK_FSL_SAI
	bool "Clock driver for BCLK of Freescale SAI cores"
	depends on ARCH_LAYERSCAPE || COMPILE_TEST
	help
	  This driver supports the Freescale SAI (Synchronous Audio Interface)
	  to be used as a generic clock output. Some SoCs have restrictions
	  regarding the possible pin multiplexer settings. Eg. on some SoCs
	  two SAI interfaces can only be enabled together. If just one is
	  needed, the BCLK pin of the second one can be used as general
	  purpose clock output. Ideally, it can be used to drive an audio
	  codec (sometimes known as MCLK).

config COMMON_CLK_GEMINI
	bool "Clock driver for Cortina Systems Gemini SoC"
	depends on ARCH_GEMINI || COMPILE_TEST
	select MFD_SYSCON
	select RESET_CONTROLLER
	help
	  This driver supports the SoC clocks on the Cortina Systems Gemini
	  platform, also known as SL3516 or CS3516.

config COMMON_CLK_ASPEED
	bool "Clock driver for Aspeed BMC SoCs"
	depends on ARCH_ASPEED || COMPILE_TEST
	default ARCH_ASPEED
	select MFD_SYSCON
	select RESET_CONTROLLER
	help
	  This driver supports the SoC clocks on the Aspeed BMC platforms.

	  The G4 and G5 series, including the ast2400 and ast2500, are supported
	  by this driver.

config COMMON_CLK_S2MPS11
	tristate "Clock driver for S2MPS1X/S5M8767 MFD"
	depends on MFD_SEC_CORE || COMPILE_TEST
	help
	  This driver supports S2MPS11/S2MPS14/S5M8767 crystal oscillator
	  clock. These multi-function devices have two (S2MPS14) or three
	  (S2MPS11, S5M8767) fixed-rate oscillators, clocked at 32KHz each.

config CLK_TWL6040
	tristate "External McPDM functional clock from twl6040"
	depends on TWL6040_CORE
	help
	  Enable the external functional clock support on OMAP4+ platforms for
	  McPDM. McPDM module is using the external bit clock on the McPDM bus
	  as functional clock.

config COMMON_CLK_AXI_CLKGEN
	tristate "AXI clkgen driver"
<<<<<<< HEAD
	depends on ARCH_ZYNQ || ARCH_ZYNQMP || MICROBLAZE || COMPILE_TEST
=======
	depends on HAS_IOMEM || COMPILE_TEST
	depends on OF
>>>>>>> e2662117
	help
	  Support for the Analog Devices axi-clkgen pcore clock generator for Xilinx
	  FPGAs. It is commonly used in Analog Devices' reference designs.

config CLK_QORIQ
	bool "Clock driver for Freescale QorIQ platforms"
	depends on OF
	depends on PPC_E500MC || SOC_LS1021A || ARCH_LAYERSCAPE || COMPILE_TEST
	help
	  This adds the clock driver support for Freescale QorIQ platforms
	  using common clock framework.

config COMMON_CLK_ADI
	def_bool COMMON_CLK
	help
	  Support for Analog Devices clock providers.

config CLK_LS1028A_PLLDIG
        tristate "Clock driver for LS1028A Display output"
        depends on ARCH_LAYERSCAPE || COMPILE_TEST
        default ARCH_LAYERSCAPE
        help
          This driver support the Display output interfaces(LCD, DPHY) pixel clocks
          of the QorIQ Layerscape LS1028A, as implemented TSMC CLN28HPM PLL. Not all
          features of the PLL are currently supported by the driver. By default,
          configured bypass mode with this PLL.

config COMMON_CLK_XGENE
	bool "Clock driver for APM XGene SoC"
	default ARCH_XGENE
	depends on ARM64 || COMPILE_TEST
	help
	  Support for the APM X-Gene SoC reference, PLL, and device clocks.

config COMMON_CLK_LOCHNAGAR
	tristate "Cirrus Logic Lochnagar clock driver"
	depends on MFD_LOCHNAGAR
	help
	  This driver supports the clocking features of the Cirrus Logic
	  Lochnagar audio development board.

config COMMON_CLK_NXP
	def_bool COMMON_CLK && (ARCH_LPC18XX || ARCH_LPC32XX)
	select REGMAP_MMIO if ARCH_LPC32XX
	select MFD_SYSCON if ARCH_LPC18XX
	help
	  Support for clock providers on NXP platforms.

config COMMON_CLK_PALMAS
	tristate "Clock driver for TI Palmas devices"
	depends on MFD_PALMAS
	help
	  This driver supports TI Palmas devices 32KHz output KG and KG_AUDIO
	  using common clock framework.

config COMMON_CLK_PWM
	tristate "Clock driver for PWMs used as clock outputs"
	depends on PWM
	help
	  Adapter driver so that any PWM output can be (mis)used as clock signal
	  at 50% duty cycle.

config COMMON_CLK_PXA
	def_bool COMMON_CLK && ARCH_PXA
	help
	  Support for the Marvell PXA SoC.

config COMMON_CLK_PIC32
	def_bool COMMON_CLK && MACH_PIC32

config COMMON_CLK_OXNAS
	bool "Clock driver for the OXNAS SoC Family"
	depends on ARCH_OXNAS || COMPILE_TEST
	select MFD_SYSCON
	help
	  Support for the OXNAS SoC Family clocks.

config COMMON_CLK_ALTERA_A10_FPLL
	tristate "Clock driver for Altera Arria10 FPLL"
	depends on ARCH_SOCFPGA || NIOS2
	help
	  Support for the Altera Fractional PLL found in the reconfiguable logic
	  of Arria10 and Arria10 SoC FPGAs.

config COMMON_CLK_ALTERA_C5_FPLL
	tristate "Clock driver for Altera Cyclone5 FPLL"
	depends on OF && (ARCH_SOCFPGA || NIOS2)
	help
	  Support for the Altera Fractional PLL found in the reconfigurable
	  logic of Cyclone5 and Cyclone5 SoC FPGAs.

	  The Cyclone5 Fractional PLL can generate up to 9 clock output
	  signals.

config COMMON_CLK_VC5
	tristate "Clock driver for IDT VersaClock 5,6 devices"
	depends on I2C
	depends on OF
	select REGMAP_I2C
	help
	  This driver supports the IDT VersaClock 5 and VersaClock 6
	  programmable clock generators.

config COMMON_CLK_VC7
	tristate "Clock driver for Renesas Versaclock 7 devices"
	depends on I2C
	depends on OF
	select REGMAP_I2C
	help
	  Renesas Versaclock7 is a family of configurable clock generator
	  and jitter attenuator ICs with fractional and integer dividers.

config COMMON_CLK_STM32MP157
	def_bool COMMON_CLK && MACH_STM32MP157
	help
	  Support for stm32mp157 SoC family clocks

config COMMON_CLK_STM32MP157_SCMI
	bool "stm32mp157 Clock driver with Trusted Firmware"
	depends on COMMON_CLK_STM32MP157
	select COMMON_CLK_SCMI
	select ARM_SCMI_PROTOCOL
	default y
	help
	  Support for stm32mp157 SoC family clocks with Trusted Firmware using
	  SCMI protocol.

config COMMON_CLK_STM32F
	def_bool COMMON_CLK && (MACH_STM32F429 || MACH_STM32F469 || MACH_STM32F746)
	help
	  Support for stm32f4 and stm32f7 SoC families clocks

config COMMON_CLK_STM32H7
	def_bool COMMON_CLK && MACH_STM32H743
	help
	  Support for stm32h7 SoC family clocks

config COMMON_CLK_MMP2
	def_bool COMMON_CLK && (MACH_MMP2_DT || MACH_MMP3_DT)
	help
	  Support for Marvell MMP2 and MMP3 SoC clocks

config COMMON_CLK_MMP2_AUDIO
        tristate "Clock driver for MMP2 Audio subsystem"
        depends on COMMON_CLK_MMP2 || COMPILE_TEST
        help
          This driver supports clocks for Audio subsystem on MMP2 SoC.

config COMMON_CLK_BD718XX
	tristate "Clock driver for 32K clk gates on ROHM PMICs"
	depends on MFD_ROHM_BD718XX || MFD_ROHM_BD71828
	help
	  This driver supports ROHM BD71837, BD71847, BD71850, BD71815
	  and BD71828 PMICs clock gates.

config COMMON_CLK_FIXED_MMIO
	bool "Clock driver for Memory Mapped Fixed values"
	depends on COMMON_CLK && OF
	help
	  Support for Memory Mapped IO Fixed clocks

config COMMON_CLK_K210
	bool "Clock driver for the Canaan Kendryte K210 SoC"
	depends on OF && RISCV && SOC_CANAAN
	default SOC_CANAAN
	help
	  Support for the Canaan Kendryte K210 RISC-V SoC clocks.

config COMMON_CLK_XLNX_CLKWZRD
	tristate "Xilinx Clocking Wizard"
	depends on COMMON_CLK && OF
	help
	  Support for the Xilinx Clocking Wizard IP core clock generator.

config COMMON_CLK_XLNX_CLKWZRD_V
	tristate "Xilinx Versal Clocking Wizard"
	depends on COMMON_CLK && OF
	help
	  Support for the Versal Xilinx Clocking Wizard IP core clock generator.
	  Adds support for Versal clocking wizard 1.0 and compatible.
	  This driver supports the Xilinx clocking wizard programmable clock
	  synthesizer. The number of output is configurable in the design.

source "drivers/clk/actions/Kconfig"
source "drivers/clk/adi/Kconfig"
source "drivers/clk/analogbits/Kconfig"
source "drivers/clk/baikal-t1/Kconfig"
source "drivers/clk/bcm/Kconfig"
source "drivers/clk/hisilicon/Kconfig"
source "drivers/clk/imgtec/Kconfig"
source "drivers/clk/imx/Kconfig"
source "drivers/clk/ingenic/Kconfig"
source "drivers/clk/keystone/Kconfig"
source "drivers/clk/mediatek/Kconfig"
source "drivers/clk/meson/Kconfig"
source "drivers/clk/mstar/Kconfig"
source "drivers/clk/mvebu/Kconfig"
source "drivers/clk/pistachio/Kconfig"
source "drivers/clk/qcom/Kconfig"
source "drivers/clk/ralink/Kconfig"
source "drivers/clk/renesas/Kconfig"
source "drivers/clk/rockchip/Kconfig"
source "drivers/clk/samsung/Kconfig"
source "drivers/clk/sifive/Kconfig"
source "drivers/clk/socfpga/Kconfig"
source "drivers/clk/sprd/Kconfig"
source "drivers/clk/sunxi/Kconfig"
source "drivers/clk/sunxi-ng/Kconfig"
source "drivers/clk/tegra/Kconfig"
source "drivers/clk/ti/Kconfig"
source "drivers/clk/uniphier/Kconfig"
source "drivers/clk/x86/Kconfig"
source "drivers/clk/xilinx/Kconfig"
source "drivers/clk/zynqmp/Kconfig"

endif<|MERGE_RESOLUTION|>--- conflicted
+++ resolved
@@ -282,12 +282,8 @@
 
 config COMMON_CLK_AXI_CLKGEN
 	tristate "AXI clkgen driver"
-<<<<<<< HEAD
-	depends on ARCH_ZYNQ || ARCH_ZYNQMP || MICROBLAZE || COMPILE_TEST
-=======
 	depends on HAS_IOMEM || COMPILE_TEST
 	depends on OF
->>>>>>> e2662117
 	help
 	  Support for the Analog Devices axi-clkgen pcore clock generator for Xilinx
 	  FPGAs. It is commonly used in Analog Devices' reference designs.
@@ -367,14 +363,14 @@
 
 config COMMON_CLK_ALTERA_A10_FPLL
 	tristate "Clock driver for Altera Arria10 FPLL"
-	depends on ARCH_SOCFPGA || NIOS2
+	depends on ARCH_INTEL_SOCFPGA || NIOS2
 	help
 	  Support for the Altera Fractional PLL found in the reconfiguable logic
 	  of Arria10 and Arria10 SoC FPGAs.
 
 config COMMON_CLK_ALTERA_C5_FPLL
 	tristate "Clock driver for Altera Cyclone5 FPLL"
-	depends on OF && (ARCH_SOCFPGA || NIOS2)
+	depends on OF && (ARCH_INTEL_SOCFPGA || NIOS2)
 	help
 	  Support for the Altera Fractional PLL found in the reconfigurable
 	  logic of Cyclone5 and Cyclone5 SoC FPGAs.
