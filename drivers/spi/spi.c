// SPDX-License-Identifier: GPL-2.0-or-later
// SPI init/core code
//
// Copyright (C) 2005 David Brownell
// Copyright (C) 2008 Secret Lab Technologies Ltd.

#include <linux/kernel.h>
#include <linux/device.h>
#include <linux/init.h>
#include <linux/cache.h>
#include <linux/dma-mapping.h>
#include <linux/dmaengine.h>
#include <linux/mutex.h>
#include <linux/of_device.h>
#include <linux/of_irq.h>
#include <linux/clk/clk-conf.h>
#include <linux/slab.h>
#include <linux/mod_devicetable.h>
#include <linux/spi/spi.h>
#include <linux/spi/spi-mem.h>
#include <linux/of_gpio.h>
#include <linux/gpio/consumer.h>
#include <linux/pm_runtime.h>
#include <linux/pm_domain.h>
#include <linux/property.h>
#include <linux/export.h>
#include <linux/sched/rt.h>
#include <uapi/linux/sched/types.h>
#include <linux/delay.h>
#include <linux/kthread.h>
#include <linux/ioport.h>
#include <linux/acpi.h>
#include <linux/highmem.h>
#include <linux/idr.h>
#include <linux/platform_data/x86/apple.h>

#define CREATE_TRACE_POINTS
#include <trace/events/spi.h>
EXPORT_TRACEPOINT_SYMBOL(spi_transfer_start);
EXPORT_TRACEPOINT_SYMBOL(spi_transfer_stop);

#include "internals.h"

static DEFINE_IDR(spi_master_idr);

static void spidev_release(struct device *dev)
{
	struct spi_device	*spi = to_spi_device(dev);

	/* spi controllers may cleanup for released devices */
	if (spi->controller->cleanup)
		spi->controller->cleanup(spi);

	spi_controller_put(spi->controller);
	kfree(spi->driver_override);
	kfree(spi);
}

static ssize_t
modalias_show(struct device *dev, struct device_attribute *a, char *buf)
{
	const struct spi_device	*spi = to_spi_device(dev);
	int len;

	len = acpi_device_modalias(dev, buf, PAGE_SIZE - 1);
	if (len != -ENODEV)
		return len;

	return sprintf(buf, "%s%s\n", SPI_MODULE_PREFIX, spi->modalias);
}
static DEVICE_ATTR_RO(modalias);

static ssize_t driver_override_store(struct device *dev,
				     struct device_attribute *a,
				     const char *buf, size_t count)
{
	struct spi_device *spi = to_spi_device(dev);
	const char *end = memchr(buf, '\n', count);
	const size_t len = end ? end - buf : count;
	const char *driver_override, *old;

	/* We need to keep extra room for a newline when displaying value */
	if (len >= (PAGE_SIZE - 1))
		return -EINVAL;

	driver_override = kstrndup(buf, len, GFP_KERNEL);
	if (!driver_override)
		return -ENOMEM;

	device_lock(dev);
	old = spi->driver_override;
	if (len) {
		spi->driver_override = driver_override;
	} else {
		/* Emptry string, disable driver override */
		spi->driver_override = NULL;
		kfree(driver_override);
	}
	device_unlock(dev);
	kfree(old);

	return count;
}

static ssize_t driver_override_show(struct device *dev,
				    struct device_attribute *a, char *buf)
{
	const struct spi_device *spi = to_spi_device(dev);
	ssize_t len;

	device_lock(dev);
	len = snprintf(buf, PAGE_SIZE, "%s\n", spi->driver_override ? : "");
	device_unlock(dev);
	return len;
}
static DEVICE_ATTR_RW(driver_override);

#define SPI_STATISTICS_ATTRS(field, file)				\
static ssize_t spi_controller_##field##_show(struct device *dev,	\
					     struct device_attribute *attr, \
					     char *buf)			\
{									\
	struct spi_controller *ctlr = container_of(dev,			\
					 struct spi_controller, dev);	\
	return spi_statistics_##field##_show(&ctlr->statistics, buf);	\
}									\
static struct device_attribute dev_attr_spi_controller_##field = {	\
	.attr = { .name = file, .mode = 0444 },				\
	.show = spi_controller_##field##_show,				\
};									\
static ssize_t spi_device_##field##_show(struct device *dev,		\
					 struct device_attribute *attr,	\
					char *buf)			\
{									\
	struct spi_device *spi = to_spi_device(dev);			\
	return spi_statistics_##field##_show(&spi->statistics, buf);	\
}									\
static struct device_attribute dev_attr_spi_device_##field = {		\
	.attr = { .name = file, .mode = 0444 },				\
	.show = spi_device_##field##_show,				\
}

#define SPI_STATISTICS_SHOW_NAME(name, file, field, format_string)	\
static ssize_t spi_statistics_##name##_show(struct spi_statistics *stat, \
					    char *buf)			\
{									\
	unsigned long flags;						\
	ssize_t len;							\
	spin_lock_irqsave(&stat->lock, flags);				\
	len = sprintf(buf, format_string, stat->field);			\
	spin_unlock_irqrestore(&stat->lock, flags);			\
	return len;							\
}									\
SPI_STATISTICS_ATTRS(name, file)

#define SPI_STATISTICS_SHOW(field, format_string)			\
	SPI_STATISTICS_SHOW_NAME(field, __stringify(field),		\
				 field, format_string)

SPI_STATISTICS_SHOW(messages, "%lu");
SPI_STATISTICS_SHOW(transfers, "%lu");
SPI_STATISTICS_SHOW(errors, "%lu");
SPI_STATISTICS_SHOW(timedout, "%lu");

SPI_STATISTICS_SHOW(spi_sync, "%lu");
SPI_STATISTICS_SHOW(spi_sync_immediate, "%lu");
SPI_STATISTICS_SHOW(spi_async, "%lu");

SPI_STATISTICS_SHOW(bytes, "%llu");
SPI_STATISTICS_SHOW(bytes_rx, "%llu");
SPI_STATISTICS_SHOW(bytes_tx, "%llu");

#define SPI_STATISTICS_TRANSFER_BYTES_HISTO(index, number)		\
	SPI_STATISTICS_SHOW_NAME(transfer_bytes_histo##index,		\
				 "transfer_bytes_histo_" number,	\
				 transfer_bytes_histo[index],  "%lu")
SPI_STATISTICS_TRANSFER_BYTES_HISTO(0,  "0-1");
SPI_STATISTICS_TRANSFER_BYTES_HISTO(1,  "2-3");
SPI_STATISTICS_TRANSFER_BYTES_HISTO(2,  "4-7");
SPI_STATISTICS_TRANSFER_BYTES_HISTO(3,  "8-15");
SPI_STATISTICS_TRANSFER_BYTES_HISTO(4,  "16-31");
SPI_STATISTICS_TRANSFER_BYTES_HISTO(5,  "32-63");
SPI_STATISTICS_TRANSFER_BYTES_HISTO(6,  "64-127");
SPI_STATISTICS_TRANSFER_BYTES_HISTO(7,  "128-255");
SPI_STATISTICS_TRANSFER_BYTES_HISTO(8,  "256-511");
SPI_STATISTICS_TRANSFER_BYTES_HISTO(9,  "512-1023");
SPI_STATISTICS_TRANSFER_BYTES_HISTO(10, "1024-2047");
SPI_STATISTICS_TRANSFER_BYTES_HISTO(11, "2048-4095");
SPI_STATISTICS_TRANSFER_BYTES_HISTO(12, "4096-8191");
SPI_STATISTICS_TRANSFER_BYTES_HISTO(13, "8192-16383");
SPI_STATISTICS_TRANSFER_BYTES_HISTO(14, "16384-32767");
SPI_STATISTICS_TRANSFER_BYTES_HISTO(15, "32768-65535");
SPI_STATISTICS_TRANSFER_BYTES_HISTO(16, "65536+");

SPI_STATISTICS_SHOW(transfers_split_maxsize, "%lu");

static struct attribute *spi_dev_attrs[] = {
	&dev_attr_modalias.attr,
	&dev_attr_driver_override.attr,
	NULL,
};

static const struct attribute_group spi_dev_group = {
	.attrs  = spi_dev_attrs,
};

static struct attribute *spi_device_statistics_attrs[] = {
	&dev_attr_spi_device_messages.attr,
	&dev_attr_spi_device_transfers.attr,
	&dev_attr_spi_device_errors.attr,
	&dev_attr_spi_device_timedout.attr,
	&dev_attr_spi_device_spi_sync.attr,
	&dev_attr_spi_device_spi_sync_immediate.attr,
	&dev_attr_spi_device_spi_async.attr,
	&dev_attr_spi_device_bytes.attr,
	&dev_attr_spi_device_bytes_rx.attr,
	&dev_attr_spi_device_bytes_tx.attr,
	&dev_attr_spi_device_transfer_bytes_histo0.attr,
	&dev_attr_spi_device_transfer_bytes_histo1.attr,
	&dev_attr_spi_device_transfer_bytes_histo2.attr,
	&dev_attr_spi_device_transfer_bytes_histo3.attr,
	&dev_attr_spi_device_transfer_bytes_histo4.attr,
	&dev_attr_spi_device_transfer_bytes_histo5.attr,
	&dev_attr_spi_device_transfer_bytes_histo6.attr,
	&dev_attr_spi_device_transfer_bytes_histo7.attr,
	&dev_attr_spi_device_transfer_bytes_histo8.attr,
	&dev_attr_spi_device_transfer_bytes_histo9.attr,
	&dev_attr_spi_device_transfer_bytes_histo10.attr,
	&dev_attr_spi_device_transfer_bytes_histo11.attr,
	&dev_attr_spi_device_transfer_bytes_histo12.attr,
	&dev_attr_spi_device_transfer_bytes_histo13.attr,
	&dev_attr_spi_device_transfer_bytes_histo14.attr,
	&dev_attr_spi_device_transfer_bytes_histo15.attr,
	&dev_attr_spi_device_transfer_bytes_histo16.attr,
	&dev_attr_spi_device_transfers_split_maxsize.attr,
	NULL,
};

static const struct attribute_group spi_device_statistics_group = {
	.name  = "statistics",
	.attrs  = spi_device_statistics_attrs,
};

static const struct attribute_group *spi_dev_groups[] = {
	&spi_dev_group,
	&spi_device_statistics_group,
	NULL,
};

static struct attribute *spi_controller_statistics_attrs[] = {
	&dev_attr_spi_controller_messages.attr,
	&dev_attr_spi_controller_transfers.attr,
	&dev_attr_spi_controller_errors.attr,
	&dev_attr_spi_controller_timedout.attr,
	&dev_attr_spi_controller_spi_sync.attr,
	&dev_attr_spi_controller_spi_sync_immediate.attr,
	&dev_attr_spi_controller_spi_async.attr,
	&dev_attr_spi_controller_bytes.attr,
	&dev_attr_spi_controller_bytes_rx.attr,
	&dev_attr_spi_controller_bytes_tx.attr,
	&dev_attr_spi_controller_transfer_bytes_histo0.attr,
	&dev_attr_spi_controller_transfer_bytes_histo1.attr,
	&dev_attr_spi_controller_transfer_bytes_histo2.attr,
	&dev_attr_spi_controller_transfer_bytes_histo3.attr,
	&dev_attr_spi_controller_transfer_bytes_histo4.attr,
	&dev_attr_spi_controller_transfer_bytes_histo5.attr,
	&dev_attr_spi_controller_transfer_bytes_histo6.attr,
	&dev_attr_spi_controller_transfer_bytes_histo7.attr,
	&dev_attr_spi_controller_transfer_bytes_histo8.attr,
	&dev_attr_spi_controller_transfer_bytes_histo9.attr,
	&dev_attr_spi_controller_transfer_bytes_histo10.attr,
	&dev_attr_spi_controller_transfer_bytes_histo11.attr,
	&dev_attr_spi_controller_transfer_bytes_histo12.attr,
	&dev_attr_spi_controller_transfer_bytes_histo13.attr,
	&dev_attr_spi_controller_transfer_bytes_histo14.attr,
	&dev_attr_spi_controller_transfer_bytes_histo15.attr,
	&dev_attr_spi_controller_transfer_bytes_histo16.attr,
	&dev_attr_spi_controller_transfers_split_maxsize.attr,
	NULL,
};

static const struct attribute_group spi_controller_statistics_group = {
	.name  = "statistics",
	.attrs  = spi_controller_statistics_attrs,
};

static const struct attribute_group *spi_master_groups[] = {
	&spi_controller_statistics_group,
	NULL,
};

void spi_statistics_add_transfer_stats(struct spi_statistics *stats,
				       struct spi_transfer *xfer,
				       struct spi_controller *ctlr)
{
	unsigned long flags;
	int l2len = min(fls(xfer->len), SPI_STATISTICS_HISTO_SIZE) - 1;

	if (l2len < 0)
		l2len = 0;

	spin_lock_irqsave(&stats->lock, flags);

	stats->transfers++;
	stats->transfer_bytes_histo[l2len]++;

	stats->bytes += xfer->len;
	if ((xfer->tx_buf) &&
	    (xfer->tx_buf != ctlr->dummy_tx))
		stats->bytes_tx += xfer->len;
	if ((xfer->rx_buf) &&
	    (xfer->rx_buf != ctlr->dummy_rx))
		stats->bytes_rx += xfer->len;

	spin_unlock_irqrestore(&stats->lock, flags);
}
EXPORT_SYMBOL_GPL(spi_statistics_add_transfer_stats);

/* modalias support makes "modprobe $MODALIAS" new-style hotplug work,
 * and the sysfs version makes coldplug work too.
 */

static const struct spi_device_id *spi_match_id(const struct spi_device_id *id,
						const struct spi_device *sdev)
{
	while (id->name[0]) {
		if (!strcmp(sdev->modalias, id->name))
			return id;
		id++;
	}
	return NULL;
}

const struct spi_device_id *spi_get_device_id(const struct spi_device *sdev)
{
	const struct spi_driver *sdrv = to_spi_driver(sdev->dev.driver);

	return spi_match_id(sdrv->id_table, sdev);
}
EXPORT_SYMBOL_GPL(spi_get_device_id);

static int spi_match_device(struct device *dev, struct device_driver *drv)
{
	const struct spi_device	*spi = to_spi_device(dev);
	const struct spi_driver	*sdrv = to_spi_driver(drv);

	/* Check override first, and if set, only use the named driver */
	if (spi->driver_override)
		return strcmp(spi->driver_override, drv->name) == 0;

	/* Attempt an OF style match */
	if (of_driver_match_device(dev, drv))
		return 1;

	/* Then try ACPI */
	if (acpi_driver_match_device(dev, drv))
		return 1;

	if (sdrv->id_table)
		return !!spi_match_id(sdrv->id_table, spi);

	return strcmp(spi->modalias, drv->name) == 0;
}

static int spi_uevent(struct device *dev, struct kobj_uevent_env *env)
{
	const struct spi_device		*spi = to_spi_device(dev);
	int rc;

	rc = acpi_device_uevent_modalias(dev, env);
	if (rc != -ENODEV)
		return rc;

	return add_uevent_var(env, "MODALIAS=%s%s", SPI_MODULE_PREFIX, spi->modalias);
}

struct bus_type spi_bus_type = {
	.name		= "spi",
	.dev_groups	= spi_dev_groups,
	.match		= spi_match_device,
	.uevent		= spi_uevent,
};
EXPORT_SYMBOL_GPL(spi_bus_type);


static int spi_drv_probe(struct device *dev)
{
	const struct spi_driver		*sdrv = to_spi_driver(dev->driver);
	struct spi_device		*spi = to_spi_device(dev);
	int ret;

	ret = of_clk_set_defaults(dev->of_node, false);
	if (ret)
		return ret;

	if (dev->of_node) {
		spi->irq = of_irq_get(dev->of_node, 0);
		if (spi->irq == -EPROBE_DEFER)
			return -EPROBE_DEFER;
		if (spi->irq < 0)
			spi->irq = 0;
	}

	ret = dev_pm_domain_attach(dev, true);
	if (ret)
		return ret;

	ret = sdrv->probe(spi);
	if (ret)
		dev_pm_domain_detach(dev, true);

	return ret;
}

static int spi_drv_remove(struct device *dev)
{
	const struct spi_driver		*sdrv = to_spi_driver(dev->driver);
	int ret;

	ret = sdrv->remove(to_spi_device(dev));
	dev_pm_domain_detach(dev, true);

	return ret;
}

static void spi_drv_shutdown(struct device *dev)
{
	const struct spi_driver		*sdrv = to_spi_driver(dev->driver);

	sdrv->shutdown(to_spi_device(dev));
}

/**
 * __spi_register_driver - register a SPI driver
 * @owner: owner module of the driver to register
 * @sdrv: the driver to register
 * Context: can sleep
 *
 * Return: zero on success, else a negative error code.
 */
int __spi_register_driver(struct module *owner, struct spi_driver *sdrv)
{
	sdrv->driver.owner = owner;
	sdrv->driver.bus = &spi_bus_type;
	if (sdrv->probe)
		sdrv->driver.probe = spi_drv_probe;
	if (sdrv->remove)
		sdrv->driver.remove = spi_drv_remove;
	if (sdrv->shutdown)
		sdrv->driver.shutdown = spi_drv_shutdown;
	return driver_register(&sdrv->driver);
}
EXPORT_SYMBOL_GPL(__spi_register_driver);

/*-------------------------------------------------------------------------*/

/* SPI devices should normally not be created by SPI device drivers; that
 * would make them board-specific.  Similarly with SPI controller drivers.
 * Device registration normally goes into like arch/.../mach.../board-YYY.c
 * with other readonly (flashable) information about mainboard devices.
 */

struct boardinfo {
	struct list_head	list;
	struct spi_board_info	board_info;
};

static LIST_HEAD(board_list);
static LIST_HEAD(spi_controller_list);

/*
 * Used to protect add/del opertion for board_info list and
 * spi_controller list, and their matching process
 * also used to protect object of type struct idr
 */
static DEFINE_MUTEX(board_lock);

/**
 * spi_alloc_device - Allocate a new SPI device
 * @ctlr: Controller to which device is connected
 * Context: can sleep
 *
 * Allows a driver to allocate and initialize a spi_device without
 * registering it immediately.  This allows a driver to directly
 * fill the spi_device with device parameters before calling
 * spi_add_device() on it.
 *
 * Caller is responsible to call spi_add_device() on the returned
 * spi_device structure to add it to the SPI controller.  If the caller
 * needs to discard the spi_device without adding it, then it should
 * call spi_dev_put() on it.
 *
 * Return: a pointer to the new device, or NULL.
 */
struct spi_device *spi_alloc_device(struct spi_controller *ctlr)
{
	struct spi_device	*spi;

	if (!spi_controller_get(ctlr))
		return NULL;

	spi = kzalloc(sizeof(*spi), GFP_KERNEL);
	if (!spi) {
		spi_controller_put(ctlr);
		return NULL;
	}

	spi->master = spi->controller = ctlr;
	spi->dev.parent = &ctlr->dev;
	spi->dev.bus = &spi_bus_type;
	spi->dev.release = spidev_release;
	spi->cs_gpio = -ENOENT;

	spin_lock_init(&spi->statistics.lock);

	device_initialize(&spi->dev);
	return spi;
}
EXPORT_SYMBOL_GPL(spi_alloc_device);

static void spi_dev_set_name(struct spi_device *spi)
{
	struct acpi_device *adev = ACPI_COMPANION(&spi->dev);

	if (adev) {
		dev_set_name(&spi->dev, "spi-%s", acpi_dev_name(adev));
		return;
	}

	dev_set_name(&spi->dev, "%s.%u", dev_name(&spi->controller->dev),
		     spi->chip_select);
}

static int spi_dev_check(struct device *dev, void *data)
{
	struct spi_device *spi = to_spi_device(dev);
	struct spi_device *new_spi = data;

	if (spi->controller == new_spi->controller &&
	    spi->chip_select == new_spi->chip_select)
		return -EBUSY;
	return 0;
}

/**
 * spi_add_device - Add spi_device allocated with spi_alloc_device
 * @spi: spi_device to register
 *
 * Companion function to spi_alloc_device.  Devices allocated with
 * spi_alloc_device can be added onto the spi bus with this function.
 *
 * Return: 0 on success; negative errno on failure
 */
int spi_add_device(struct spi_device *spi)
{
	struct spi_controller *ctlr = spi->controller;
	struct device *dev = ctlr->dev.parent;
	int status;

	/* Chipselects are numbered 0..max; validate. */
	if (spi->chip_select >= ctlr->num_chipselect) {
		dev_err(dev, "cs%d >= max %d\n", spi->chip_select,
			ctlr->num_chipselect);
		return -EINVAL;
	}

	/* Set the bus ID string */
	spi_dev_set_name(spi);

	/* We need to make sure there's no other device with this
	 * chipselect **BEFORE** we call setup(), else we'll trash
	 * its configuration.  Lock against concurrent add() calls.
	 */
	mutex_lock(&ctlr->add_lock);

	status = bus_for_each_dev(&spi_bus_type, NULL, spi, spi_dev_check);
	if (status) {
		dev_err(dev, "chipselect %d already in use\n",
				spi->chip_select);
		goto done;
	}

	/* Descriptors take precedence */
	if (ctlr->cs_gpiods)
		spi->cs_gpiod = ctlr->cs_gpiods[spi->chip_select];
	else if (ctlr->cs_gpios)
		spi->cs_gpio = ctlr->cs_gpios[spi->chip_select];

	/* Drivers may modify this initial i/o setup, but will
	 * normally rely on the device being setup.  Devices
	 * using SPI_CS_HIGH can't coexist well otherwise...
	 */
	status = spi_setup(spi);
	if (status < 0) {
		dev_err(dev, "can't setup %s, status %d\n",
				dev_name(&spi->dev), status);
		goto done;
	}

	/* Device may be bound to an active driver when this returns */
	status = device_add(&spi->dev);
	if (status < 0)
		dev_err(dev, "can't add %s, status %d\n",
				dev_name(&spi->dev), status);
	else
		dev_dbg(dev, "registered child %s\n", dev_name(&spi->dev));

done:
	mutex_unlock(&ctlr->add_lock);
	return status;
}
EXPORT_SYMBOL_GPL(spi_add_device);

/**
 * spi_new_device - instantiate one new SPI device
 * @ctlr: Controller to which device is connected
 * @chip: Describes the SPI device
 * Context: can sleep
 *
 * On typical mainboards, this is purely internal; and it's not needed
 * after board init creates the hard-wired devices.  Some development
 * platforms may not be able to use spi_register_board_info though, and
 * this is exported so that for example a USB or parport based adapter
 * driver could add devices (which it would learn about out-of-band).
 *
 * Return: the new device, or NULL.
 */
struct spi_device *spi_new_device(struct spi_controller *ctlr,
				  struct spi_board_info *chip)
{
	struct spi_device	*proxy;
	int			status;

	/* NOTE:  caller did any chip->bus_num checks necessary.
	 *
	 * Also, unless we change the return value convention to use
	 * error-or-pointer (not NULL-or-pointer), troubleshootability
	 * suggests syslogged diagnostics are best here (ugh).
	 */

	proxy = spi_alloc_device(ctlr);
	if (!proxy)
		return NULL;

	WARN_ON(strlen(chip->modalias) >= sizeof(proxy->modalias));

	proxy->chip_select = chip->chip_select;
	proxy->max_speed_hz = chip->max_speed_hz;
	proxy->mode = chip->mode;
	proxy->irq = chip->irq;
	strlcpy(proxy->modalias, chip->modalias, sizeof(proxy->modalias));
	proxy->dev.platform_data = (void *) chip->platform_data;
	proxy->controller_data = chip->controller_data;
	proxy->controller_state = NULL;

	if (chip->properties) {
		status = device_add_properties(&proxy->dev, chip->properties);
		if (status) {
			dev_err(&ctlr->dev,
				"failed to add properties to '%s': %d\n",
				chip->modalias, status);
			goto err_dev_put;
		}
	}

	status = spi_add_device(proxy);
	if (status < 0)
		goto err_remove_props;

	return proxy;

err_remove_props:
	if (chip->properties)
		device_remove_properties(&proxy->dev);
err_dev_put:
	spi_dev_put(proxy);
	return NULL;
}
EXPORT_SYMBOL_GPL(spi_new_device);

/**
 * spi_unregister_device - unregister a single SPI device
 * @spi: spi_device to unregister
 *
 * Start making the passed SPI device vanish. Normally this would be handled
 * by spi_unregister_controller().
 */
void spi_unregister_device(struct spi_device *spi)
{
	if (!spi)
		return;

	if (spi->dev.of_node) {
		of_node_clear_flag(spi->dev.of_node, OF_POPULATED);
		of_node_put(spi->dev.of_node);
	}
	if (ACPI_COMPANION(&spi->dev))
		acpi_device_clear_enumerated(ACPI_COMPANION(&spi->dev));
	device_unregister(&spi->dev);
}
EXPORT_SYMBOL_GPL(spi_unregister_device);

static void spi_match_controller_to_boardinfo(struct spi_controller *ctlr,
					      struct spi_board_info *bi)
{
	struct spi_device *dev;

	if (ctlr->bus_num != bi->bus_num)
		return;

	dev = spi_new_device(ctlr, bi);
	if (!dev)
		dev_err(ctlr->dev.parent, "can't create new device for %s\n",
			bi->modalias);
}

/**
 * spi_register_board_info - register SPI devices for a given board
 * @info: array of chip descriptors
 * @n: how many descriptors are provided
 * Context: can sleep
 *
 * Board-specific early init code calls this (probably during arch_initcall)
 * with segments of the SPI device table.  Any device nodes are created later,
 * after the relevant parent SPI controller (bus_num) is defined.  We keep
 * this table of devices forever, so that reloading a controller driver will
 * not make Linux forget about these hard-wired devices.
 *
 * Other code can also call this, e.g. a particular add-on board might provide
 * SPI devices through its expansion connector, so code initializing that board
 * would naturally declare its SPI devices.
 *
 * The board info passed can safely be __initdata ... but be careful of
 * any embedded pointers (platform_data, etc), they're copied as-is.
 * Device properties are deep-copied though.
 *
 * Return: zero on success, else a negative error code.
 */
int spi_register_board_info(struct spi_board_info const *info, unsigned n)
{
	struct boardinfo *bi;
	int i;

	if (!n)
		return 0;

	bi = kcalloc(n, sizeof(*bi), GFP_KERNEL);
	if (!bi)
		return -ENOMEM;

	for (i = 0; i < n; i++, bi++, info++) {
		struct spi_controller *ctlr;

		memcpy(&bi->board_info, info, sizeof(*info));
		if (info->properties) {
			bi->board_info.properties =
					property_entries_dup(info->properties);
			if (IS_ERR(bi->board_info.properties))
				return PTR_ERR(bi->board_info.properties);
		}

		mutex_lock(&board_lock);
		list_add_tail(&bi->list, &board_list);
		list_for_each_entry(ctlr, &spi_controller_list, list)
			spi_match_controller_to_boardinfo(ctlr,
							  &bi->board_info);
		mutex_unlock(&board_lock);
	}

	return 0;
}

/*-------------------------------------------------------------------------*/

static void spi_set_cs(struct spi_device *spi, bool enable)
{
	if (spi->mode & SPI_CS_HIGH)
		enable = !enable;

	if (spi->cs_gpiod || gpio_is_valid(spi->cs_gpio)) {
		/*
		 * Honour the SPI_NO_CS flag and invert the enable line, as
		 * active low is default for SPI. Execution paths that handle
		 * polarity inversion in gpiolib (such as device tree) will
		 * enforce active high using the SPI_CS_HIGH resulting in a
		 * double inversion through the code above.
		 */
		if (!(spi->mode & SPI_NO_CS)) {
			if (spi->cs_gpiod)
				gpiod_set_value_cansleep(spi->cs_gpiod,
							 !enable);
			else
				gpio_set_value_cansleep(spi->cs_gpio, !enable);
		}
		/* Some SPI masters need both GPIO CS & slave_select */
		if ((spi->controller->flags & SPI_MASTER_GPIO_SS) &&
		    spi->controller->set_cs)
			spi->controller->set_cs(spi, !enable);
	} else if (spi->controller->set_cs) {
		spi->controller->set_cs(spi, !enable);
	}
}

#ifdef CONFIG_HAS_DMA
int spi_map_buf(struct spi_controller *ctlr, struct device *dev,
		struct sg_table *sgt, void *buf, size_t len,
		enum dma_data_direction dir)
{
	const bool vmalloced_buf = is_vmalloc_addr(buf);
	unsigned int max_seg_size = dma_get_max_seg_size(dev);
#ifdef CONFIG_HIGHMEM
	const bool kmap_buf = ((unsigned long)buf >= PKMAP_BASE &&
				(unsigned long)buf < (PKMAP_BASE +
					(LAST_PKMAP * PAGE_SIZE)));
#else
	const bool kmap_buf = false;
#endif
	int desc_len;
	int sgs;
	struct page *vm_page;
	struct scatterlist *sg;
	void *sg_buf;
	size_t min;
	int i, ret;

	if (vmalloced_buf || kmap_buf) {
		desc_len = min_t(int, max_seg_size, PAGE_SIZE);
		sgs = DIV_ROUND_UP(len + offset_in_page(buf), desc_len);
	} else if (virt_addr_valid(buf)) {
		desc_len = min_t(int, max_seg_size, ctlr->max_dma_len);
		sgs = DIV_ROUND_UP(len, desc_len);
	} else {
		return -EINVAL;
	}

	ret = sg_alloc_table(sgt, sgs, GFP_KERNEL);
	if (ret != 0)
		return ret;

	sg = &sgt->sgl[0];
	for (i = 0; i < sgs; i++) {

		if (vmalloced_buf || kmap_buf) {
			/*
			 * Next scatterlist entry size is the minimum between
			 * the desc_len and the remaining buffer length that
			 * fits in a page.
			 */
			min = min_t(size_t, desc_len,
				    min_t(size_t, len,
					  PAGE_SIZE - offset_in_page(buf)));
			if (vmalloced_buf)
				vm_page = vmalloc_to_page(buf);
			else
				vm_page = kmap_to_page(buf);
			if (!vm_page) {
				sg_free_table(sgt);
				return -ENOMEM;
			}
			sg_set_page(sg, vm_page,
				    min, offset_in_page(buf));
		} else {
			min = min_t(size_t, len, desc_len);
			sg_buf = buf;
			sg_set_buf(sg, sg_buf, min);
		}

		buf += min;
		len -= min;
		sg = sg_next(sg);
	}

	ret = dma_map_sg(dev, sgt->sgl, sgt->nents, dir);
	if (!ret)
		ret = -ENOMEM;
	if (ret < 0) {
		sg_free_table(sgt);
		return ret;
	}

	sgt->nents = ret;

	return 0;
}

void spi_unmap_buf(struct spi_controller *ctlr, struct device *dev,
		   struct sg_table *sgt, enum dma_data_direction dir)
{
	if (sgt->orig_nents) {
		dma_unmap_sg(dev, sgt->sgl, sgt->orig_nents, dir);
		sg_free_table(sgt);
	}
}

static int __spi_map_msg(struct spi_controller *ctlr, struct spi_message *msg)
{
	struct device *tx_dev, *rx_dev;
	struct spi_transfer *xfer;
	int ret;

	if (!ctlr->can_dma)
		return 0;

	if (ctlr->dma_tx)
		tx_dev = ctlr->dma_tx->device->dev;
	else
		tx_dev = ctlr->dev.parent;

	if (ctlr->dma_rx)
		rx_dev = ctlr->dma_rx->device->dev;
	else
		rx_dev = ctlr->dev.parent;

	list_for_each_entry(xfer, &msg->transfers, transfer_list) {
		if (!ctlr->can_dma(ctlr, msg->spi, xfer))
			continue;

		if (xfer->tx_buf != NULL) {
			ret = spi_map_buf(ctlr, tx_dev, &xfer->tx_sg,
					  (void *)xfer->tx_buf, xfer->len,
					  DMA_TO_DEVICE);
			if (ret != 0)
				return ret;
		}

		if (xfer->rx_buf != NULL) {
			ret = spi_map_buf(ctlr, rx_dev, &xfer->rx_sg,
					  xfer->rx_buf, xfer->len,
					  DMA_FROM_DEVICE);
			if (ret != 0) {
				spi_unmap_buf(ctlr, tx_dev, &xfer->tx_sg,
					      DMA_TO_DEVICE);
				return ret;
			}
		}
	}

	ctlr->cur_msg_mapped = true;

	return 0;
}

static int __spi_unmap_msg(struct spi_controller *ctlr, struct spi_message *msg)
{
	struct spi_transfer *xfer;
	struct device *tx_dev, *rx_dev;

	if (!ctlr->cur_msg_mapped || !ctlr->can_dma)
		return 0;

	if (ctlr->dma_tx)
		tx_dev = ctlr->dma_tx->device->dev;
	else
		tx_dev = ctlr->dev.parent;

	if (ctlr->dma_rx)
		rx_dev = ctlr->dma_rx->device->dev;
	else
		rx_dev = ctlr->dev.parent;

	list_for_each_entry(xfer, &msg->transfers, transfer_list) {
		if (!ctlr->can_dma(ctlr, msg->spi, xfer))
			continue;

		spi_unmap_buf(ctlr, rx_dev, &xfer->rx_sg, DMA_FROM_DEVICE);
		spi_unmap_buf(ctlr, tx_dev, &xfer->tx_sg, DMA_TO_DEVICE);
	}

	return 0;
}
#else /* !CONFIG_HAS_DMA */
static inline int __spi_map_msg(struct spi_controller *ctlr,
				struct spi_message *msg)
{
	return 0;
}

static inline int __spi_unmap_msg(struct spi_controller *ctlr,
				  struct spi_message *msg)
{
	return 0;
}
#endif /* !CONFIG_HAS_DMA */

static inline int spi_unmap_msg(struct spi_controller *ctlr,
				struct spi_message *msg)
{
	struct spi_transfer *xfer;

	list_for_each_entry(xfer, &msg->transfers, transfer_list) {
		/*
		 * Restore the original value of tx_buf or rx_buf if they are
		 * NULL.
		 */
		if (xfer->tx_buf == ctlr->dummy_tx)
			xfer->tx_buf = NULL;
		if (xfer->rx_buf == ctlr->dummy_rx)
			xfer->rx_buf = NULL;
	}

	return __spi_unmap_msg(ctlr, msg);
}

static int spi_map_msg(struct spi_controller *ctlr, struct spi_message *msg)
{
	struct spi_transfer *xfer;
	void *tmp;
	unsigned int max_tx, max_rx;

	if (ctlr->flags & (SPI_CONTROLLER_MUST_RX | SPI_CONTROLLER_MUST_TX)) {
		max_tx = 0;
		max_rx = 0;

		list_for_each_entry(xfer, &msg->transfers, transfer_list) {
			if ((ctlr->flags & SPI_CONTROLLER_MUST_TX) &&
			    !xfer->tx_buf)
				max_tx = max(xfer->len, max_tx);
			if ((ctlr->flags & SPI_CONTROLLER_MUST_RX) &&
			    !xfer->rx_buf)
				max_rx = max(xfer->len, max_rx);
		}

		if (max_tx) {
			tmp = krealloc(ctlr->dummy_tx, max_tx,
				       GFP_KERNEL | GFP_DMA);
			if (!tmp)
				return -ENOMEM;
			ctlr->dummy_tx = tmp;
			memset(tmp, 0, max_tx);
		}

		if (max_rx) {
			tmp = krealloc(ctlr->dummy_rx, max_rx,
				       GFP_KERNEL | GFP_DMA);
			if (!tmp)
				return -ENOMEM;
			ctlr->dummy_rx = tmp;
		}

		if (max_tx || max_rx) {
			list_for_each_entry(xfer, &msg->transfers,
					    transfer_list) {
				if (!xfer->len)
					continue;
				if (!xfer->tx_buf)
					xfer->tx_buf = ctlr->dummy_tx;
				if (!xfer->rx_buf)
					xfer->rx_buf = ctlr->dummy_rx;
			}
		}
	}

	return __spi_map_msg(ctlr, msg);
}

static int spi_transfer_wait(struct spi_controller *ctlr,
			     struct spi_message *msg,
			     struct spi_transfer *xfer)
{
	struct spi_statistics *statm = &ctlr->statistics;
	struct spi_statistics *stats = &msg->spi->statistics;
	unsigned long long ms = 1;

	if (spi_controller_is_slave(ctlr)) {
		if (wait_for_completion_interruptible(&ctlr->xfer_completion)) {
			dev_dbg(&msg->spi->dev, "SPI transfer interrupted\n");
			return -EINTR;
		}
	} else {
		ms = 8LL * 1000LL * xfer->len;
		do_div(ms, xfer->speed_hz);
		ms += ms + 200; /* some tolerance */

		if (ms > UINT_MAX)
			ms = UINT_MAX;

		ms = wait_for_completion_timeout(&ctlr->xfer_completion,
						 msecs_to_jiffies(ms));

		if (ms == 0) {
			SPI_STATISTICS_INCREMENT_FIELD(statm, timedout);
			SPI_STATISTICS_INCREMENT_FIELD(stats, timedout);
			dev_err(&msg->spi->dev,
				"SPI transfer timed out\n");
			return -ETIMEDOUT;
		}
	}

	return 0;
}

static void _spi_transfer_delay_ns(u32 ns)
{
	if (!ns)
		return;
	if (ns <= 1000) {
		ndelay(ns);
	} else {
		u32 us = DIV_ROUND_UP(ns, 1000);

		if (us <= 10)
			udelay(us);
		else
			usleep_range(us, us + DIV_ROUND_UP(us, 10));
	}
}

static void _spi_transfer_cs_change_delay(struct spi_message *msg,
					  struct spi_transfer *xfer)
{
	u32 delay = xfer->cs_change_delay;
	u32 unit = xfer->cs_change_delay_unit;
	u32 hz;

	/* return early on "fast" mode - for everything but USECS */
	if (!delay && unit != SPI_DELAY_UNIT_USECS)
		return;

	switch (unit) {
	case SPI_DELAY_UNIT_USECS:
		/* for compatibility use default of 10us */
		if (!delay)
			delay = 10000;
		else
			delay *= 1000;
		break;
	case SPI_DELAY_UNIT_NSECS: /* nothing to do here */
		break;
	case SPI_DELAY_UNIT_SCK:
		/* if there is no effective speed know, then approximate
		 * by underestimating with half the requested hz
		 */
		hz = xfer->effective_speed_hz ?: xfer->speed_hz / 2;
		delay *= DIV_ROUND_UP(1000000000, hz);
		break;
	default:
		dev_err_once(&msg->spi->dev,
			     "Use of unsupported delay unit %i, using default of 10us\n",
			     xfer->cs_change_delay_unit);
		delay = 10000;
	}
	/* now sleep for the requested amount of time */
	_spi_transfer_delay_ns(delay);
}

/*
 * spi_transfer_one_message - Default implementation of transfer_one_message()
 *
 * This is a standard implementation of transfer_one_message() for
 * drivers which implement a transfer_one() operation.  It provides
 * standard handling of delays and chip select management.
 */
static int spi_transfer_one_message(struct spi_controller *ctlr,
				    struct spi_message *msg)
{
	struct spi_transfer *xfer;
	bool keep_cs = false;
	int ret = 0;
	struct spi_statistics *statm = &ctlr->statistics;
	struct spi_statistics *stats = &msg->spi->statistics;

	spi_set_cs(msg->spi, true);

	SPI_STATISTICS_INCREMENT_FIELD(statm, messages);
	SPI_STATISTICS_INCREMENT_FIELD(stats, messages);

	list_for_each_entry(xfer, &msg->transfers, transfer_list) {
		trace_spi_transfer_start(msg, xfer);

		spi_statistics_add_transfer_stats(statm, xfer, ctlr);
		spi_statistics_add_transfer_stats(stats, xfer, ctlr);

		if (xfer->tx_buf || xfer->rx_buf) {
			reinit_completion(&ctlr->xfer_completion);

			ret = ctlr->transfer_one(ctlr, msg->spi, xfer);
			if (ret < 0) {
				SPI_STATISTICS_INCREMENT_FIELD(statm,
							       errors);
				SPI_STATISTICS_INCREMENT_FIELD(stats,
							       errors);
				dev_err(&msg->spi->dev,
					"SPI transfer failed: %d\n", ret);
				goto out;
			}

			if (ret > 0) {
				ret = spi_transfer_wait(ctlr, msg, xfer);
				if (ret < 0)
					msg->status = ret;
			}
		} else {
			if (xfer->len)
				dev_err(&msg->spi->dev,
					"Bufferless transfer has length %u\n",
					xfer->len);
		}

		trace_spi_transfer_stop(msg, xfer);

		if (msg->status != -EINPROGRESS)
			goto out;

		if (xfer->delay_usecs)
			_spi_transfer_delay_ns(xfer->delay_usecs * 1000);

		if (xfer->cs_change) {
			if (list_is_last(&xfer->transfer_list,
					 &msg->transfers)) {
				keep_cs = true;
			} else {
				spi_set_cs(msg->spi, false);
				_spi_transfer_cs_change_delay(msg, xfer);
				spi_set_cs(msg->spi, true);
			}
		}

		msg->actual_length += xfer->len;
	}

out:
	if (ret != 0 || !keep_cs)
		spi_set_cs(msg->spi, false);

	if (msg->status == -EINPROGRESS)
		msg->status = ret;

	if (msg->status && ctlr->handle_err)
		ctlr->handle_err(ctlr, msg);

	spi_res_release(ctlr, msg);

	spi_finalize_current_message(ctlr);

	return ret;
}

/**
 * spi_finalize_current_transfer - report completion of a transfer
 * @ctlr: the controller reporting completion
 *
 * Called by SPI drivers using the core transfer_one_message()
 * implementation to notify it that the current interrupt driven
 * transfer has finished and the next one may be scheduled.
 */
void spi_finalize_current_transfer(struct spi_controller *ctlr)
{
	complete(&ctlr->xfer_completion);
}
EXPORT_SYMBOL_GPL(spi_finalize_current_transfer);

/**
 * __spi_pump_messages - function which processes spi message queue
 * @ctlr: controller to process queue for
 * @in_kthread: true if we are in the context of the message pump thread
 *
 * This function checks if there is any spi message in the queue that
 * needs processing and if so call out to the driver to initialize hardware
 * and transfer each message.
 *
 * Note that it is called both from the kthread itself and also from
 * inside spi_sync(); the queue extraction handling at the top of the
 * function should deal with this safely.
 */
static void __spi_pump_messages(struct spi_controller *ctlr, bool in_kthread)
{
	struct spi_message *msg;
	bool was_busy = false;
	unsigned long flags;
	int ret;

	/* Lock queue */
	spin_lock_irqsave(&ctlr->queue_lock, flags);

	/* Make sure we are not already running a message */
	if (ctlr->cur_msg) {
		spin_unlock_irqrestore(&ctlr->queue_lock, flags);
		return;
	}

	/* If another context is idling the device then defer */
	if (ctlr->idling) {
		kthread_queue_work(&ctlr->kworker, &ctlr->pump_messages);
		spin_unlock_irqrestore(&ctlr->queue_lock, flags);
		return;
	}

	/* Check if the queue is idle */
	if (list_empty(&ctlr->queue) || !ctlr->running) {
		if (!ctlr->busy) {
			spin_unlock_irqrestore(&ctlr->queue_lock, flags);
			return;
		}

		/* Only do teardown in the thread */
		if (!in_kthread) {
			kthread_queue_work(&ctlr->kworker,
					   &ctlr->pump_messages);
			spin_unlock_irqrestore(&ctlr->queue_lock, flags);
			return;
		}

		ctlr->busy = false;
		ctlr->idling = true;
		spin_unlock_irqrestore(&ctlr->queue_lock, flags);

		kfree(ctlr->dummy_rx);
		ctlr->dummy_rx = NULL;
		kfree(ctlr->dummy_tx);
		ctlr->dummy_tx = NULL;
		if (ctlr->unprepare_transfer_hardware &&
		    ctlr->unprepare_transfer_hardware(ctlr))
			dev_err(&ctlr->dev,
				"failed to unprepare transfer hardware\n");
		if (ctlr->auto_runtime_pm) {
			pm_runtime_mark_last_busy(ctlr->dev.parent);
			pm_runtime_put_autosuspend(ctlr->dev.parent);
		}
		trace_spi_controller_idle(ctlr);

		spin_lock_irqsave(&ctlr->queue_lock, flags);
		ctlr->idling = false;
		spin_unlock_irqrestore(&ctlr->queue_lock, flags);
		return;
	}

	/* Extract head of queue */
	msg = list_first_entry(&ctlr->queue, struct spi_message, queue);
	ctlr->cur_msg = msg;

	list_del_init(&msg->queue);
	if (ctlr->busy)
		was_busy = true;
	else
		ctlr->busy = true;
	spin_unlock_irqrestore(&ctlr->queue_lock, flags);

	mutex_lock(&ctlr->io_mutex);

	if (!was_busy && ctlr->auto_runtime_pm) {
		ret = pm_runtime_get_sync(ctlr->dev.parent);
		if (ret < 0) {
			pm_runtime_put_noidle(ctlr->dev.parent);
			dev_err(&ctlr->dev, "Failed to power device: %d\n",
				ret);
			mutex_unlock(&ctlr->io_mutex);
			return;
		}
	}

	if (!was_busy)
		trace_spi_controller_busy(ctlr);

	if (!was_busy && ctlr->prepare_transfer_hardware) {
		ret = ctlr->prepare_transfer_hardware(ctlr);
		if (ret) {
			dev_err(&ctlr->dev,
				"failed to prepare transfer hardware: %d\n",
				ret);

			if (ctlr->auto_runtime_pm)
				pm_runtime_put(ctlr->dev.parent);

			msg->status = ret;
			spi_finalize_current_message(ctlr);

			mutex_unlock(&ctlr->io_mutex);
			return;
		}
	}

	trace_spi_message_start(msg);

	if (ctlr->prepare_message) {
		ret = ctlr->prepare_message(ctlr, msg);
		if (ret) {
			dev_err(&ctlr->dev, "failed to prepare message: %d\n",
				ret);
			msg->status = ret;
			spi_finalize_current_message(ctlr);
			goto out;
		}
		ctlr->cur_msg_prepared = true;
	}

	ret = spi_map_msg(ctlr, msg);
	if (ret) {
		msg->status = ret;
		spi_finalize_current_message(ctlr);
		goto out;
	}

	ret = ctlr->transfer_one_message(ctlr, msg);
	if (ret) {
		dev_err(&ctlr->dev,
			"failed to transfer one message from queue\n");
		goto out;
	}

out:
	mutex_unlock(&ctlr->io_mutex);

	/* Prod the scheduler in case transfer_one() was busy waiting */
	if (!ret)
		cond_resched();
}

/**
 * spi_pump_messages - kthread work function which processes spi message queue
 * @work: pointer to kthread work struct contained in the controller struct
 */
static void spi_pump_messages(struct kthread_work *work)
{
	struct spi_controller *ctlr =
		container_of(work, struct spi_controller, pump_messages);

	__spi_pump_messages(ctlr, true);
}

/**
 * spi_set_thread_rt - set the controller to pump at realtime priority
 * @ctlr: controller to boost priority of
 *
 * This can be called because the controller requested realtime priority
 * (by setting the ->rt value before calling spi_register_controller()) or
 * because a device on the bus said that its transfers needed realtime
 * priority.
 *
 * NOTE: at the moment if any device on a bus says it needs realtime then
 * the thread will be at realtime priority for all transfers on that
 * controller.  If this eventually becomes a problem we may see if we can
 * find a way to boost the priority only temporarily during relevant
 * transfers.
 */
static void spi_set_thread_rt(struct spi_controller *ctlr)
{
	struct sched_param param = { .sched_priority = MAX_RT_PRIO / 2 };

	dev_info(&ctlr->dev,
		"will run message pump with realtime priority\n");
	sched_setscheduler(ctlr->kworker_task, SCHED_FIFO, &param);
}

static int spi_init_queue(struct spi_controller *ctlr)
{
	ctlr->running = false;
	ctlr->busy = false;

	kthread_init_worker(&ctlr->kworker);
	ctlr->kworker_task = kthread_run(kthread_worker_fn, &ctlr->kworker,
					 "%s", dev_name(&ctlr->dev));
	if (IS_ERR(ctlr->kworker_task)) {
		dev_err(&ctlr->dev, "failed to create message pump task\n");
		return PTR_ERR(ctlr->kworker_task);
	}
	kthread_init_work(&ctlr->pump_messages, spi_pump_messages);

	/*
	 * Controller config will indicate if this controller should run the
	 * message pump with high (realtime) priority to reduce the transfer
	 * latency on the bus by minimising the delay between a transfer
	 * request and the scheduling of the message pump thread. Without this
	 * setting the message pump thread will remain at default priority.
	 */
	if (ctlr->rt)
		spi_set_thread_rt(ctlr);

	return 0;
}

/**
 * spi_get_next_queued_message() - called by driver to check for queued
 * messages
 * @ctlr: the controller to check for queued messages
 *
 * If there are more messages in the queue, the next message is returned from
 * this call.
 *
 * Return: the next message in the queue, else NULL if the queue is empty.
 */
struct spi_message *spi_get_next_queued_message(struct spi_controller *ctlr)
{
	struct spi_message *next;
	unsigned long flags;

	/* get a pointer to the next message, if any */
	spin_lock_irqsave(&ctlr->queue_lock, flags);
	next = list_first_entry_or_null(&ctlr->queue, struct spi_message,
					queue);
	spin_unlock_irqrestore(&ctlr->queue_lock, flags);

	return next;
}
EXPORT_SYMBOL_GPL(spi_get_next_queued_message);

/**
 * spi_finalize_current_message() - the current message is complete
 * @ctlr: the controller to return the message to
 *
 * Called by the driver to notify the core that the message in the front of the
 * queue is complete and can be removed from the queue.
 */
void spi_finalize_current_message(struct spi_controller *ctlr)
{
	struct spi_message *mesg;
	unsigned long flags;
	int ret;

	spin_lock_irqsave(&ctlr->queue_lock, flags);
	mesg = ctlr->cur_msg;
	spin_unlock_irqrestore(&ctlr->queue_lock, flags);

	spi_unmap_msg(ctlr, mesg);

	if (ctlr->cur_msg_prepared && ctlr->unprepare_message) {
		ret = ctlr->unprepare_message(ctlr, mesg);
		if (ret) {
			dev_err(&ctlr->dev, "failed to unprepare message: %d\n",
				ret);
		}
	}

	spin_lock_irqsave(&ctlr->queue_lock, flags);
	ctlr->cur_msg = NULL;
	ctlr->cur_msg_prepared = false;
	kthread_queue_work(&ctlr->kworker, &ctlr->pump_messages);
	spin_unlock_irqrestore(&ctlr->queue_lock, flags);

	trace_spi_message_done(mesg);

	mesg->state = NULL;
	if (mesg->complete)
		mesg->complete(mesg->context);
}
EXPORT_SYMBOL_GPL(spi_finalize_current_message);

static int spi_start_queue(struct spi_controller *ctlr)
{
	unsigned long flags;

	spin_lock_irqsave(&ctlr->queue_lock, flags);

	if (ctlr->running || ctlr->busy) {
		spin_unlock_irqrestore(&ctlr->queue_lock, flags);
		return -EBUSY;
	}

	ctlr->running = true;
	ctlr->cur_msg = NULL;
	spin_unlock_irqrestore(&ctlr->queue_lock, flags);

	kthread_queue_work(&ctlr->kworker, &ctlr->pump_messages);

	return 0;
}

static int spi_stop_queue(struct spi_controller *ctlr)
{
	unsigned long flags;
	unsigned limit = 500;
	int ret = 0;

	spin_lock_irqsave(&ctlr->queue_lock, flags);

	/*
	 * This is a bit lame, but is optimized for the common execution path.
	 * A wait_queue on the ctlr->busy could be used, but then the common
	 * execution path (pump_messages) would be required to call wake_up or
	 * friends on every SPI message. Do this instead.
	 */
	while ((!list_empty(&ctlr->queue) || ctlr->busy) && limit--) {
		spin_unlock_irqrestore(&ctlr->queue_lock, flags);
		usleep_range(10000, 11000);
		spin_lock_irqsave(&ctlr->queue_lock, flags);
	}

	if (!list_empty(&ctlr->queue) || ctlr->busy)
		ret = -EBUSY;
	else
		ctlr->running = false;

	spin_unlock_irqrestore(&ctlr->queue_lock, flags);

	if (ret) {
		dev_warn(&ctlr->dev, "could not stop message queue\n");
		return ret;
	}
	return ret;
}

static int spi_destroy_queue(struct spi_controller *ctlr)
{
	int ret;

	ret = spi_stop_queue(ctlr);

	/*
	 * kthread_flush_worker will block until all work is done.
	 * If the reason that stop_queue timed out is that the work will never
	 * finish, then it does no good to call flush/stop thread, so
	 * return anyway.
	 */
	if (ret) {
		dev_err(&ctlr->dev, "problem destroying queue\n");
		return ret;
	}

	kthread_flush_worker(&ctlr->kworker);
	kthread_stop(ctlr->kworker_task);

	return 0;
}

static int __spi_queued_transfer(struct spi_device *spi,
				 struct spi_message *msg,
				 bool need_pump)
{
	struct spi_controller *ctlr = spi->controller;
	unsigned long flags;

	spin_lock_irqsave(&ctlr->queue_lock, flags);

	if (!ctlr->running) {
		spin_unlock_irqrestore(&ctlr->queue_lock, flags);
		return -ESHUTDOWN;
	}
	msg->actual_length = 0;
	msg->status = -EINPROGRESS;

	list_add_tail(&msg->queue, &ctlr->queue);
	if (!ctlr->busy && need_pump)
		kthread_queue_work(&ctlr->kworker, &ctlr->pump_messages);

	spin_unlock_irqrestore(&ctlr->queue_lock, flags);
	return 0;
}

/**
 * spi_queued_transfer - transfer function for queued transfers
 * @spi: spi device which is requesting transfer
 * @msg: spi message which is to handled is queued to driver queue
 *
 * Return: zero on success, else a negative error code.
 */
static int spi_queued_transfer(struct spi_device *spi, struct spi_message *msg)
{
	return __spi_queued_transfer(spi, msg, true);
}

static int spi_controller_initialize_queue(struct spi_controller *ctlr)
{
	int ret;

	ctlr->transfer = spi_queued_transfer;
	if (!ctlr->transfer_one_message)
		ctlr->transfer_one_message = spi_transfer_one_message;

	/* Initialize and start queue */
	ret = spi_init_queue(ctlr);
	if (ret) {
		dev_err(&ctlr->dev, "problem initializing queue\n");
		goto err_init_queue;
	}
	ctlr->queued = true;
	ret = spi_start_queue(ctlr);
	if (ret) {
		dev_err(&ctlr->dev, "problem starting queue\n");
		goto err_start_queue;
	}

	return 0;

err_start_queue:
	spi_destroy_queue(ctlr);
err_init_queue:
	return ret;
}

/**
 * spi_flush_queue - Send all pending messages in the queue from the callers'
 *		     context
 * @ctlr: controller to process queue for
 *
 * This should be used when one wants to ensure all pending messages have been
 * sent before doing something. Is used by the spi-mem code to make sure SPI
 * memory operations do not preempt regular SPI transfers that have been queued
 * before the spi-mem operation.
 */
void spi_flush_queue(struct spi_controller *ctlr)
{
	if (ctlr->transfer == spi_queued_transfer)
		__spi_pump_messages(ctlr, false);
}

/*-------------------------------------------------------------------------*/

#if defined(CONFIG_OF)
static int of_spi_parse_dt(struct spi_controller *ctlr, struct spi_device *spi,
			   struct device_node *nc)
{
	u32 value;
	int rc;

	/* Mode (clock phase/polarity/etc.) */
	if (of_property_read_bool(nc, "spi-cpha"))
		spi->mode |= SPI_CPHA;
	if (of_property_read_bool(nc, "spi-cpol"))
		spi->mode |= SPI_CPOL;
	if (of_property_read_bool(nc, "spi-3wire"))
		spi->mode |= SPI_3WIRE;
	if (of_property_read_bool(nc, "spi-lsb-first"))
		spi->mode |= SPI_LSB_FIRST;

	/*
	 * For descriptors associated with the device, polarity inversion is
	 * handled in the gpiolib, so all chip selects are "active high" in
	 * the logical sense, the gpiolib will invert the line if need be.
	 */
	if (ctlr->use_gpio_descriptors)
		spi->mode |= SPI_CS_HIGH;
	else if (of_property_read_bool(nc, "spi-cs-high"))
		spi->mode |= SPI_CS_HIGH;

	/* Device DUAL/QUAD mode */
	if (!of_property_read_u32(nc, "spi-tx-bus-width", &value)) {
		switch (value) {
		case 0:
			spi->mode |= SPI_NO_MOSI;
			break;
		case 1:
			break;
		case 2:
			spi->mode |= SPI_TX_DUAL;
			break;
		case 4:
			spi->mode |= SPI_TX_QUAD;
			break;
		case 8:
			spi->mode |= SPI_TX_OCTAL;
			break;
		default:
			dev_warn(&ctlr->dev,
				"spi-tx-bus-width %d not supported\n",
				value);
			break;
		}
	}

	if (!of_property_read_u32(nc, "spi-rx-bus-width", &value)) {
		switch (value) {
		case 0:
			spi->mode |= SPI_NO_MISO;
			break;
		case 1:
			break;
		case 2:
			spi->mode |= SPI_RX_DUAL;
			break;
		case 4:
			spi->mode |= SPI_RX_QUAD;
			break;
		case 8:
			spi->mode |= SPI_RX_OCTAL;
			break;
		default:
			dev_warn(&ctlr->dev,
				"spi-rx-bus-width %d not supported\n",
				value);
			break;
		}
	}

	if (spi_controller_is_slave(ctlr)) {
		if (!of_node_name_eq(nc, "slave")) {
			dev_err(&ctlr->dev, "%pOF is not called 'slave'\n",
				nc);
			return -EINVAL;
		}
		return 0;
	}

	/* Device address */
	rc = of_property_read_u32(nc, "reg", &value);
	if (rc) {
		dev_err(&ctlr->dev, "%pOF has no valid 'reg' property (%d)\n",
			nc, rc);
		return rc;
	}
	spi->chip_select = value;

	/* Device speed */
	rc = of_property_read_u32(nc, "spi-max-frequency", &value);
	if (rc) {
		dev_err(&ctlr->dev,
			"%pOF has no valid 'spi-max-frequency' property (%d)\n", nc, rc);
		return rc;
	}
	spi->max_speed_hz = value;

	/* Multi die flash */
	if (of_property_read_bool(nc, "multi-die"))
		spi->multi_die = true;
	return 0;
}

static struct spi_device *
of_register_spi_device(struct spi_controller *ctlr, struct device_node *nc)
{
	struct spi_device *spi;
	int rc;

	/* Alloc an spi_device */
	spi = spi_alloc_device(ctlr);
	if (!spi) {
		dev_err(&ctlr->dev, "spi_device alloc error for %pOF\n", nc);
		rc = -ENOMEM;
		goto err_out;
	}

	/* Select device driver */
	rc = of_modalias_node(nc, spi->modalias,
				sizeof(spi->modalias));
	if (rc < 0) {
		dev_err(&ctlr->dev, "cannot find modalias for %pOF\n", nc);
		goto err_out;
	}

	rc = of_spi_parse_dt(ctlr, spi, nc);
	if (rc)
		goto err_out;

	/* Store a pointer to the node in the device structure */
	of_node_get(nc);
	spi->dev.of_node = nc;

	/* Register the new device */
	rc = spi_add_device(spi);
	if (rc) {
		dev_err(&ctlr->dev, "spi_device register error %pOF\n", nc);
		goto err_of_node_put;
	}

	return spi;

err_of_node_put:
	of_node_put(nc);
err_out:
	spi_dev_put(spi);
	return ERR_PTR(rc);
}

/**
 * of_register_spi_devices() - Register child devices onto the SPI bus
 * @ctlr:	Pointer to spi_controller device
 *
 * Registers an spi_device for each child node of controller node which
 * represents a valid SPI slave.
 */
static void of_register_spi_devices(struct spi_controller *ctlr)
{
	struct spi_device *spi;
	struct device_node *nc;

	if (!ctlr->dev.of_node)
		return;

	for_each_available_child_of_node(ctlr->dev.of_node, nc) {
		if (of_node_test_and_set_flag(nc, OF_POPULATED))
			continue;
		spi = of_register_spi_device(ctlr, nc);
		if (IS_ERR(spi)) {
			dev_warn(&ctlr->dev,
				 "Failed to create SPI device for %pOF\n", nc);
			of_node_clear_flag(nc, OF_POPULATED);
		}
	}
}
#else
static void of_register_spi_devices(struct spi_controller *ctlr) { }
#endif

#ifdef CONFIG_ACPI
struct acpi_spi_lookup {
	struct spi_controller 	*ctlr;
	u32			max_speed_hz;
	u32			mode;
	int			irq;
	u8			bits_per_word;
	u8			chip_select;
};

static void acpi_spi_parse_apple_properties(struct acpi_device *dev,
					    struct acpi_spi_lookup *lookup)
{
	const union acpi_object *obj;

	if (!x86_apple_machine)
		return;

	if (!acpi_dev_get_property(dev, "spiSclkPeriod", ACPI_TYPE_BUFFER, &obj)
	    && obj->buffer.length >= 4)
		lookup->max_speed_hz  = NSEC_PER_SEC / *(u32 *)obj->buffer.pointer;

	if (!acpi_dev_get_property(dev, "spiWordSize", ACPI_TYPE_BUFFER, &obj)
	    && obj->buffer.length == 8)
		lookup->bits_per_word = *(u64 *)obj->buffer.pointer;

	if (!acpi_dev_get_property(dev, "spiBitOrder", ACPI_TYPE_BUFFER, &obj)
	    && obj->buffer.length == 8 && !*(u64 *)obj->buffer.pointer)
		lookup->mode |= SPI_LSB_FIRST;

	if (!acpi_dev_get_property(dev, "spiSPO", ACPI_TYPE_BUFFER, &obj)
	    && obj->buffer.length == 8 &&  *(u64 *)obj->buffer.pointer)
		lookup->mode |= SPI_CPOL;

	if (!acpi_dev_get_property(dev, "spiSPH", ACPI_TYPE_BUFFER, &obj)
	    && obj->buffer.length == 8 &&  *(u64 *)obj->buffer.pointer)
		lookup->mode |= SPI_CPHA;
}

static int acpi_spi_add_resource(struct acpi_resource *ares, void *data)
{
	struct acpi_spi_lookup *lookup = data;
	struct spi_controller *ctlr = lookup->ctlr;

	if (ares->type == ACPI_RESOURCE_TYPE_SERIAL_BUS) {
		struct acpi_resource_spi_serialbus *sb;
		acpi_handle parent_handle;
		acpi_status status;

		sb = &ares->data.spi_serial_bus;
		if (sb->type == ACPI_RESOURCE_SERIAL_TYPE_SPI) {

			status = acpi_get_handle(NULL,
						 sb->resource_source.string_ptr,
						 &parent_handle);

			if (ACPI_FAILURE(status) ||
			    ACPI_HANDLE(ctlr->dev.parent) != parent_handle)
				return -ENODEV;

			/*
			 * ACPI DeviceSelection numbering is handled by the
			 * host controller driver in Windows and can vary
			 * from driver to driver. In Linux we always expect
			 * 0 .. max - 1 so we need to ask the driver to
			 * translate between the two schemes.
			 */
			if (ctlr->fw_translate_cs) {
				int cs = ctlr->fw_translate_cs(ctlr,
						sb->device_selection);
				if (cs < 0)
					return cs;
				lookup->chip_select = cs;
			} else {
				lookup->chip_select = sb->device_selection;
			}

			lookup->max_speed_hz = sb->connection_speed;

			if (sb->clock_phase == ACPI_SPI_SECOND_PHASE)
				lookup->mode |= SPI_CPHA;
			if (sb->clock_polarity == ACPI_SPI_START_HIGH)
				lookup->mode |= SPI_CPOL;
			if (sb->device_polarity == ACPI_SPI_ACTIVE_HIGH)
				lookup->mode |= SPI_CS_HIGH;
		}
	} else if (lookup->irq < 0) {
		struct resource r;

		if (acpi_dev_resource_interrupt(ares, 0, &r))
			lookup->irq = r.start;
	}

	/* Always tell the ACPI core to skip this resource */
	return 1;
}

static acpi_status acpi_register_spi_device(struct spi_controller *ctlr,
					    struct acpi_device *adev)
{
	acpi_handle parent_handle = NULL;
	struct list_head resource_list;
	struct acpi_spi_lookup lookup = {};
	struct spi_device *spi;
	int ret;

	if (acpi_bus_get_status(adev) || !adev->status.present ||
	    acpi_device_enumerated(adev))
		return AE_OK;

	lookup.ctlr		= ctlr;
	lookup.irq		= -1;

	INIT_LIST_HEAD(&resource_list);
	ret = acpi_dev_get_resources(adev, &resource_list,
				     acpi_spi_add_resource, &lookup);
	acpi_dev_free_resource_list(&resource_list);

	if (ret < 0)
		/* found SPI in _CRS but it points to another controller */
		return AE_OK;

	if (!lookup.max_speed_hz &&
	    !ACPI_FAILURE(acpi_get_parent(adev->handle, &parent_handle)) &&
	    ACPI_HANDLE(ctlr->dev.parent) == parent_handle) {
		/* Apple does not use _CRS but nested devices for SPI slaves */
		acpi_spi_parse_apple_properties(adev, &lookup);
	}

	if (!lookup.max_speed_hz)
		return AE_OK;

	spi = spi_alloc_device(ctlr);
	if (!spi) {
		dev_err(&ctlr->dev, "failed to allocate SPI device for %s\n",
			dev_name(&adev->dev));
		return AE_NO_MEMORY;
	}

	ACPI_COMPANION_SET(&spi->dev, adev);
	spi->max_speed_hz	= lookup.max_speed_hz;
	spi->mode		= lookup.mode;
	spi->irq		= lookup.irq;
	spi->bits_per_word	= lookup.bits_per_word;
	spi->chip_select	= lookup.chip_select;

	acpi_set_modalias(adev, acpi_device_hid(adev), spi->modalias,
			  sizeof(spi->modalias));

	if (spi->irq < 0)
		spi->irq = acpi_dev_gpio_irq_get(adev, 0);

	acpi_device_set_enumerated(adev);

	adev->power.flags.ignore_parent = true;
	if (spi_add_device(spi)) {
		adev->power.flags.ignore_parent = false;
		dev_err(&ctlr->dev, "failed to add SPI device %s from ACPI\n",
			dev_name(&adev->dev));
		spi_dev_put(spi);
	}

	return AE_OK;
}

static acpi_status acpi_spi_add_device(acpi_handle handle, u32 level,
				       void *data, void **return_value)
{
	struct spi_controller *ctlr = data;
	struct acpi_device *adev;

	if (acpi_bus_get_device(handle, &adev))
		return AE_OK;

	return acpi_register_spi_device(ctlr, adev);
}

#define SPI_ACPI_ENUMERATE_MAX_DEPTH		32

static void acpi_register_spi_devices(struct spi_controller *ctlr)
{
	acpi_status status;
	acpi_handle handle;

	handle = ACPI_HANDLE(ctlr->dev.parent);
	if (!handle)
		return;

	status = acpi_walk_namespace(ACPI_TYPE_DEVICE, ACPI_ROOT_OBJECT,
				     SPI_ACPI_ENUMERATE_MAX_DEPTH,
				     acpi_spi_add_device, NULL, ctlr, NULL);
	if (ACPI_FAILURE(status))
		dev_warn(&ctlr->dev, "failed to enumerate SPI slaves\n");
}
#else
static inline void acpi_register_spi_devices(struct spi_controller *ctlr) {}
#endif /* CONFIG_ACPI */

static void spi_controller_release(struct device *dev)
{
	struct spi_controller *ctlr;

	ctlr = container_of(dev, struct spi_controller, dev);
	kfree(ctlr);
}

static struct class spi_master_class = {
	.name		= "spi_master",
	.owner		= THIS_MODULE,
	.dev_release	= spi_controller_release,
	.dev_groups	= spi_master_groups,
};

#ifdef CONFIG_SPI_SLAVE
/**
 * spi_slave_abort - abort the ongoing transfer request on an SPI slave
 *		     controller
 * @spi: device used for the current transfer
 */
int spi_slave_abort(struct spi_device *spi)
{
	struct spi_controller *ctlr = spi->controller;

	if (spi_controller_is_slave(ctlr) && ctlr->slave_abort)
		return ctlr->slave_abort(ctlr);

	return -ENOTSUPP;
}
EXPORT_SYMBOL_GPL(spi_slave_abort);

static int match_true(struct device *dev, void *data)
{
	return 1;
}

static ssize_t slave_show(struct device *dev, struct device_attribute *attr,
			  char *buf)
{
	struct spi_controller *ctlr = container_of(dev, struct spi_controller,
						   dev);
	struct device *child;

	child = device_find_child(&ctlr->dev, NULL, match_true);
	return sprintf(buf, "%s\n",
		       child ? to_spi_device(child)->modalias : NULL);
}

static ssize_t slave_store(struct device *dev, struct device_attribute *attr,
			   const char *buf, size_t count)
{
	struct spi_controller *ctlr = container_of(dev, struct spi_controller,
						   dev);
	struct spi_device *spi;
	struct device *child;
	char name[32];
	int rc;

	rc = sscanf(buf, "%31s", name);
	if (rc != 1 || !name[0])
		return -EINVAL;

	child = device_find_child(&ctlr->dev, NULL, match_true);
	if (child) {
		/* Remove registered slave */
		device_unregister(child);
		put_device(child);
	}

	if (strcmp(name, "(null)")) {
		/* Register new slave */
		spi = spi_alloc_device(ctlr);
		if (!spi)
			return -ENOMEM;

		strlcpy(spi->modalias, name, sizeof(spi->modalias));

		rc = spi_add_device(spi);
		if (rc) {
			spi_dev_put(spi);
			return rc;
		}
	}

	return count;
}

static DEVICE_ATTR_RW(slave);

static struct attribute *spi_slave_attrs[] = {
	&dev_attr_slave.attr,
	NULL,
};

static const struct attribute_group spi_slave_group = {
	.attrs = spi_slave_attrs,
};

static const struct attribute_group *spi_slave_groups[] = {
	&spi_controller_statistics_group,
	&spi_slave_group,
	NULL,
};

static struct class spi_slave_class = {
	.name		= "spi_slave",
	.owner		= THIS_MODULE,
	.dev_release	= spi_controller_release,
	.dev_groups	= spi_slave_groups,
};
#else
extern struct class spi_slave_class;	/* dummy */
#endif

/**
 * __spi_alloc_controller - allocate an SPI master or slave controller
 * @dev: the controller, possibly using the platform_bus
 * @size: how much zeroed driver-private data to allocate; the pointer to this
 *	memory is in the driver_data field of the returned device, accessible
 *	with spi_controller_get_devdata(); the memory is cacheline aligned;
 *	drivers granting DMA access to portions of their private data need to
 *	round up @size using ALIGN(size, dma_get_cache_alignment()).
 * @slave: flag indicating whether to allocate an SPI master (false) or SPI
 *	slave (true) controller
 * Context: can sleep
 *
 * This call is used only by SPI controller drivers, which are the
 * only ones directly touching chip registers.  It's how they allocate
 * an spi_controller structure, prior to calling spi_register_controller().
 *
 * This must be called from context that can sleep.
 *
 * The caller is responsible for assigning the bus number and initializing the
 * controller's methods before calling spi_register_controller(); and (after
 * errors adding the device) calling spi_controller_put() to prevent a memory
 * leak.
 *
 * Return: the SPI controller structure on success, else NULL.
 */
struct spi_controller *__spi_alloc_controller(struct device *dev,
					      unsigned int size, bool slave)
{
	struct spi_controller	*ctlr;
	size_t ctlr_size = ALIGN(sizeof(*ctlr), dma_get_cache_alignment());

	if (!dev)
		return NULL;

	ctlr = kzalloc(size + ctlr_size, GFP_KERNEL);
	if (!ctlr)
		return NULL;

	device_initialize(&ctlr->dev);
	ctlr->bus_num = -1;
	ctlr->num_chipselect = 1;
	ctlr->slave = slave;
	if (IS_ENABLED(CONFIG_SPI_SLAVE) && slave)
		ctlr->dev.class = &spi_slave_class;
	else
		ctlr->dev.class = &spi_master_class;
	ctlr->dev.parent = dev;
	pm_suspend_ignore_children(&ctlr->dev, true);
	spi_controller_set_devdata(ctlr, (void *)ctlr + ctlr_size);

	return ctlr;
}
EXPORT_SYMBOL_GPL(__spi_alloc_controller);

#ifdef CONFIG_OF
static int of_spi_get_gpio_numbers(struct spi_controller *ctlr)
{
	int nb, i, *cs;
	struct device_node *np = ctlr->dev.of_node;

	if (!np)
		return 0;

	nb = of_gpio_named_count(np, "cs-gpios");
	ctlr->num_chipselect = max_t(int, nb, ctlr->num_chipselect);

	/* Return error only for an incorrectly formed cs-gpios property */
	if (nb == 0 || nb == -ENOENT)
		return 0;
	else if (nb < 0)
		return nb;

	cs = devm_kcalloc(&ctlr->dev, ctlr->num_chipselect, sizeof(int),
			  GFP_KERNEL);
	ctlr->cs_gpios = cs;

	if (!ctlr->cs_gpios)
		return -ENOMEM;

	for (i = 0; i < ctlr->num_chipselect; i++)
		cs[i] = -ENOENT;

	for (i = 0; i < nb; i++)
		cs[i] = of_get_named_gpio(np, "cs-gpios", i);

	return 0;
}
#else
static int of_spi_get_gpio_numbers(struct spi_controller *ctlr)
{
	return 0;
}
#endif

/**
 * spi_get_gpio_descs() - grab chip select GPIOs for the master
 * @ctlr: The SPI master to grab GPIO descriptors for
 */
static int spi_get_gpio_descs(struct spi_controller *ctlr)
{
	int nb, i;
	struct gpio_desc **cs;
	struct device *dev = &ctlr->dev;

	nb = gpiod_count(dev, "cs");
	ctlr->num_chipselect = max_t(int, nb, ctlr->num_chipselect);

	/* No GPIOs at all is fine, else return the error */
	if (nb == 0 || nb == -ENOENT)
		return 0;
	else if (nb < 0)
		return nb;

	cs = devm_kcalloc(dev, ctlr->num_chipselect, sizeof(*cs),
			  GFP_KERNEL);
	if (!cs)
		return -ENOMEM;
	ctlr->cs_gpiods = cs;

	for (i = 0; i < nb; i++) {
		/*
		 * Most chipselects are active low, the inverted
		 * semantics are handled by special quirks in gpiolib,
		 * so initializing them GPIOD_OUT_LOW here means
		 * "unasserted", in most cases this will drive the physical
		 * line high.
		 */
		cs[i] = devm_gpiod_get_index_optional(dev, "cs", i,
						      GPIOD_OUT_LOW);
		if (IS_ERR(cs[i]))
			return PTR_ERR(cs[i]);

		if (cs[i]) {
			/*
			 * If we find a CS GPIO, name it after the device and
			 * chip select line.
			 */
			char *gpioname;

			gpioname = devm_kasprintf(dev, GFP_KERNEL, "%s CS%d",
						  dev_name(dev), i);
			if (!gpioname)
				return -ENOMEM;
			gpiod_set_consumer_name(cs[i], gpioname);
		}
	}

	return 0;
}

static int spi_controller_check_ops(struct spi_controller *ctlr)
{
	/*
	 * The controller may implement only the high-level SPI-memory like
	 * operations if it does not support regular SPI transfers, and this is
	 * valid use case.
	 * If ->mem_ops is NULL, we request that at least one of the
	 * ->transfer_xxx() method be implemented.
	 */
	if (ctlr->mem_ops) {
		if (!ctlr->mem_ops->exec_op)
			return -EINVAL;
	} else if (!ctlr->transfer && !ctlr->transfer_one &&
		   !ctlr->transfer_one_message) {
		return -EINVAL;
	}

	return 0;
}

/**
 * spi_register_controller - register SPI master or slave controller
 * @ctlr: initialized master, originally from spi_alloc_master() or
 *	spi_alloc_slave()
 * Context: can sleep
 *
 * SPI controllers connect to their drivers using some non-SPI bus,
 * such as the platform bus.  The final stage of probe() in that code
 * includes calling spi_register_controller() to hook up to this SPI bus glue.
 *
 * SPI controllers use board specific (often SOC specific) bus numbers,
 * and board-specific addressing for SPI devices combines those numbers
 * with chip select numbers.  Since SPI does not directly support dynamic
 * device identification, boards need configuration tables telling which
 * chip is at which address.
 *
 * This must be called from context that can sleep.  It returns zero on
 * success, else a negative error code (dropping the controller's refcount).
 * After a successful return, the caller is responsible for calling
 * spi_unregister_controller().
 *
 * Return: zero on success, else a negative error code.
 */
int spi_register_controller(struct spi_controller *ctlr)
{
	struct device		*dev = ctlr->dev.parent;
	struct boardinfo	*bi;
	int			status;
	int			id, first_dynamic;

	if (!dev)
		return -ENODEV;

	/*
	 * Make sure all necessary hooks are implemented before registering
	 * the SPI controller.
	 */
	status = spi_controller_check_ops(ctlr);
	if (status)
		return status;

	if (ctlr->bus_num >= 0) {
		/* devices with a fixed bus num must check-in with the num */
		mutex_lock(&board_lock);
		id = idr_alloc(&spi_master_idr, ctlr, ctlr->bus_num,
			ctlr->bus_num + 1, GFP_KERNEL);
		mutex_unlock(&board_lock);
		if (WARN(id < 0, "couldn't get idr"))
			return id == -ENOSPC ? -EBUSY : id;
		ctlr->bus_num = id;
	} else if (ctlr->dev.of_node) {
		/* allocate dynamic bus number using Linux idr */
		id = of_alias_get_id(ctlr->dev.of_node, "spi");
		if (id >= 0) {
			ctlr->bus_num = id;
			mutex_lock(&board_lock);
			id = idr_alloc(&spi_master_idr, ctlr, ctlr->bus_num,
				       ctlr->bus_num + 1, GFP_KERNEL);
			mutex_unlock(&board_lock);
			if (WARN(id < 0, "couldn't get idr"))
				return id == -ENOSPC ? -EBUSY : id;
		}
	}
	if (ctlr->bus_num < 0) {
		first_dynamic = of_alias_get_highest_id("spi");
		if (first_dynamic < 0)
			first_dynamic = 0;
		else
			first_dynamic++;

		mutex_lock(&board_lock);
		id = idr_alloc(&spi_master_idr, ctlr, first_dynamic,
			       0, GFP_KERNEL);
		mutex_unlock(&board_lock);
		if (WARN(id < 0, "couldn't get idr"))
			return id;
		ctlr->bus_num = id;
	}
	INIT_LIST_HEAD(&ctlr->queue);
	spin_lock_init(&ctlr->queue_lock);
	spin_lock_init(&ctlr->bus_lock_spinlock);
	mutex_init(&ctlr->add_lock);
	mutex_init(&ctlr->bus_lock_mutex);
	mutex_init(&ctlr->io_mutex);
	ctlr->bus_lock_flag = 0;
	init_completion(&ctlr->xfer_completion);
	if (!ctlr->max_dma_len)
		ctlr->max_dma_len = INT_MAX;

	/* register the device, then userspace will see it.
	 * registration fails if the bus ID is in use.
	 */
	dev_set_name(&ctlr->dev, "spi%u", ctlr->bus_num);

	if (!spi_controller_is_slave(ctlr)) {
		if (ctlr->use_gpio_descriptors) {
			status = spi_get_gpio_descs(ctlr);
			if (status)
				return status;
			/*
			 * A controller using GPIO descriptors always
			 * supports SPI_CS_HIGH if need be.
			 */
			ctlr->mode_bits |= SPI_CS_HIGH;
		} else {
			/* Legacy code path for GPIOs from DT */
			status = of_spi_get_gpio_numbers(ctlr);
			if (status)
				return status;
		}
	}

	/*
	 * Even if it's just one always-selected device, there must
	 * be at least one chipselect.
	 */
	if (!ctlr->num_chipselect)
		return -EINVAL;

	status = device_add(&ctlr->dev);
	if (status < 0) {
		/* free bus id */
		mutex_lock(&board_lock);
		idr_remove(&spi_master_idr, ctlr->bus_num);
		mutex_unlock(&board_lock);
		goto done;
	}
	dev_dbg(dev, "registered %s %s\n",
			spi_controller_is_slave(ctlr) ? "slave" : "master",
			dev_name(&ctlr->dev));

	/*
	 * If we're using a queued driver, start the queue. Note that we don't
	 * need the queueing logic if the driver is only supporting high-level
	 * memory operations.
	 */
	if (ctlr->transfer) {
		dev_info(dev, "controller is unqueued, this is deprecated\n");
	} else if (ctlr->transfer_one || ctlr->transfer_one_message) {
		status = spi_controller_initialize_queue(ctlr);
		if (status) {
			device_del(&ctlr->dev);
			/* free bus id */
			mutex_lock(&board_lock);
			idr_remove(&spi_master_idr, ctlr->bus_num);
			mutex_unlock(&board_lock);
			goto done;
		}
	}
	/* add statistics */
	spin_lock_init(&ctlr->statistics.lock);

	mutex_lock(&board_lock);
	list_add_tail(&ctlr->list, &spi_controller_list);
	list_for_each_entry(bi, &board_list, list)
		spi_match_controller_to_boardinfo(ctlr, &bi->board_info);
	mutex_unlock(&board_lock);

	/* Register devices from the device tree and ACPI */
	of_register_spi_devices(ctlr);
	acpi_register_spi_devices(ctlr);
done:
	return status;
}
EXPORT_SYMBOL_GPL(spi_register_controller);

static void devm_spi_unregister(struct device *dev, void *res)
{
	spi_unregister_controller(*(struct spi_controller **)res);
}

/**
 * devm_spi_register_controller - register managed SPI master or slave
 *	controller
 * @dev:    device managing SPI controller
 * @ctlr: initialized controller, originally from spi_alloc_master() or
 *	spi_alloc_slave()
 * Context: can sleep
 *
 * Register a SPI device as with spi_register_controller() which will
 * automatically be unregistered and freed.
 *
 * Return: zero on success, else a negative error code.
 */
int devm_spi_register_controller(struct device *dev,
				 struct spi_controller *ctlr)
{
	struct spi_controller **ptr;
	int ret;

	ptr = devres_alloc(devm_spi_unregister, sizeof(*ptr), GFP_KERNEL);
	if (!ptr)
		return -ENOMEM;

	ret = spi_register_controller(ctlr);
	if (!ret) {
		*ptr = ctlr;
		devres_add(dev, ptr);
	} else {
		devres_free(ptr);
	}

	return ret;
}
EXPORT_SYMBOL_GPL(devm_spi_register_controller);

static int __unregister(struct device *dev, void *null)
{
	spi_unregister_device(to_spi_device(dev));
	return 0;
}

/**
 * spi_unregister_controller - unregister SPI master or slave controller
 * @ctlr: the controller being unregistered
 * Context: can sleep
 *
 * This call is used only by SPI controller drivers, which are the
 * only ones directly touching chip registers.
 *
 * This must be called from context that can sleep.
 *
 * Note that this function also drops a reference to the controller.
 */
void spi_unregister_controller(struct spi_controller *ctlr)
{
	struct spi_controller *found;
	int id = ctlr->bus_num;

	/* First make sure that this controller was ever added */
	mutex_lock(&board_lock);
	found = idr_find(&spi_master_idr, id);
	mutex_unlock(&board_lock);
	if (ctlr->queued) {
		if (spi_destroy_queue(ctlr))
			dev_err(&ctlr->dev, "queue remove failed\n");
	}
	mutex_lock(&board_lock);
	list_del(&ctlr->list);
	mutex_unlock(&board_lock);

	device_for_each_child(&ctlr->dev, NULL, __unregister);
	device_unregister(&ctlr->dev);
	/* free bus id */
	mutex_lock(&board_lock);
	if (found == ctlr)
		idr_remove(&spi_master_idr, id);
	mutex_unlock(&board_lock);
}
EXPORT_SYMBOL_GPL(spi_unregister_controller);

int spi_controller_suspend(struct spi_controller *ctlr)
{
	int ret;

	/* Basically no-ops for non-queued controllers */
	if (!ctlr->queued)
		return 0;

	ret = spi_stop_queue(ctlr);
	if (ret)
		dev_err(&ctlr->dev, "queue stop failed\n");

	return ret;
}
EXPORT_SYMBOL_GPL(spi_controller_suspend);

int spi_controller_resume(struct spi_controller *ctlr)
{
	int ret;

	if (!ctlr->queued)
		return 0;

	ret = spi_start_queue(ctlr);
	if (ret)
		dev_err(&ctlr->dev, "queue restart failed\n");

	return ret;
}
EXPORT_SYMBOL_GPL(spi_controller_resume);

static int __spi_controller_match(struct device *dev, const void *data)
{
	struct spi_controller *ctlr;
	const u16 *bus_num = data;

	ctlr = container_of(dev, struct spi_controller, dev);
	return ctlr->bus_num == *bus_num;
}

/**
 * spi_busnum_to_master - look up master associated with bus_num
 * @bus_num: the master's bus number
 * Context: can sleep
 *
 * This call may be used with devices that are registered after
 * arch init time.  It returns a refcounted pointer to the relevant
 * spi_controller (which the caller must release), or NULL if there is
 * no such master registered.
 *
 * Return: the SPI master structure on success, else NULL.
 */
struct spi_controller *spi_busnum_to_master(u16 bus_num)
{
	struct device		*dev;
	struct spi_controller	*ctlr = NULL;

	dev = class_find_device(&spi_master_class, NULL, &bus_num,
				__spi_controller_match);
	if (dev)
		ctlr = container_of(dev, struct spi_controller, dev);
	/* reference got in class_find_device */
	return ctlr;
}
EXPORT_SYMBOL_GPL(spi_busnum_to_master);

/*-------------------------------------------------------------------------*/

/* Core methods for SPI resource management */

/**
 * spi_res_alloc - allocate a spi resource that is life-cycle managed
 *                 during the processing of a spi_message while using
 *                 spi_transfer_one
 * @spi:     the spi device for which we allocate memory
 * @release: the release code to execute for this resource
 * @size:    size to alloc and return
 * @gfp:     GFP allocation flags
 *
 * Return: the pointer to the allocated data
 *
 * This may get enhanced in the future to allocate from a memory pool
 * of the @spi_device or @spi_controller to avoid repeated allocations.
 */
void *spi_res_alloc(struct spi_device *spi,
		    spi_res_release_t release,
		    size_t size, gfp_t gfp)
{
	struct spi_res *sres;

	sres = kzalloc(sizeof(*sres) + size, gfp);
	if (!sres)
		return NULL;

	INIT_LIST_HEAD(&sres->entry);
	sres->release = release;

	return sres->data;
}
EXPORT_SYMBOL_GPL(spi_res_alloc);

/**
 * spi_res_free - free an spi resource
 * @res: pointer to the custom data of a resource
 *
 */
void spi_res_free(void *res)
{
	struct spi_res *sres = container_of(res, struct spi_res, data);

	if (!res)
		return;

	WARN_ON(!list_empty(&sres->entry));
	kfree(sres);
}
EXPORT_SYMBOL_GPL(spi_res_free);

/**
 * spi_res_add - add a spi_res to the spi_message
 * @message: the spi message
 * @res:     the spi_resource
 */
void spi_res_add(struct spi_message *message, void *res)
{
	struct spi_res *sres = container_of(res, struct spi_res, data);

	WARN_ON(!list_empty(&sres->entry));
	list_add_tail(&sres->entry, &message->resources);
}
EXPORT_SYMBOL_GPL(spi_res_add);

/**
 * spi_res_release - release all spi resources for this message
 * @ctlr:  the @spi_controller
 * @message: the @spi_message
 */
void spi_res_release(struct spi_controller *ctlr, struct spi_message *message)
{
	struct spi_res *res, *tmp;

	list_for_each_entry_safe_reverse(res, tmp, &message->resources, entry) {
		if (res->release)
			res->release(ctlr, message, res->data);

		list_del(&res->entry);

		kfree(res);
	}
}
EXPORT_SYMBOL_GPL(spi_res_release);

/*-------------------------------------------------------------------------*/

/* Core methods for spi_message alterations */

static void __spi_replace_transfers_release(struct spi_controller *ctlr,
					    struct spi_message *msg,
					    void *res)
{
	struct spi_replaced_transfers *rxfer = res;
	size_t i;

	/* call extra callback if requested */
	if (rxfer->release)
		rxfer->release(ctlr, msg, res);

	/* insert replaced transfers back into the message */
	list_splice(&rxfer->replaced_transfers, rxfer->replaced_after);

	/* remove the formerly inserted entries */
	for (i = 0; i < rxfer->inserted; i++)
		list_del(&rxfer->inserted_transfers[i].transfer_list);
}

/**
 * spi_replace_transfers - replace transfers with several transfers
 *                         and register change with spi_message.resources
 * @msg:           the spi_message we work upon
 * @xfer_first:    the first spi_transfer we want to replace
 * @remove:        number of transfers to remove
 * @insert:        the number of transfers we want to insert instead
 * @release:       extra release code necessary in some circumstances
 * @extradatasize: extra data to allocate (with alignment guarantees
 *                 of struct @spi_transfer)
 * @gfp:           gfp flags
 *
 * Returns: pointer to @spi_replaced_transfers,
 *          PTR_ERR(...) in case of errors.
 */
struct spi_replaced_transfers *spi_replace_transfers(
	struct spi_message *msg,
	struct spi_transfer *xfer_first,
	size_t remove,
	size_t insert,
	spi_replaced_release_t release,
	size_t extradatasize,
	gfp_t gfp)
{
	struct spi_replaced_transfers *rxfer;
	struct spi_transfer *xfer;
	size_t i;

	/* allocate the structure using spi_res */
	rxfer = spi_res_alloc(msg->spi, __spi_replace_transfers_release,
			      struct_size(rxfer, inserted_transfers, insert)
			      + extradatasize,
			      gfp);
	if (!rxfer)
		return ERR_PTR(-ENOMEM);

	/* the release code to invoke before running the generic release */
	rxfer->release = release;

	/* assign extradata */
	if (extradatasize)
		rxfer->extradata =
			&rxfer->inserted_transfers[insert];

	/* init the replaced_transfers list */
	INIT_LIST_HEAD(&rxfer->replaced_transfers);

	/* assign the list_entry after which we should reinsert
	 * the @replaced_transfers - it may be spi_message.messages!
	 */
	rxfer->replaced_after = xfer_first->transfer_list.prev;

	/* remove the requested number of transfers */
	for (i = 0; i < remove; i++) {
		/* if the entry after replaced_after it is msg->transfers
		 * then we have been requested to remove more transfers
		 * than are in the list
		 */
		if (rxfer->replaced_after->next == &msg->transfers) {
			dev_err(&msg->spi->dev,
				"requested to remove more spi_transfers than are available\n");
			/* insert replaced transfers back into the message */
			list_splice(&rxfer->replaced_transfers,
				    rxfer->replaced_after);

			/* free the spi_replace_transfer structure */
			spi_res_free(rxfer);

			/* and return with an error */
			return ERR_PTR(-EINVAL);
		}

		/* remove the entry after replaced_after from list of
		 * transfers and add it to list of replaced_transfers
		 */
		list_move_tail(rxfer->replaced_after->next,
			       &rxfer->replaced_transfers);
	}

	/* create copy of the given xfer with identical settings
	 * based on the first transfer to get removed
	 */
	for (i = 0; i < insert; i++) {
		/* we need to run in reverse order */
		xfer = &rxfer->inserted_transfers[insert - 1 - i];

		/* copy all spi_transfer data */
		memcpy(xfer, xfer_first, sizeof(*xfer));

		/* add to list */
		list_add(&xfer->transfer_list, rxfer->replaced_after);

		/* clear cs_change and delay_usecs for all but the last */
		if (i) {
			xfer->cs_change = false;
			xfer->delay_usecs = 0;
		}
	}

	/* set up inserted */
	rxfer->inserted = insert;

	/* and register it with spi_res/spi_message */
	spi_res_add(msg, rxfer);

	return rxfer;
}
EXPORT_SYMBOL_GPL(spi_replace_transfers);

static int __spi_split_transfer_maxsize(struct spi_controller *ctlr,
					struct spi_message *msg,
					struct spi_transfer **xferp,
					size_t maxsize,
					gfp_t gfp)
{
	struct spi_transfer *xfer = *xferp, *xfers;
	struct spi_replaced_transfers *srt;
	size_t offset;
	size_t count, i;

	/* calculate how many we have to replace */
	count = DIV_ROUND_UP(xfer->len, maxsize);

	/* create replacement */
	srt = spi_replace_transfers(msg, xfer, 1, count, NULL, 0, gfp);
	if (IS_ERR(srt))
		return PTR_ERR(srt);
	xfers = srt->inserted_transfers;

	/* now handle each of those newly inserted spi_transfers
	 * note that the replacements spi_transfers all are preset
	 * to the same values as *xferp, so tx_buf, rx_buf and len
	 * are all identical (as well as most others)
	 * so we just have to fix up len and the pointers.
	 *
	 * this also includes support for the depreciated
	 * spi_message.is_dma_mapped interface
	 */

	/* the first transfer just needs the length modified, so we
	 * run it outside the loop
	 */
	xfers[0].len = min_t(size_t, maxsize, xfer[0].len);

	/* all the others need rx_buf/tx_buf also set */
	for (i = 1, offset = maxsize; i < count; offset += maxsize, i++) {
		/* update rx_buf, tx_buf and dma */
		if (xfers[i].rx_buf)
			xfers[i].rx_buf += offset;
		if (xfers[i].rx_dma)
			xfers[i].rx_dma += offset;
		if (xfers[i].tx_buf)
			xfers[i].tx_buf += offset;
		if (xfers[i].tx_dma)
			xfers[i].tx_dma += offset;

		/* update length */
		xfers[i].len = min(maxsize, xfers[i].len - offset);
	}

	/* we set up xferp to the last entry we have inserted,
	 * so that we skip those already split transfers
	 */
	*xferp = &xfers[count - 1];

	/* increment statistics counters */
	SPI_STATISTICS_INCREMENT_FIELD(&ctlr->statistics,
				       transfers_split_maxsize);
	SPI_STATISTICS_INCREMENT_FIELD(&msg->spi->statistics,
				       transfers_split_maxsize);

	return 0;
}

/**
 * spi_split_tranfers_maxsize - split spi transfers into multiple transfers
 *                              when an individual transfer exceeds a
 *                              certain size
 * @ctlr:    the @spi_controller for this transfer
 * @msg:   the @spi_message to transform
 * @maxsize:  the maximum when to apply this
 * @gfp: GFP allocation flags
 *
 * Return: status of transformation
 */
int spi_split_transfers_maxsize(struct spi_controller *ctlr,
				struct spi_message *msg,
				size_t maxsize,
				gfp_t gfp)
{
	struct spi_transfer *xfer;
	int ret;

	/* iterate over the transfer_list,
	 * but note that xfer is advanced to the last transfer inserted
	 * to avoid checking sizes again unnecessarily (also xfer does
	 * potentiall belong to a different list by the time the
	 * replacement has happened
	 */
	list_for_each_entry(xfer, &msg->transfers, transfer_list) {
		if (xfer->len > maxsize) {
			ret = __spi_split_transfer_maxsize(ctlr, msg, &xfer,
							   maxsize, gfp);
			if (ret)
				return ret;
		}
	}

	return 0;
}
EXPORT_SYMBOL_GPL(spi_split_transfers_maxsize);

/*-------------------------------------------------------------------------*/

/* Core methods for SPI controller protocol drivers.  Some of the
 * other core methods are currently defined as inline functions.
 */

static int __spi_validate_bits_per_word(struct spi_controller *ctlr,
					u8 bits_per_word)
{
	if (ctlr->bits_per_word_mask) {
		/* Only 32 bits fit in the mask */
		if (bits_per_word > 32)
			return -EINVAL;
		if (!(ctlr->bits_per_word_mask & SPI_BPW_MASK(bits_per_word)))
			return -EINVAL;
	}

	return 0;
}

/**
 * spi_setup - setup SPI mode and clock rate
 * @spi: the device whose settings are being modified
 * Context: can sleep, and no requests are queued to the device
 *
 * SPI protocol drivers may need to update the transfer mode if the
 * device doesn't work with its default.  They may likewise need
 * to update clock rates or word sizes from initial values.  This function
 * changes those settings, and must be called from a context that can sleep.
 * Except for SPI_CS_HIGH, which takes effect immediately, the changes take
 * effect the next time the device is selected and data is transferred to
 * or from it.  When this function returns, the spi device is deselected.
 *
 * Note that this call will fail if the protocol driver specifies an option
 * that the underlying controller or its driver does not support.  For
 * example, not all hardware supports wire transfers using nine bit words,
 * LSB-first wire encoding, or active-high chipselects.
 *
 * Return: zero on success, else a negative error code.
 */
int spi_setup(struct spi_device *spi)
{
	unsigned	bad_bits, ugly_bits;
	int		status;

	/* check mode to prevent that any two of DUAL, QUAD and NO_MOSI/MISO
	 * are set at the same time
	 */
	if ((hweight_long(spi->mode &
		(SPI_TX_DUAL | SPI_TX_QUAD | SPI_NO_MOSI)) > 1) ||
	    (hweight_long(spi->mode &
		(SPI_RX_DUAL | SPI_RX_QUAD | SPI_NO_MISO)) > 1)) {
		dev_err(&spi->dev,
		"setup: can not select any two of dual, quad and no-mosi/miso "
		"at the same time\n");
		return -EINVAL;
	}
	/* if it is SPI_3WIRE mode, DUAL and QUAD should be forbidden
	 */
	if ((spi->mode & SPI_3WIRE) && (spi->mode &
		(SPI_TX_DUAL | SPI_TX_QUAD | SPI_TX_OCTAL |
		 SPI_RX_DUAL | SPI_RX_QUAD | SPI_RX_OCTAL)))
		return -EINVAL;
	/* help drivers fail *cleanly* when they need options
	 * that aren't supported with their current controller
	 * SPI_CS_WORD has a fallback software implementation,
	 * so it is ignored here.
	 */
	bad_bits = spi->mode & ~(spi->controller->mode_bits | SPI_CS_WORD);
	/* nothing prevents from working with active-high CS in case if it
	 * is driven by GPIO.
	 */
<<<<<<< HEAD
	if (gpio_is_valid(spi->cs_gpio))
		bad_bits &= ~SPI_CS_HIGH;
=======
	bad_bits = spi->mode & ~(spi->controller->mode_bits |
				 SPI_NO_MOSI | SPI_NO_MISO);
>>>>>>> 5c6e1eba
	ugly_bits = bad_bits &
		    (SPI_TX_DUAL | SPI_TX_QUAD | SPI_TX_OCTAL |
		     SPI_RX_DUAL | SPI_RX_QUAD | SPI_RX_OCTAL);
	if (ugly_bits) {
		dev_warn(&spi->dev,
			 "setup: ignoring unsupported mode bits %x\n",
			 ugly_bits);
		spi->mode &= ~ugly_bits;
		bad_bits &= ~ugly_bits;
	}
	if (bad_bits) {
		dev_err(&spi->dev, "setup: unsupported mode bits %x\n",
			bad_bits);
		return -EINVAL;
	}

	if (!spi->bits_per_word)
		spi->bits_per_word = 8;

	status = __spi_validate_bits_per_word(spi->controller,
					      spi->bits_per_word);
	if (status)
		return status;

	if (!spi->max_speed_hz)
		spi->max_speed_hz = spi->controller->max_speed_hz;

	if (spi->controller->setup)
		status = spi->controller->setup(spi);

	spi_set_cs(spi, false);

	if (spi->rt && !spi->controller->rt) {
		spi->controller->rt = true;
		spi_set_thread_rt(spi->controller);
	}

	dev_dbg(&spi->dev, "setup mode %d, %s%s%s%s%u bits/w, %u Hz max --> %d\n",
			(int) (spi->mode & (SPI_CPOL | SPI_CPHA)),
			(spi->mode & SPI_CS_HIGH) ? "cs_high, " : "",
			(spi->mode & SPI_LSB_FIRST) ? "lsb, " : "",
			(spi->mode & SPI_3WIRE) ? "3wire, " : "",
			(spi->mode & SPI_LOOP) ? "loopback, " : "",
			spi->bits_per_word, spi->max_speed_hz,
			status);

	return status;
}
EXPORT_SYMBOL_GPL(spi_setup);

/**
 * spi_set_cs_timing - configure CS setup, hold, and inactive delays
 * @spi: the device that requires specific CS timing configuration
 * @setup: CS setup time in terms of clock count
 * @hold: CS hold time in terms of clock count
 * @inactive_dly: CS inactive delay between transfers in terms of clock count
 */
void spi_set_cs_timing(struct spi_device *spi, u8 setup, u8 hold,
		       u8 inactive_dly)
{
	if (spi->controller->set_cs_timing)
		spi->controller->set_cs_timing(spi, setup, hold, inactive_dly);
}
EXPORT_SYMBOL_GPL(spi_set_cs_timing);

static int __spi_validate(struct spi_device *spi, struct spi_message *message)
{
	struct spi_controller *ctlr = spi->controller;
	struct spi_transfer *xfer;
	int w_size;

	if (list_empty(&message->transfers))
		return -EINVAL;

	/* If an SPI controller does not support toggling the CS line on each
	 * transfer (indicated by the SPI_CS_WORD flag) or we are using a GPIO
	 * for the CS line, we can emulate the CS-per-word hardware function by
	 * splitting transfers into one-word transfers and ensuring that
	 * cs_change is set for each transfer.
	 */
	if ((spi->mode & SPI_CS_WORD) && (!(ctlr->mode_bits & SPI_CS_WORD) ||
					  spi->cs_gpiod ||
					  gpio_is_valid(spi->cs_gpio))) {
		size_t maxsize;
		int ret;

		maxsize = (spi->bits_per_word + 7) / 8;

		/* spi_split_transfers_maxsize() requires message->spi */
		message->spi = spi;

		ret = spi_split_transfers_maxsize(ctlr, message, maxsize,
						  GFP_KERNEL);
		if (ret)
			return ret;

		list_for_each_entry(xfer, &message->transfers, transfer_list) {
			/* don't change cs_change on the last entry in the list */
			if (list_is_last(&xfer->transfer_list, &message->transfers))
				break;
			xfer->cs_change = 1;
		}
	}

	/* Half-duplex links include original MicroWire, and ones with
	 * only one data pin like SPI_3WIRE (switches direction) or where
	 * either MOSI or MISO is missing.  They can also be caused by
	 * software limitations.
	 */
	if ((ctlr->flags & SPI_CONTROLLER_HALF_DUPLEX) ||
	    (spi->mode & SPI_3WIRE)) {
		unsigned flags = ctlr->flags;

		list_for_each_entry(xfer, &message->transfers, transfer_list) {
			if (xfer->rx_buf && xfer->tx_buf)
				return -EINVAL;
			if ((flags & SPI_CONTROLLER_NO_TX) && xfer->tx_buf)
				return -EINVAL;
			if ((flags & SPI_CONTROLLER_NO_RX) && xfer->rx_buf)
				return -EINVAL;
		}
	}

	/**
	 * Set transfer bits_per_word and max speed as spi device default if
	 * it is not set for this transfer.
	 * Set transfer tx_nbits and rx_nbits as single transfer default
	 * (SPI_NBITS_SINGLE) if it is not set for this transfer.
	 * Ensure transfer word_delay is at least as long as that required by
	 * device itself.
	 */
	message->frame_length = 0;
	list_for_each_entry(xfer, &message->transfers, transfer_list) {
		xfer->effective_speed_hz = 0;
		message->frame_length += xfer->len;
		if (!xfer->bits_per_word)
			xfer->bits_per_word = spi->bits_per_word;

		if (!xfer->speed_hz)
			xfer->speed_hz = spi->max_speed_hz;

		if (ctlr->max_speed_hz && xfer->speed_hz > ctlr->max_speed_hz)
			xfer->speed_hz = ctlr->max_speed_hz;

		if (__spi_validate_bits_per_word(ctlr, xfer->bits_per_word))
			return -EINVAL;

		/*
		 * SPI transfer length should be multiple of SPI word size
		 * where SPI word size should be power-of-two multiple
		 */
		if (xfer->bits_per_word <= 8)
			w_size = 1;
		else if (xfer->bits_per_word <= 16)
			w_size = 2;
		else
			w_size = 4;

		/* No partial transfers accepted */
		if (xfer->len % w_size)
			return -EINVAL;

		if (xfer->speed_hz && ctlr->min_speed_hz &&
		    xfer->speed_hz < ctlr->min_speed_hz)
			return -EINVAL;

		if (xfer->tx_buf && !xfer->tx_nbits)
			xfer->tx_nbits = SPI_NBITS_SINGLE;
		if (xfer->rx_buf && !xfer->rx_nbits)
			xfer->rx_nbits = SPI_NBITS_SINGLE;
		/* check transfer tx/rx_nbits:
		 * 1. check the value matches one of single, dual and quad
		 * 2. check tx/rx_nbits match the mode in spi_device
		 */
		if (xfer->tx_buf) {
			if (xfer->tx_nbits != SPI_NBITS_SINGLE &&
				xfer->tx_nbits != SPI_NBITS_DUAL &&
				xfer->tx_nbits != SPI_NBITS_QUAD)
				return -EINVAL;
			if ((xfer->tx_nbits == SPI_NBITS_DUAL) &&
				!(spi->mode & (SPI_TX_DUAL | SPI_TX_QUAD)))
				return -EINVAL;
			if ((xfer->tx_nbits == SPI_NBITS_QUAD) &&
				!(spi->mode & SPI_TX_QUAD))
				return -EINVAL;
		}
		/* check transfer rx_nbits */
		if (xfer->rx_buf) {
			if (xfer->rx_nbits != SPI_NBITS_SINGLE &&
				xfer->rx_nbits != SPI_NBITS_DUAL &&
				xfer->rx_nbits != SPI_NBITS_QUAD)
				return -EINVAL;
			if ((xfer->rx_nbits == SPI_NBITS_DUAL) &&
				!(spi->mode & (SPI_RX_DUAL | SPI_RX_QUAD)))
				return -EINVAL;
			if ((xfer->rx_nbits == SPI_NBITS_QUAD) &&
				!(spi->mode & SPI_RX_QUAD))
				return -EINVAL;
		}

		if (xfer->word_delay_usecs < spi->word_delay_usecs)
			xfer->word_delay_usecs = spi->word_delay_usecs;
	}

	message->status = -EINPROGRESS;

	return 0;
}

static int __spi_async(struct spi_device *spi, struct spi_message *message)
{
	struct spi_controller *ctlr = spi->controller;

	/*
	 * Some controllers do not support doing regular SPI transfers. Return
	 * ENOTSUPP when this is the case.
	 */
	if (!ctlr->transfer)
		return -ENOTSUPP;

	message->spi = spi;

	SPI_STATISTICS_INCREMENT_FIELD(&ctlr->statistics, spi_async);
	SPI_STATISTICS_INCREMENT_FIELD(&spi->statistics, spi_async);

	trace_spi_message_submit(message);

	return ctlr->transfer(spi, message);
}

/**
 * spi_async - asynchronous SPI transfer
 * @spi: device with which data will be exchanged
 * @message: describes the data transfers, including completion callback
 * Context: any (irqs may be blocked, etc)
 *
 * This call may be used in_irq and other contexts which can't sleep,
 * as well as from task contexts which can sleep.
 *
 * The completion callback is invoked in a context which can't sleep.
 * Before that invocation, the value of message->status is undefined.
 * When the callback is issued, message->status holds either zero (to
 * indicate complete success) or a negative error code.  After that
 * callback returns, the driver which issued the transfer request may
 * deallocate the associated memory; it's no longer in use by any SPI
 * core or controller driver code.
 *
 * Note that although all messages to a spi_device are handled in
 * FIFO order, messages may go to different devices in other orders.
 * Some device might be higher priority, or have various "hard" access
 * time requirements, for example.
 *
 * On detection of any fault during the transfer, processing of
 * the entire message is aborted, and the device is deselected.
 * Until returning from the associated message completion callback,
 * no other spi_message queued to that device will be processed.
 * (This rule applies equally to all the synchronous transfer calls,
 * which are wrappers around this core asynchronous primitive.)
 *
 * Return: zero on success, else a negative error code.
 */
int spi_async(struct spi_device *spi, struct spi_message *message)
{
	struct spi_controller *ctlr = spi->controller;
	int ret;
	unsigned long flags;

	ret = __spi_validate(spi, message);
	if (ret != 0)
		return ret;

	spin_lock_irqsave(&ctlr->bus_lock_spinlock, flags);

	if (ctlr->bus_lock_flag)
		ret = -EBUSY;
	else
		ret = __spi_async(spi, message);

	spin_unlock_irqrestore(&ctlr->bus_lock_spinlock, flags);

	return ret;
}
EXPORT_SYMBOL_GPL(spi_async);

/**
 * spi_async_locked - version of spi_async with exclusive bus usage
 * @spi: device with which data will be exchanged
 * @message: describes the data transfers, including completion callback
 * Context: any (irqs may be blocked, etc)
 *
 * This call may be used in_irq and other contexts which can't sleep,
 * as well as from task contexts which can sleep.
 *
 * The completion callback is invoked in a context which can't sleep.
 * Before that invocation, the value of message->status is undefined.
 * When the callback is issued, message->status holds either zero (to
 * indicate complete success) or a negative error code.  After that
 * callback returns, the driver which issued the transfer request may
 * deallocate the associated memory; it's no longer in use by any SPI
 * core or controller driver code.
 *
 * Note that although all messages to a spi_device are handled in
 * FIFO order, messages may go to different devices in other orders.
 * Some device might be higher priority, or have various "hard" access
 * time requirements, for example.
 *
 * On detection of any fault during the transfer, processing of
 * the entire message is aborted, and the device is deselected.
 * Until returning from the associated message completion callback,
 * no other spi_message queued to that device will be processed.
 * (This rule applies equally to all the synchronous transfer calls,
 * which are wrappers around this core asynchronous primitive.)
 *
 * Return: zero on success, else a negative error code.
 */
int spi_async_locked(struct spi_device *spi, struct spi_message *message)
{
	struct spi_controller *ctlr = spi->controller;
	int ret;
	unsigned long flags;

	ret = __spi_validate(spi, message);
	if (ret != 0)
		return ret;

	spin_lock_irqsave(&ctlr->bus_lock_spinlock, flags);

	ret = __spi_async(spi, message);

	spin_unlock_irqrestore(&ctlr->bus_lock_spinlock, flags);

	return ret;

}
EXPORT_SYMBOL_GPL(spi_async_locked);

/*-------------------------------------------------------------------------*/

/* Utility methods for SPI protocol drivers, layered on
 * top of the core.  Some other utility methods are defined as
 * inline functions.
 */

static void spi_complete(void *arg)
{
	complete(arg);
}

static int __spi_sync(struct spi_device *spi, struct spi_message *message)
{
	DECLARE_COMPLETION_ONSTACK(done);
	int status;
	struct spi_controller *ctlr = spi->controller;
	unsigned long flags;

	status = __spi_validate(spi, message);
	if (status != 0)
		return status;

	message->complete = spi_complete;
	message->context = &done;
	message->spi = spi;

	SPI_STATISTICS_INCREMENT_FIELD(&ctlr->statistics, spi_sync);
	SPI_STATISTICS_INCREMENT_FIELD(&spi->statistics, spi_sync);

	/* If we're not using the legacy transfer method then we will
	 * try to transfer in the calling context so special case.
	 * This code would be less tricky if we could remove the
	 * support for driver implemented message queues.
	 */
	if (ctlr->transfer == spi_queued_transfer) {
		spin_lock_irqsave(&ctlr->bus_lock_spinlock, flags);

		trace_spi_message_submit(message);

		status = __spi_queued_transfer(spi, message, false);

		spin_unlock_irqrestore(&ctlr->bus_lock_spinlock, flags);
	} else {
		status = spi_async_locked(spi, message);
	}

	if (status == 0) {
		/* Push out the messages in the calling context if we
		 * can.
		 */
		if (ctlr->transfer == spi_queued_transfer) {
			SPI_STATISTICS_INCREMENT_FIELD(&ctlr->statistics,
						       spi_sync_immediate);
			SPI_STATISTICS_INCREMENT_FIELD(&spi->statistics,
						       spi_sync_immediate);
			__spi_pump_messages(ctlr, false);
		}

		wait_for_completion(&done);
		status = message->status;
	}
	message->context = NULL;
	return status;
}

/**
 * spi_sync - blocking/synchronous SPI data transfers
 * @spi: device with which data will be exchanged
 * @message: describes the data transfers
 * Context: can sleep
 *
 * This call may only be used from a context that may sleep.  The sleep
 * is non-interruptible, and has no timeout.  Low-overhead controller
 * drivers may DMA directly into and out of the message buffers.
 *
 * Note that the SPI device's chip select is active during the message,
 * and then is normally disabled between messages.  Drivers for some
 * frequently-used devices may want to minimize costs of selecting a chip,
 * by leaving it selected in anticipation that the next message will go
 * to the same chip.  (That may increase power usage.)
 *
 * Also, the caller is guaranteeing that the memory associated with the
 * message will not be freed before this call returns.
 *
 * Return: zero on success, else a negative error code.
 */
int spi_sync(struct spi_device *spi, struct spi_message *message)
{
	int ret;

	mutex_lock(&spi->controller->bus_lock_mutex);
	ret = __spi_sync(spi, message);
	mutex_unlock(&spi->controller->bus_lock_mutex);

	return ret;
}
EXPORT_SYMBOL_GPL(spi_sync);

/**
 * spi_sync_locked - version of spi_sync with exclusive bus usage
 * @spi: device with which data will be exchanged
 * @message: describes the data transfers
 * Context: can sleep
 *
 * This call may only be used from a context that may sleep.  The sleep
 * is non-interruptible, and has no timeout.  Low-overhead controller
 * drivers may DMA directly into and out of the message buffers.
 *
 * This call should be used by drivers that require exclusive access to the
 * SPI bus. It has to be preceded by a spi_bus_lock call. The SPI bus must
 * be released by a spi_bus_unlock call when the exclusive access is over.
 *
 * Return: zero on success, else a negative error code.
 */
int spi_sync_locked(struct spi_device *spi, struct spi_message *message)
{
	return __spi_sync(spi, message);
}
EXPORT_SYMBOL_GPL(spi_sync_locked);

/**
 * spi_bus_lock - obtain a lock for exclusive SPI bus usage
 * @ctlr: SPI bus master that should be locked for exclusive bus access
 * Context: can sleep
 *
 * This call may only be used from a context that may sleep.  The sleep
 * is non-interruptible, and has no timeout.
 *
 * This call should be used by drivers that require exclusive access to the
 * SPI bus. The SPI bus must be released by a spi_bus_unlock call when the
 * exclusive access is over. Data transfer must be done by spi_sync_locked
 * and spi_async_locked calls when the SPI bus lock is held.
 *
 * Return: always zero.
 */
int spi_bus_lock(struct spi_controller *ctlr)
{
	unsigned long flags;

	mutex_lock(&ctlr->bus_lock_mutex);

	spin_lock_irqsave(&ctlr->bus_lock_spinlock, flags);
	ctlr->bus_lock_flag = 1;
	spin_unlock_irqrestore(&ctlr->bus_lock_spinlock, flags);

	/* mutex remains locked until spi_bus_unlock is called */

	return 0;
}
EXPORT_SYMBOL_GPL(spi_bus_lock);

/**
 * spi_bus_unlock - release the lock for exclusive SPI bus usage
 * @ctlr: SPI bus master that was locked for exclusive bus access
 * Context: can sleep
 *
 * This call may only be used from a context that may sleep.  The sleep
 * is non-interruptible, and has no timeout.
 *
 * This call releases an SPI bus lock previously obtained by an spi_bus_lock
 * call.
 *
 * Return: always zero.
 */
int spi_bus_unlock(struct spi_controller *ctlr)
{
	ctlr->bus_lock_flag = 0;

	mutex_unlock(&ctlr->bus_lock_mutex);

	return 0;
}
EXPORT_SYMBOL_GPL(spi_bus_unlock);

/* portable code must never pass more than 32 bytes */
#define	SPI_BUFSIZ	max(32, SMP_CACHE_BYTES)

static u8	*buf;

/**
 * spi_write_then_read - SPI synchronous write followed by read
 * @spi: device with which data will be exchanged
 * @txbuf: data to be written (need not be dma-safe)
 * @n_tx: size of txbuf, in bytes
 * @rxbuf: buffer into which data will be read (need not be dma-safe)
 * @n_rx: size of rxbuf, in bytes
 * Context: can sleep
 *
 * This performs a half duplex MicroWire style transaction with the
 * device, sending txbuf and then reading rxbuf.  The return value
 * is zero for success, else a negative errno status code.
 * This call may only be used from a context that may sleep.
 *
 * Parameters to this routine are always copied using a small buffer;
 * portable code should never use this for more than 32 bytes.
 * Performance-sensitive or bulk transfer code should instead use
 * spi_{async,sync}() calls with dma-safe buffers.
 *
 * Return: zero on success, else a negative error code.
 */
int spi_write_then_read(struct spi_device *spi,
		const void *txbuf, unsigned n_tx,
		void *rxbuf, unsigned n_rx)
{
	static DEFINE_MUTEX(lock);

	int			status;
	struct spi_message	message;
	struct spi_transfer	x[2];
	u8			*local_buf;

	/* Use preallocated DMA-safe buffer if we can.  We can't avoid
	 * copying here, (as a pure convenience thing), but we can
	 * keep heap costs out of the hot path unless someone else is
	 * using the pre-allocated buffer or the transfer is too large.
	 */
	if ((n_tx + n_rx) > SPI_BUFSIZ || !mutex_trylock(&lock)) {
		local_buf = kmalloc(max((unsigned)SPI_BUFSIZ, n_tx + n_rx),
				    GFP_KERNEL | GFP_DMA);
		if (!local_buf)
			return -ENOMEM;
	} else {
		local_buf = buf;
	}

	spi_message_init(&message);
	memset(x, 0, sizeof(x));
	if (n_tx) {
		x[0].len = n_tx;
		spi_message_add_tail(&x[0], &message);
	}
	if (n_rx) {
		x[1].len = n_rx;
		spi_message_add_tail(&x[1], &message);
	}

	memcpy(local_buf, txbuf, n_tx);
	x[0].tx_buf = local_buf;
	x[1].rx_buf = local_buf + n_tx;

	/* do the i/o */
	status = spi_sync(spi, &message);
	if (status == 0)
		memcpy(rxbuf, x[1].rx_buf, n_rx);

	if (x[0].tx_buf == buf)
		mutex_unlock(&lock);
	else
		kfree(local_buf);

	return status;
}
EXPORT_SYMBOL_GPL(spi_write_then_read);

/*-------------------------------------------------------------------------*/

#if IS_ENABLED(CONFIG_OF)
/* must call put_device() when done with returned spi_device device */
struct spi_device *of_find_spi_device_by_node(struct device_node *node)
{
	struct device *dev = bus_find_device_by_of_node(&spi_bus_type, node);

	return dev ? to_spi_device(dev) : NULL;
}
EXPORT_SYMBOL_GPL(of_find_spi_device_by_node);
#endif /* IS_ENABLED(CONFIG_OF) */

#if IS_ENABLED(CONFIG_OF_DYNAMIC)
/* the spi controllers are not using spi_bus, so we find it with another way */
static struct spi_controller *of_find_spi_controller_by_node(struct device_node *node)
{
	struct device *dev;

	dev = class_find_device_by_of_node(&spi_master_class, node);
	if (!dev && IS_ENABLED(CONFIG_SPI_SLAVE))
		dev = class_find_device_by_of_node(&spi_slave_class, node);
	if (!dev)
		return NULL;

	/* reference got in class_find_device */
	return container_of(dev, struct spi_controller, dev);
}

static int of_spi_notify(struct notifier_block *nb, unsigned long action,
			 void *arg)
{
	struct of_reconfig_data *rd = arg;
	struct spi_controller *ctlr;
	struct spi_device *spi;

	switch (of_reconfig_get_state_change(action, arg)) {
	case OF_RECONFIG_CHANGE_ADD:
		ctlr = of_find_spi_controller_by_node(rd->dn->parent);
		if (ctlr == NULL)
			return NOTIFY_OK;	/* not for us */

		if (of_node_test_and_set_flag(rd->dn, OF_POPULATED)) {
			put_device(&ctlr->dev);
			return NOTIFY_OK;
		}

		spi = of_register_spi_device(ctlr, rd->dn);
		put_device(&ctlr->dev);

		if (IS_ERR(spi)) {
			pr_err("%s: failed to create for '%pOF'\n",
					__func__, rd->dn);
			of_node_clear_flag(rd->dn, OF_POPULATED);
			return notifier_from_errno(PTR_ERR(spi));
		}
		break;

	case OF_RECONFIG_CHANGE_REMOVE:
		/* already depopulated? */
		if (!of_node_check_flag(rd->dn, OF_POPULATED))
			return NOTIFY_OK;

		/* find our device by node */
		spi = of_find_spi_device_by_node(rd->dn);
		if (spi == NULL)
			return NOTIFY_OK;	/* no? not meant for us */

		/* unregister takes one ref away */
		spi_unregister_device(spi);

		/* and put the reference of the find */
		put_device(&spi->dev);
		break;
	}

	return NOTIFY_OK;
}

static struct notifier_block spi_of_notifier = {
	.notifier_call = of_spi_notify,
};
#else /* IS_ENABLED(CONFIG_OF_DYNAMIC) */
extern struct notifier_block spi_of_notifier;
#endif /* IS_ENABLED(CONFIG_OF_DYNAMIC) */

#if IS_ENABLED(CONFIG_ACPI)
static int spi_acpi_controller_match(struct device *dev, const void *data)
{
	return ACPI_COMPANION(dev->parent) == data;
}

static struct spi_controller *acpi_spi_find_controller_by_adev(struct acpi_device *adev)
{
	struct device *dev;

	dev = class_find_device(&spi_master_class, NULL, adev,
				spi_acpi_controller_match);
	if (!dev && IS_ENABLED(CONFIG_SPI_SLAVE))
		dev = class_find_device(&spi_slave_class, NULL, adev,
					spi_acpi_controller_match);
	if (!dev)
		return NULL;

	return container_of(dev, struct spi_controller, dev);
}

static struct spi_device *acpi_spi_find_device_by_adev(struct acpi_device *adev)
{
	struct device *dev;

	dev = bus_find_device_by_acpi_dev(&spi_bus_type, adev);
	return dev ? to_spi_device(dev) : NULL;
}

static int acpi_spi_notify(struct notifier_block *nb, unsigned long value,
			   void *arg)
{
	struct acpi_device *adev = arg;
	struct spi_controller *ctlr;
	struct spi_device *spi;

	switch (value) {
	case ACPI_RECONFIG_DEVICE_ADD:
		ctlr = acpi_spi_find_controller_by_adev(adev->parent);
		if (!ctlr)
			break;

		acpi_register_spi_device(ctlr, adev);
		put_device(&ctlr->dev);
		break;
	case ACPI_RECONFIG_DEVICE_REMOVE:
		if (!acpi_device_enumerated(adev))
			break;

		spi = acpi_spi_find_device_by_adev(adev);
		if (!spi)
			break;

		spi_unregister_device(spi);
		put_device(&spi->dev);
		break;
	}

	return NOTIFY_OK;
}

static struct notifier_block spi_acpi_notifier = {
	.notifier_call = acpi_spi_notify,
};
#else
extern struct notifier_block spi_acpi_notifier;
#endif

static int __init spi_init(void)
{
	int	status;

	buf = kmalloc(SPI_BUFSIZ, GFP_KERNEL);
	if (!buf) {
		status = -ENOMEM;
		goto err0;
	}

	status = bus_register(&spi_bus_type);
	if (status < 0)
		goto err1;

	status = class_register(&spi_master_class);
	if (status < 0)
		goto err2;

	if (IS_ENABLED(CONFIG_SPI_SLAVE)) {
		status = class_register(&spi_slave_class);
		if (status < 0)
			goto err3;
	}

	if (IS_ENABLED(CONFIG_OF_DYNAMIC))
		WARN_ON(of_reconfig_notifier_register(&spi_of_notifier));
	if (IS_ENABLED(CONFIG_ACPI))
		WARN_ON(acpi_reconfig_notifier_register(&spi_acpi_notifier));

	return 0;

err3:
	class_unregister(&spi_master_class);
err2:
	bus_unregister(&spi_bus_type);
err1:
	kfree(buf);
	buf = NULL;
err0:
	return status;
}

/* board_info is normally registered in arch_initcall(),
 * but even essential drivers wait till later
 *
 * REVISIT only boardinfo really needs static linking. the rest (device and
 * driver registration) _could_ be dynamically linked (modular) ... costs
 * include needing to have boardinfo data structures be much more public.
 */
postcore_initcall(spi_init);<|MERGE_RESOLUTION|>--- conflicted
+++ resolved
@@ -3068,17 +3068,13 @@
 	 * SPI_CS_WORD has a fallback software implementation,
 	 * so it is ignored here.
 	 */
-	bad_bits = spi->mode & ~(spi->controller->mode_bits | SPI_CS_WORD);
+	bad_bits = spi->mode & ~(spi->controller->mode_bits | SPI_CS_WORD |
+				 SPI_NO_MOSI | SPI_NO_MISO);
 	/* nothing prevents from working with active-high CS in case if it
 	 * is driven by GPIO.
 	 */
-<<<<<<< HEAD
 	if (gpio_is_valid(spi->cs_gpio))
 		bad_bits &= ~SPI_CS_HIGH;
-=======
-	bad_bits = spi->mode & ~(spi->controller->mode_bits |
-				 SPI_NO_MOSI | SPI_NO_MISO);
->>>>>>> 5c6e1eba
 	ugly_bits = bad_bits &
 		    (SPI_TX_DUAL | SPI_TX_QUAD | SPI_TX_OCTAL |
 		     SPI_RX_DUAL | SPI_RX_QUAD | SPI_RX_OCTAL);
