VERSION = 2
PATCHLEVEL = 6
SUBLEVEL = 24
<<<<<<< HEAD
EXTRAVERSION = -rc5-xlnx
=======
EXTRAVERSION = -rc8
>>>>>>> cbd9c883
NAME = Arr Matey! A Hairy Bilge Rat!

# *DOCUMENTATION*
# To see a list of typical targets execute "make help"
# More info can be located in ./README
# Comments in this file are targeted only to the developer, do not
# expect to learn how to build the kernel reading this file.

# Do not:
# o  use make's built-in rules and variables
#    (this increases performance and avoid hard-to-debug behavour);
# o  print "Entering directory ...";
MAKEFLAGS += -rR --no-print-directory

# We are using a recursive build, so we need to do a little thinking
# to get the ordering right.
#
# Most importantly: sub-Makefiles should only ever modify files in
# their own directory. If in some directory we have a dependency on
# a file in another dir (which doesn't happen often, but it's often
# unavoidable when linking the built-in.o targets which finally
# turn into vmlinux), we will call a sub make in that other dir, and
# after that we are sure that everything which is in that other dir
# is now up to date.
#
# The only cases where we need to modify files which have global
# effects are thus separated out and done before the recursive
# descending is started. They are now explicitly listed as the
# prepare rule.

# To put more focus on warnings, be less verbose as default
# Use 'make V=1' to see the full commands

ifdef V
  ifeq ("$(origin V)", "command line")
    KBUILD_VERBOSE = $(V)
  endif
endif
ifndef KBUILD_VERBOSE
  KBUILD_VERBOSE = 0
endif

# Call a source code checker (by default, "sparse") as part of the
# C compilation.
#
# Use 'make C=1' to enable checking of only re-compiled files.
# Use 'make C=2' to enable checking of *all* source files, regardless
# of whether they are re-compiled or not.
#
# See the file "Documentation/sparse.txt" for more details, including
# where to get the "sparse" utility.

ifdef C
  ifeq ("$(origin C)", "command line")
    KBUILD_CHECKSRC = $(C)
  endif
endif
ifndef KBUILD_CHECKSRC
  KBUILD_CHECKSRC = 0
endif

# Use make M=dir to specify directory of external module to build
# Old syntax make ... SUBDIRS=$PWD is still supported
# Setting the environment variable KBUILD_EXTMOD take precedence
ifdef SUBDIRS
  KBUILD_EXTMOD ?= $(SUBDIRS)
endif
ifdef M
  ifeq ("$(origin M)", "command line")
    KBUILD_EXTMOD := $(M)
  endif
endif


# kbuild supports saving output files in a separate directory.
# To locate output files in a separate directory two syntaxes are supported.
# In both cases the working directory must be the root of the kernel src.
# 1) O=
# Use "make O=dir/to/store/output/files/"
#
# 2) Set KBUILD_OUTPUT
# Set the environment variable KBUILD_OUTPUT to point to the directory
# where the output files shall be placed.
# export KBUILD_OUTPUT=dir/to/store/output/files/
# make
#
# The O= assignment takes precedence over the KBUILD_OUTPUT environment
# variable.


# KBUILD_SRC is set on invocation of make in OBJ directory
# KBUILD_SRC is not intended to be used by the regular user (for now)
ifeq ($(KBUILD_SRC),)

# OK, Make called in directory where kernel src resides
# Do we want to locate output files in a separate directory?
ifdef O
  ifeq ("$(origin O)", "command line")
    KBUILD_OUTPUT := $(O)
  endif
endif

# That's our default target when none is given on the command line
PHONY := _all
_all:

# Cancel implicit rules on top Makefile
$(CURDIR)/Makefile Makefile: ;

ifneq ($(KBUILD_OUTPUT),)
# Invoke a second make in the output directory, passing relevant variables
# check that the output directory actually exists
saved-output := $(KBUILD_OUTPUT)
KBUILD_OUTPUT := $(shell cd $(KBUILD_OUTPUT) && /bin/pwd)
$(if $(KBUILD_OUTPUT),, \
     $(error output directory "$(saved-output)" does not exist))

PHONY += $(MAKECMDGOALS) sub-make

$(filter-out _all sub-make $(CURDIR)/Makefile, $(MAKECMDGOALS)) _all: sub-make
	$(Q)@:

sub-make: FORCE
	$(if $(KBUILD_VERBOSE:1=),@)$(MAKE) -C $(KBUILD_OUTPUT) \
	KBUILD_SRC=$(CURDIR) \
	KBUILD_EXTMOD="$(KBUILD_EXTMOD)" -f $(CURDIR)/Makefile \
	$(filter-out _all sub-make,$(MAKECMDGOALS))

# Leave processing to above invocation of make
skip-makefile := 1
endif # ifneq ($(KBUILD_OUTPUT),)
endif # ifeq ($(KBUILD_SRC),)

# We process the rest of the Makefile if this is the final invocation of make
ifeq ($(skip-makefile),)

# If building an external module we do not care about the all: rule
# but instead _all depend on modules
PHONY += all
ifeq ($(KBUILD_EXTMOD),)
_all: all
else
_all: modules
endif

srctree		:= $(if $(KBUILD_SRC),$(KBUILD_SRC),$(CURDIR))
TOPDIR		:= $(srctree)
# FIXME - TOPDIR is obsolete, use srctree/objtree
objtree		:= $(CURDIR)
src		:= $(srctree)
obj		:= $(objtree)

VPATH		:= $(srctree)$(if $(KBUILD_EXTMOD),:$(KBUILD_EXTMOD))

export srctree objtree VPATH TOPDIR


# SUBARCH tells the usermode build what the underlying arch is.  That is set
# first, and if a usermode build is happening, the "ARCH=um" on the command
# line overrides the setting of ARCH below.  If a native build is happening,
# then ARCH is assigned, getting whatever value it gets normally, and 
# SUBARCH is subsequently ignored.

SUBARCH := $(shell uname -m | sed -e s/i.86/i386/ -e s/sun4u/sparc64/ \
				  -e s/arm.*/arm/ -e s/sa110/arm/ \
				  -e s/s390x/s390/ -e s/parisc64/parisc/ \
				  -e s/ppc.*/powerpc/ -e s/mips.*/mips/ \
				  -e s/sh[234].*/sh/ )

# Cross compiling and selecting different set of gcc/bin-utils
# ---------------------------------------------------------------------------
#
# When performing cross compilation for other architectures ARCH shall be set
# to the target architecture. (See arch/* for the possibilities).
# ARCH can be set during invocation of make:
# make ARCH=ia64
# Another way is to have ARCH set in the environment.
# The default ARCH is the host where make is executed.

# CROSS_COMPILE specify the prefix used for all executables used
# during compilation. Only gcc and related bin-utils executables
# are prefixed with $(CROSS_COMPILE).
# CROSS_COMPILE can be set on the command line
# make CROSS_COMPILE=ia64-linux-
# Alternatively CROSS_COMPILE can be set in the environment.
# Default value for CROSS_COMPILE is not to prefix executables
# Note: Some architectures assign CROSS_COMPILE in their arch/*/Makefile

ARCH		?= $(SUBARCH)
CROSS_COMPILE	?=

# Architecture as present in compile.h
UTS_MACHINE 	:= $(ARCH)
SRCARCH 	:= $(ARCH)

# Additional ARCH settings for x86
ifeq ($(ARCH),i386)
        SRCARCH := x86
endif
ifeq ($(ARCH),x86_64)
        SRCARCH := x86
endif

KCONFIG_CONFIG	?= .config

# SHELL used by kbuild
CONFIG_SHELL := $(shell if [ -x "$$BASH" ]; then echo $$BASH; \
	  else if [ -x /bin/bash ]; then echo /bin/bash; \
	  else echo sh; fi ; fi)

HOSTCC       = gcc
HOSTCXX      = g++
HOSTCFLAGS   = -Wall -Wstrict-prototypes -O2 -fomit-frame-pointer
HOSTCXXFLAGS = -O2

# Decide whether to build built-in, modular, or both.
# Normally, just do built-in.

KBUILD_MODULES :=
KBUILD_BUILTIN := 1

#	If we have only "make modules", don't compile built-in objects.
#	When we're building modules with modversions, we need to consider
#	the built-in objects during the descend as well, in order to
#	make sure the checksums are up to date before we record them.

ifeq ($(MAKECMDGOALS),modules)
  KBUILD_BUILTIN := $(if $(CONFIG_MODVERSIONS),1)
endif

#	If we have "make <whatever> modules", compile modules
#	in addition to whatever we do anyway.
#	Just "make" or "make all" shall build modules as well

ifneq ($(filter all _all modules,$(MAKECMDGOALS)),)
  KBUILD_MODULES := 1
endif

ifeq ($(MAKECMDGOALS),)
  KBUILD_MODULES := 1
endif

export KBUILD_MODULES KBUILD_BUILTIN
export KBUILD_CHECKSRC KBUILD_SRC KBUILD_EXTMOD

# Beautify output
# ---------------------------------------------------------------------------
#
# Normally, we echo the whole command before executing it. By making
# that echo $($(quiet)$(cmd)), we now have the possibility to set
# $(quiet) to choose other forms of output instead, e.g.
#
#         quiet_cmd_cc_o_c = Compiling $(RELDIR)/$@
#         cmd_cc_o_c       = $(CC) $(c_flags) -c -o $@ $<
#
# If $(quiet) is empty, the whole command will be printed.
# If it is set to "quiet_", only the short version will be printed. 
# If it is set to "silent_", nothing will be printed at all, since
# the variable $(silent_cmd_cc_o_c) doesn't exist.
#
# A simple variant is to prefix commands with $(Q) - that's useful
# for commands that shall be hidden in non-verbose mode.
#
#	$(Q)ln $@ :<
#
# If KBUILD_VERBOSE equals 0 then the above command will be hidden.
# If KBUILD_VERBOSE equals 1 then the above command is displayed.

ifeq ($(KBUILD_VERBOSE),1)
  quiet =
  Q =
else
  quiet=quiet_
  Q = @
endif

# If the user is running make -s (silent mode), suppress echoing of
# commands

ifneq ($(findstring s,$(MAKEFLAGS)),)
  quiet=silent_
endif

export quiet Q KBUILD_VERBOSE


# Look for make include files relative to root of kernel src
MAKEFLAGS += --include-dir=$(srctree)

# We need some generic definitions (do not try to remake the file).
$(srctree)/scripts/Kbuild.include: ;
include $(srctree)/scripts/Kbuild.include

# Make variables (CC, etc...)

AS		= $(CROSS_COMPILE)as
LD		= $(CROSS_COMPILE)ld
CC		= $(CROSS_COMPILE)gcc
CPP		= $(CC) -E
AR		= $(CROSS_COMPILE)ar
NM		= $(CROSS_COMPILE)nm
STRIP		= $(CROSS_COMPILE)strip
OBJCOPY		= $(CROSS_COMPILE)objcopy
OBJDUMP		= $(CROSS_COMPILE)objdump
AWK		= awk
GENKSYMS	= scripts/genksyms/genksyms
DEPMOD		= /sbin/depmod
KALLSYMS	= scripts/kallsyms
PERL		= perl
CHECK		= sparse

CHECKFLAGS     := -D__linux__ -Dlinux -D__STDC__ -Dunix -D__unix__ -Wbitwise $(CF)
MODFLAGS	= -DMODULE
CFLAGS_MODULE   = $(MODFLAGS)
AFLAGS_MODULE   = $(MODFLAGS)
LDFLAGS_MODULE  =
CFLAGS_KERNEL	=
AFLAGS_KERNEL	=


# Use LINUXINCLUDE when you must reference the include/ directory.
# Needed to be compatible with the O= option
LINUXINCLUDE    := -Iinclude \
                   $(if $(KBUILD_SRC),-Iinclude2 -I$(srctree)/include) \
		   -include include/linux/autoconf.h

KBUILD_CPPFLAGS := -D__KERNEL__ $(LINUXINCLUDE)

KBUILD_CFLAGS   := -Wall -Wundef -Wstrict-prototypes -Wno-trigraphs \
		   -fno-strict-aliasing -fno-common \
		   -Werror-implicit-function-declaration
KBUILD_AFLAGS   := -D__ASSEMBLY__

# Read KERNELRELEASE from include/config/kernel.release (if it exists)
KERNELRELEASE = $(shell cat include/config/kernel.release 2> /dev/null)
KERNELVERSION = $(VERSION).$(PATCHLEVEL).$(SUBLEVEL)$(EXTRAVERSION)

export VERSION PATCHLEVEL SUBLEVEL KERNELRELEASE KERNELVERSION
export ARCH SRCARCH CONFIG_SHELL HOSTCC HOSTCFLAGS CROSS_COMPILE AS LD CC
export CPP AR NM STRIP OBJCOPY OBJDUMP MAKE AWK GENKSYMS PERL UTS_MACHINE
export HOSTCXX HOSTCXXFLAGS LDFLAGS_MODULE CHECK CHECKFLAGS

export KBUILD_CPPFLAGS NOSTDINC_FLAGS LINUXINCLUDE OBJCOPYFLAGS LDFLAGS
export KBUILD_CFLAGS CFLAGS_KERNEL CFLAGS_MODULE
export KBUILD_AFLAGS AFLAGS_KERNEL AFLAGS_MODULE

# When compiling out-of-tree modules, put MODVERDIR in the module
# tree rather than in the kernel tree. The kernel tree might
# even be read-only.
export MODVERDIR := $(if $(KBUILD_EXTMOD),$(firstword $(KBUILD_EXTMOD))/).tmp_versions

# Files to ignore in find ... statements

RCS_FIND_IGNORE := \( -name SCCS -o -name BitKeeper -o -name .svn -o -name CVS -o -name .pc -o -name .hg -o -name .git \) -prune -o
export RCS_TAR_IGNORE := --exclude SCCS --exclude BitKeeper --exclude .svn --exclude CVS --exclude .pc --exclude .hg --exclude .git

# ===========================================================================
# Rules shared between *config targets and build targets

# Basic helpers built in scripts/
PHONY += scripts_basic
scripts_basic:
	$(Q)$(MAKE) $(build)=scripts/basic

# To avoid any implicit rule to kick in, define an empty command.
scripts/basic/%: scripts_basic ;

PHONY += outputmakefile
# outputmakefile generates a Makefile in the output directory, if using a
# separate output directory. This allows convenient use of make in the
# output directory.
outputmakefile:
ifneq ($(KBUILD_SRC),)
	$(Q)$(CONFIG_SHELL) $(srctree)/scripts/mkmakefile \
	    $(srctree) $(objtree) $(VERSION) $(PATCHLEVEL)
endif

# To make sure we do not include .config for any of the *config targets
# catch them early, and hand them over to scripts/kconfig/Makefile
# It is allowed to specify more targets when calling make, including
# mixing *config targets and build targets.
# For example 'make oldconfig all'.
# Detect when mixed targets is specified, and make a second invocation
# of make so .config is not included in this case either (for *config).

no-dot-config-targets := clean mrproper distclean \
			 cscope TAGS tags help %docs check% \
			 include/linux/version.h headers_% \
			 kernelrelease kernelversion

config-targets := 0
mixed-targets  := 0
dot-config     := 1

ifneq ($(filter $(no-dot-config-targets), $(MAKECMDGOALS)),)
	ifeq ($(filter-out $(no-dot-config-targets), $(MAKECMDGOALS)),)
		dot-config := 0
	endif
endif

ifeq ($(KBUILD_EXTMOD),)
        ifneq ($(filter config %config,$(MAKECMDGOALS)),)
                config-targets := 1
                ifneq ($(filter-out config %config,$(MAKECMDGOALS)),)
                        mixed-targets := 1
                endif
        endif
endif

ifeq ($(mixed-targets),1)
# ===========================================================================
# We're called with mixed targets (*config and build targets).
# Handle them one by one.

%:: FORCE
	$(Q)$(MAKE) -C $(srctree) KBUILD_SRC= $@

else
ifeq ($(config-targets),1)
# ===========================================================================
# *config targets only - make sure prerequisites are updated, and descend
# in scripts/kconfig to make the *config target

# Read arch specific Makefile to set KBUILD_DEFCONFIG as needed.
# KBUILD_DEFCONFIG may point out an alternative default configuration
# used for 'make defconfig'
include $(srctree)/arch/$(SRCARCH)/Makefile
export KBUILD_DEFCONFIG

config %config: scripts_basic outputmakefile FORCE
	$(Q)mkdir -p include/linux include/config
	$(Q)$(MAKE) $(build)=scripts/kconfig $@

else
# ===========================================================================
# Build targets only - this includes vmlinux, arch specific targets, clean
# targets and others. In general all targets except *config targets.

ifeq ($(KBUILD_EXTMOD),)
# Additional helpers built in scripts/
# Carefully list dependencies so we do not try to build scripts twice
# in parallel
PHONY += scripts
scripts: scripts_basic include/config/auto.conf
	$(Q)$(MAKE) $(build)=$(@)

# Objects we will link into vmlinux / subdirs we need to visit
init-y		:= init/
drivers-y	:= drivers/ sound/
net-y		:= net/
libs-y		:= lib/
core-y		:= usr/
endif # KBUILD_EXTMOD

ifeq ($(dot-config),1)
# Read in config
-include include/config/auto.conf

ifeq ($(KBUILD_EXTMOD),)
# Read in dependencies to all Kconfig* files, make sure to run
# oldconfig if changes are detected.
-include include/config/auto.conf.cmd

# To avoid any implicit rule to kick in, define an empty command
$(KCONFIG_CONFIG) include/config/auto.conf.cmd: ;

# If .config is newer than include/config/auto.conf, someone tinkered
# with it and forgot to run make oldconfig.
# if auto.conf.cmd is missing then we are probably in a cleaned tree so
# we execute the config step to be sure to catch updated Kconfig files
include/config/auto.conf: $(KCONFIG_CONFIG) include/config/auto.conf.cmd
	$(Q)$(MAKE) -f $(srctree)/Makefile silentoldconfig
else
# external modules needs include/linux/autoconf.h and include/config/auto.conf
# but do not care if they are up-to-date. Use auto.conf to trigger the test
PHONY += include/config/auto.conf

include/config/auto.conf:
	$(Q)test -e include/linux/autoconf.h -a -e $@ || (		\
	echo;								\
	echo "  ERROR: Kernel configuration is invalid.";		\
	echo "         include/linux/autoconf.h or $@ are missing.";	\
	echo "         Run 'make oldconfig && make prepare' on kernel src to fix it.";	\
	echo;								\
	/bin/false)

endif # KBUILD_EXTMOD

else
# Dummy target needed, because used as prerequisite
include/config/auto.conf: ;
endif # $(dot-config)

# The all: target is the default when no target is given on the
# command line.
# This allow a user to issue only 'make' to build a kernel including modules
# Defaults vmlinux but it is usually overridden in the arch makefile
all: vmlinux

ifdef CONFIG_CC_OPTIMIZE_FOR_SIZE
KBUILD_CFLAGS	+= -Os
else
KBUILD_CFLAGS	+= -O2
endif

include $(srctree)/arch/$(SRCARCH)/Makefile

ifdef CONFIG_FRAME_POINTER
KBUILD_CFLAGS	+= -fno-omit-frame-pointer -fno-optimize-sibling-calls
else
KBUILD_CFLAGS	+= -fomit-frame-pointer
endif

ifdef CONFIG_DEBUG_INFO
KBUILD_CFLAGS	+= -g
KBUILD_AFLAGS	+= -gdwarf-2
endif

# Force gcc to behave correct even for buggy distributions
KBUILD_CFLAGS         += $(call cc-option, -fno-stack-protector)

# arch Makefile may override CC so keep this after arch Makefile is included
NOSTDINC_FLAGS += -nostdinc -isystem $(shell $(CC) -print-file-name=include)
CHECKFLAGS     += $(NOSTDINC_FLAGS)

# warn about C99 declaration after statement
KBUILD_CFLAGS += $(call cc-option,-Wdeclaration-after-statement,)

# disable pointer signed / unsigned warnings in gcc 4.0
KBUILD_CFLAGS += $(call cc-option,-Wno-pointer-sign,)

# Add user supplied CPPFLAGS, AFLAGS and CFLAGS as the last assignments
# But warn user when we do so
warn-assign = \
$(warning "WARNING: Appending $$K$(1) ($(K$(1))) from $(origin K$(1)) to kernel $$$(1)")

ifneq ($(KCPPFLAGS),)
        $(call warn-assign,CPPFLAGS)
        KBUILD_CPPFLAGS += $(KCPPFLAGS)
endif
ifneq ($(KAFLAGS),)
        $(call warn-assign,AFLAGS)
        KBUILD_AFLAGS += $(KAFLAGS)
endif
ifneq ($(KCFLAGS),)
        $(call warn-assign,CFLAGS)
        KBUILD_CFLAGS += $(KCFLAGS)
endif

# Use --build-id when available.
LDFLAGS_BUILD_ID = $(patsubst -Wl$(comma)%,%,\
			      $(call ld-option, -Wl$(comma)--build-id,))
LDFLAGS_MODULE += $(LDFLAGS_BUILD_ID)
LDFLAGS_vmlinux += $(LDFLAGS_BUILD_ID)

# Default kernel image to build when no specific target is given.
# KBUILD_IMAGE may be overruled on the command line or
# set in the environment
# Also any assignments in arch/$(ARCH)/Makefile take precedence over
# this default value
export KBUILD_IMAGE ?= vmlinux

#
# INSTALL_PATH specifies where to place the updated kernel and system map
# images. Default is /boot, but you can set it to other values
export	INSTALL_PATH ?= /boot

#
# INSTALL_MOD_PATH specifies a prefix to MODLIB for module directory
# relocations required by build roots.  This is not defined in the
# makefile but the argument can be passed to make if needed.
#

MODLIB	= $(INSTALL_MOD_PATH)/lib/modules/$(KERNELRELEASE)
export MODLIB

#
#  INSTALL_MOD_STRIP, if defined, will cause modules to be
#  stripped after they are installed.  If INSTALL_MOD_STRIP is '1', then
#  the default option --strip-debug will be used.  Otherwise,
#  INSTALL_MOD_STRIP will used as the options to the strip command.

ifdef INSTALL_MOD_STRIP
ifeq ($(INSTALL_MOD_STRIP),1)
mod_strip_cmd = $(STRIP) --strip-debug
else
mod_strip_cmd = $(STRIP) $(INSTALL_MOD_STRIP)
endif # INSTALL_MOD_STRIP=1
else
mod_strip_cmd = true
endif # INSTALL_MOD_STRIP
export mod_strip_cmd


ifeq ($(KBUILD_EXTMOD),)
core-y		+= kernel/ mm/ fs/ ipc/ security/ crypto/ block/

vmlinux-dirs	:= $(patsubst %/,%,$(filter %/, $(init-y) $(init-m) \
		     $(core-y) $(core-m) $(drivers-y) $(drivers-m) \
		     $(net-y) $(net-m) $(libs-y) $(libs-m)))

vmlinux-alldirs	:= $(sort $(vmlinux-dirs) $(patsubst %/,%,$(filter %/, \
		     $(init-n) $(init-) \
		     $(core-n) $(core-) $(drivers-n) $(drivers-) \
		     $(net-n)  $(net-)  $(libs-n)    $(libs-))))

init-y		:= $(patsubst %/, %/built-in.o, $(init-y))
core-y		:= $(patsubst %/, %/built-in.o, $(core-y))
drivers-y	:= $(patsubst %/, %/built-in.o, $(drivers-y))
net-y		:= $(patsubst %/, %/built-in.o, $(net-y))
libs-y1		:= $(patsubst %/, %/lib.a, $(libs-y))
libs-y2		:= $(patsubst %/, %/built-in.o, $(libs-y))
libs-y		:= $(libs-y1) $(libs-y2)

# Build vmlinux
# ---------------------------------------------------------------------------
# vmlinux is built from the objects selected by $(vmlinux-init) and
# $(vmlinux-main). Most are built-in.o files from top-level directories
# in the kernel tree, others are specified in arch/$(ARCH)/Makefile.
# Ordering when linking is important, and $(vmlinux-init) must be first.
#
# vmlinux
#   ^
#   |
#   +-< $(vmlinux-init)
#   |   +--< init/version.o + more
#   |
#   +--< $(vmlinux-main)
#   |    +--< driver/built-in.o mm/built-in.o + more
#   |
#   +-< kallsyms.o (see description in CONFIG_KALLSYMS section)
#
# vmlinux version (uname -v) cannot be updated during normal
# descending-into-subdirs phase since we do not yet know if we need to
# update vmlinux.
# Therefore this step is delayed until just before final link of vmlinux -
# except in the kallsyms case where it is done just before adding the
# symbols to the kernel.
#
# System.map is generated to document addresses of all kernel symbols

vmlinux-init := $(head-y) $(init-y)
vmlinux-main := $(core-y) $(libs-y) $(drivers-y) $(net-y)
vmlinux-all  := $(vmlinux-init) $(vmlinux-main)
vmlinux-lds  := arch/$(SRCARCH)/kernel/vmlinux.lds
export KBUILD_VMLINUX_OBJS := $(vmlinux-all)

# Rule to link vmlinux - also used during CONFIG_KALLSYMS
# May be overridden by arch/$(ARCH)/Makefile
quiet_cmd_vmlinux__ ?= LD      $@
      cmd_vmlinux__ ?= $(LD) $(LDFLAGS) $(LDFLAGS_vmlinux) -o $@ \
      -T $(vmlinux-lds) $(vmlinux-init)                          \
      --start-group $(vmlinux-main) --end-group                  \
      $(filter-out $(vmlinux-lds) $(vmlinux-init) $(vmlinux-main) vmlinux.o FORCE ,$^)

# Generate new vmlinux version
quiet_cmd_vmlinux_version = GEN     .version
      cmd_vmlinux_version = set -e;                     \
	if [ ! -r .version ]; then			\
	  rm -f .version;				\
	  echo 1 >.version;				\
	else						\
	  mv .version .old_version;			\
	  expr 0$$(cat .old_version) + 1 >.version;	\
	fi;						\
	$(MAKE) $(build)=init

# Generate System.map
quiet_cmd_sysmap = SYSMAP
      cmd_sysmap = $(CONFIG_SHELL) $(srctree)/scripts/mksysmap

# Link of vmlinux
# If CONFIG_KALLSYMS is set .version is already updated
# Generate System.map and verify that the content is consistent
# Use + in front of the vmlinux_version rule to silent warning with make -j2
# First command is ':' to allow us to use + in front of the rule
define rule_vmlinux__
	:
	$(if $(CONFIG_KALLSYMS),,+$(call cmd,vmlinux_version))

	$(call cmd,vmlinux__)
	$(Q)echo 'cmd_$@ := $(cmd_vmlinux__)' > $(@D)/.$(@F).cmd

	$(Q)$(if $($(quiet)cmd_sysmap),                                      \
	  echo '  $($(quiet)cmd_sysmap)  System.map' &&)                     \
	$(cmd_sysmap) $@ System.map;                                         \
	if [ $$? -ne 0 ]; then                                               \
		rm -f $@;                                                    \
		/bin/false;                                                  \
	fi;
	$(verify_kallsyms)
endef


ifdef CONFIG_KALLSYMS
# Generate section listing all symbols and add it into vmlinux $(kallsyms.o)
# It's a three stage process:
# o .tmp_vmlinux1 has all symbols and sections, but __kallsyms is
#   empty
#   Running kallsyms on that gives us .tmp_kallsyms1.o with
#   the right size - vmlinux version (uname -v) is updated during this step
# o .tmp_vmlinux2 now has a __kallsyms section of the right size,
#   but due to the added section, some addresses have shifted.
#   From here, we generate a correct .tmp_kallsyms2.o
# o The correct .tmp_kallsyms2.o is linked into the final vmlinux.
# o Verify that the System.map from vmlinux matches the map from
#   .tmp_vmlinux2, just in case we did not generate kallsyms correctly.
# o If CONFIG_KALLSYMS_EXTRA_PASS is set, do an extra pass using
#   .tmp_vmlinux3 and .tmp_kallsyms3.o.  This is only meant as a
#   temporary bypass to allow the kernel to be built while the
#   maintainers work out what went wrong with kallsyms.

ifdef CONFIG_KALLSYMS_EXTRA_PASS
last_kallsyms := 3
else
last_kallsyms := 2
endif

kallsyms.o := .tmp_kallsyms$(last_kallsyms).o

define verify_kallsyms
	$(Q)$(if $($(quiet)cmd_sysmap),                                      \
	  echo '  $($(quiet)cmd_sysmap)  .tmp_System.map' &&)                \
	  $(cmd_sysmap) .tmp_vmlinux$(last_kallsyms) .tmp_System.map
	$(Q)cmp -s System.map .tmp_System.map ||                             \
		(echo Inconsistent kallsyms data;                            \
		 echo Try setting CONFIG_KALLSYMS_EXTRA_PASS;                \
		 rm .tmp_kallsyms* ; /bin/false )
endef

# Update vmlinux version before link
# Use + in front of this rule to silent warning about make -j1
# First command is ':' to allow us to use + in front of this rule
cmd_ksym_ld = $(cmd_vmlinux__)
define rule_ksym_ld
	: 
	+$(call cmd,vmlinux_version)
	$(call cmd,vmlinux__)
	$(Q)echo 'cmd_$@ := $(cmd_vmlinux__)' > $(@D)/.$(@F).cmd
endef

# Generate .S file with all kernel symbols
quiet_cmd_kallsyms = KSYM    $@
      cmd_kallsyms = $(NM) -n $< | $(KALLSYMS) \
                     $(if $(CONFIG_KALLSYMS_ALL),--all-symbols) > $@

.tmp_kallsyms1.o .tmp_kallsyms2.o .tmp_kallsyms3.o: %.o: %.S scripts FORCE
	$(call if_changed_dep,as_o_S)

.tmp_kallsyms%.S: .tmp_vmlinux% $(KALLSYMS)
	$(call cmd,kallsyms)

# .tmp_vmlinux1 must be complete except kallsyms, so update vmlinux version
.tmp_vmlinux1: $(vmlinux-lds) $(vmlinux-all) FORCE
	$(call if_changed_rule,ksym_ld)

.tmp_vmlinux2: $(vmlinux-lds) $(vmlinux-all) .tmp_kallsyms1.o FORCE
	$(call if_changed,vmlinux__)

.tmp_vmlinux3: $(vmlinux-lds) $(vmlinux-all) .tmp_kallsyms2.o FORCE
	$(call if_changed,vmlinux__)

# Needs to visit scripts/ before $(KALLSYMS) can be used.
$(KALLSYMS): scripts ;

# Generate some data for debugging strange kallsyms problems
debug_kallsyms: .tmp_map$(last_kallsyms)

.tmp_map%: .tmp_vmlinux% FORCE
	($(OBJDUMP) -h $< | $(AWK) '/^ +[0-9]/{print $$4 " 0 " $$2}'; $(NM) $<) | sort > $@

.tmp_map3: .tmp_map2

.tmp_map2: .tmp_map1

endif # ifdef CONFIG_KALLSYMS

# Do modpost on a prelinked vmlinux. The finally linked vmlinux has
# relevant sections renamed as per the linker script.
quiet_cmd_vmlinux-modpost = LD      $@
      cmd_vmlinux-modpost = $(LD) $(LDFLAGS) -r -o $@                          \
	 $(vmlinux-init) --start-group $(vmlinux-main) --end-group             \
	 $(filter-out $(vmlinux-init) $(vmlinux-main) $(vmlinux-lds) FORCE ,$^)
define rule_vmlinux-modpost
	:
	+$(call cmd,vmlinux-modpost)
	$(Q)$(MAKE) -f $(srctree)/scripts/Makefile.modpost $@
	$(Q)echo 'cmd_$@ := $(cmd_vmlinux-modpost)' > $(dot-target).cmd
endef

# vmlinux image - including updated kernel symbols
vmlinux: $(vmlinux-lds) $(vmlinux-init) $(vmlinux-main) $(kallsyms.o) vmlinux.o FORCE
ifdef CONFIG_HEADERS_CHECK
	$(Q)$(MAKE) -f $(srctree)/Makefile headers_check
endif
ifdef CONFIG_SAMPLES
	$(Q)$(MAKE) $(build)=samples
endif
	$(call vmlinux-modpost)
	$(call if_changed_rule,vmlinux__)
	$(Q)rm -f .old_version

vmlinux.o: $(vmlinux-lds) $(vmlinux-init) $(vmlinux-main) $(kallsyms.o) FORCE
	$(call if_changed_rule,vmlinux-modpost)

# The actual objects are generated when descending, 
# make sure no implicit rule kicks in
$(sort $(vmlinux-init) $(vmlinux-main)) $(vmlinux-lds): $(vmlinux-dirs) ;

# Handle descending into subdirectories listed in $(vmlinux-dirs)
# Preset locale variables to speed up the build process. Limit locale
# tweaks to this spot to avoid wrong language settings when running
# make menuconfig etc.
# Error messages still appears in the original language

PHONY += $(vmlinux-dirs)
$(vmlinux-dirs): prepare scripts
	$(Q)$(MAKE) $(build)=$@

# Build the kernel release string
#
# The KERNELRELEASE value built here is stored in the file
# include/config/kernel.release, and is used when executing several
# make targets, such as "make install" or "make modules_install."
#
# The eventual kernel release string consists of the following fields,
# shown in a hierarchical format to show how smaller parts are concatenated
# to form the larger and final value, with values coming from places like
# the Makefile, kernel config options, make command line options and/or
# SCM tag information.
#
#	$(KERNELVERSION)
#	  $(VERSION)			eg, 2
#	  $(PATCHLEVEL)			eg, 6
#	  $(SUBLEVEL)			eg, 18
#	  $(EXTRAVERSION)		eg, -rc6
#	$(localver-full)
#	  $(localver)
#	    localversion*		(files without backups, containing '~')
#	    $(CONFIG_LOCALVERSION)	(from kernel config setting)
#	  $(localver-auto)		(only if CONFIG_LOCALVERSION_AUTO is set)
#	    ./scripts/setlocalversion	(SCM tag, if one exists)
#	    $(LOCALVERSION)		(from make command line if provided)
#
#  Note how the final $(localver-auto) string is included *only* if the
# kernel config option CONFIG_LOCALVERSION_AUTO is selected.  Also, at the
# moment, only git is supported but other SCMs can edit the script
# scripts/setlocalversion and add the appropriate checks as needed.

pattern = ".*/localversion[^~]*"
string  = $(shell cat /dev/null \
	   `find $(objtree) $(srctree) -maxdepth 1 -regex $(pattern) | sort -u`)

localver = $(subst $(space),, $(string) \
			      $(patsubst "%",%,$(CONFIG_LOCALVERSION)))

# If CONFIG_LOCALVERSION_AUTO is set scripts/setlocalversion is called
# and if the SCM is know a tag from the SCM is appended.
# The appended tag is determined by the SCM used.
#
# Currently, only git is supported.
# Other SCMs can edit scripts/setlocalversion and add the appropriate
# checks as needed.
ifdef CONFIG_LOCALVERSION_AUTO
	_localver-auto = $(shell $(CONFIG_SHELL) \
	                  $(srctree)/scripts/setlocalversion $(srctree))
	localver-auto  = $(LOCALVERSION)$(_localver-auto)
endif

localver-full = $(localver)$(localver-auto)

# Store (new) KERNELRELASE string in include/config/kernel.release
kernelrelease = $(KERNELVERSION)$(localver-full)
include/config/kernel.release: include/config/auto.conf FORCE
	$(Q)rm -f $@
	$(Q)echo $(kernelrelease) > $@


# Things we need to do before we recursively start building the kernel
# or the modules are listed in "prepare".
# A multi level approach is used. prepareN is processed before prepareN-1.
# archprepare is used in arch Makefiles and when processed asm symlink,
# version.h and scripts_basic is processed / created.

# Listed in dependency order
PHONY += prepare archprepare prepare0 prepare1 prepare2 prepare3

# prepare3 is used to check if we are building in a separate output directory,
# and if so do:
# 1) Check that make has not been executed in the kernel src $(srctree)
# 2) Create the include2 directory, used for the second asm symlink
prepare3: include/config/kernel.release
ifneq ($(KBUILD_SRC),)
	@echo '  Using $(srctree) as source for kernel'
	$(Q)if [ -f $(srctree)/.config -o -d $(srctree)/include/config ]; then \
		echo "  $(srctree) is not clean, please run 'make mrproper'";\
		echo "  in the '$(srctree)' directory.";\
		/bin/false; \
	fi;
	$(Q)if [ ! -d include2 ]; then mkdir -p include2; fi;
	$(Q)ln -fsn $(srctree)/include/asm-$(SRCARCH) include2/asm
endif

# prepare2 creates a makefile if using a separate output directory
prepare2: prepare3 outputmakefile

prepare1: prepare2 include/linux/version.h include/linux/utsrelease.h \
                   include/asm include/config/auto.conf
	$(cmd_crmodverdir)

archprepare: prepare1 scripts_basic

prepare0: archprepare FORCE
	$(Q)$(MAKE) $(build)=.
	$(Q)$(MAKE) $(build)=. missing-syscalls

# All the preparing..
prepare: prepare0

# Leave this as default for preprocessing vmlinux.lds.S, which is now
# done in arch/$(ARCH)/kernel/Makefile

export CPPFLAGS_vmlinux.lds += -P -C -U$(ARCH)

# The asm symlink changes when $(ARCH) changes.
# Detect this and ask user to run make mrproper

include/asm: FORCE
	$(Q)set -e; asmlink=`readlink include/asm | cut -d '-' -f 2`;   \
	if [ -L include/asm ]; then                                     \
		if [ "$$asmlink" != "$(SRCARCH)" ]; then                \
			echo "ERROR: the symlink $@ points to asm-$$asmlink but asm-$(SRCARCH) was expected"; \
			echo "       set ARCH or save .config and run 'make mrproper' to fix it";             \
			exit 1;                                         \
		fi;                                                     \
	else                                                            \
		echo '  SYMLINK $@ -> include/asm-$(SRCARCH)';          \
		if [ ! -d include ]; then                               \
			mkdir -p include;                               \
		fi;                                                     \
		ln -fsn asm-$(SRCARCH) $@;                              \
	fi

# Generate some files
# ---------------------------------------------------------------------------

# KERNELRELEASE can change from a few different places, meaning version.h
# needs to be updated, so this check is forced on all builds

uts_len := 64
define filechk_utsrelease.h
	if [ `echo -n "$(KERNELRELEASE)" | wc -c ` -gt $(uts_len) ]; then \
	  echo '"$(KERNELRELEASE)" exceeds $(uts_len) characters' >&2;    \
	  exit 1;                                                         \
	fi;                                                               \
	(echo \#define UTS_RELEASE \"$(KERNELRELEASE)\";)
endef

define filechk_version.h
	(echo \#define LINUX_VERSION_CODE $(shell                             \
	expr $(VERSION) \* 65536 + $(PATCHLEVEL) \* 256 + $(SUBLEVEL));     \
	echo '#define KERNEL_VERSION(a,b,c) (((a) << 16) + ((b) << 8) + (c))';)
endef

include/linux/version.h: $(srctree)/Makefile FORCE
	$(call filechk,version.h)

include/linux/utsrelease.h: include/config/kernel.release FORCE
	$(call filechk,utsrelease.h)

# ---------------------------------------------------------------------------

PHONY += depend dep
depend dep:
	@echo '*** Warning: make $@ is unnecessary now.'

# ---------------------------------------------------------------------------
# Kernel headers
INSTALL_HDR_PATH=$(objtree)/usr
export INSTALL_HDR_PATH

HDRFILTER=generic i386 x86_64
HDRARCHES=$(filter-out $(HDRFILTER),$(patsubst $(srctree)/include/asm-%/Kbuild,%,$(wildcard $(srctree)/include/asm-*/Kbuild)))

PHONY += headers_install_all
headers_install_all: include/linux/version.h scripts_basic FORCE
	$(Q)$(MAKE) $(build)=scripts scripts/unifdef
	$(Q)for arch in $(HDRARCHES); do \
	 $(MAKE) ARCH=$$arch -f $(srctree)/scripts/Makefile.headersinst obj=include BIASMDIR=-bi-$$arch ;\
	 done

PHONY += headers_install
headers_install: include/linux/version.h scripts_basic FORCE
	@if [ ! -r $(srctree)/include/asm-$(SRCARCH)/Kbuild ]; then \
	  echo '*** Error: Headers not exportable for this architecture ($(SRCARCH))'; \
	  exit 1 ; fi
	$(Q)$(MAKE) $(build)=scripts scripts/unifdef
	$(Q)$(MAKE) -f $(srctree)/scripts/Makefile.headersinst ARCH=$(SRCARCH) obj=include

PHONY += headers_check_all
headers_check_all: headers_install_all
	$(Q)for arch in $(HDRARCHES); do \
	 $(MAKE) ARCH=$$arch -f $(srctree)/scripts/Makefile.headersinst obj=include BIASMDIR=-bi-$$arch HDRCHECK=1 ;\
	 done

PHONY += headers_check
headers_check: headers_install
	$(Q)$(MAKE) -f $(srctree)/scripts/Makefile.headersinst ARCH=$(SRCARCH) obj=include HDRCHECK=1

# ---------------------------------------------------------------------------
# Modules

ifdef CONFIG_MODULES

# By default, build modules as well

all: modules

#	Build modules

PHONY += modules
modules: $(vmlinux-dirs) $(if $(KBUILD_BUILTIN),vmlinux)
	@echo '  Building modules, stage 2.';
	$(Q)$(MAKE) -f $(srctree)/scripts/Makefile.modpost


# Target to prepare building external modules
PHONY += modules_prepare
modules_prepare: prepare scripts

# Target to install modules
PHONY += modules_install
modules_install: _modinst_ _modinst_post

PHONY += _modinst_
_modinst_:
	@if [ -z "`$(DEPMOD) -V 2>/dev/null | grep module-init-tools`" ]; then \
		echo "Warning: you may need to install module-init-tools"; \
		echo "See http://www.codemonkey.org.uk/docs/post-halloween-2.6.txt";\
		sleep 1; \
	fi
	@rm -rf $(MODLIB)/kernel
	@rm -f $(MODLIB)/source
	@mkdir -p $(MODLIB)/kernel
	@ln -s $(srctree) $(MODLIB)/source
	@if [ ! $(objtree) -ef  $(MODLIB)/build ]; then \
		rm -f $(MODLIB)/build ; \
		ln -s $(objtree) $(MODLIB)/build ; \
	fi
	$(Q)$(MAKE) -f $(srctree)/scripts/Makefile.modinst

# This depmod is only for convenience to give the initial
# boot a modules.dep even before / is mounted read-write.  However the
# boot script depmod is the master version.
PHONY += _modinst_post
_modinst_post: _modinst_
	$(call cmd,depmod)

else # CONFIG_MODULES

# Modules not configured
# ---------------------------------------------------------------------------

modules modules_install: FORCE
	@echo
	@echo "The present kernel configuration has modules disabled."
	@echo "Type 'make config' and enable loadable module support."
	@echo "Then build a kernel with module support enabled."
	@echo
	@exit 1

endif # CONFIG_MODULES

###
# Cleaning is done on three levels.
# make clean     Delete most generated files
#                Leave enough to build external modules
# make mrproper  Delete the current configuration, and all generated files
# make distclean Remove editor backup files, patch leftover files and the like

# Directories & files removed with 'make clean'
CLEAN_DIRS  += $(MODVERDIR)
CLEAN_FILES +=	vmlinux System.map \
                .tmp_kallsyms* .tmp_version .tmp_vmlinux* .tmp_System.map

# Directories & files removed with 'make mrproper'
MRPROPER_DIRS  += include/config include2 usr/include
MRPROPER_FILES += .config .config.old include/asm .version .old_version \
                  include/linux/autoconf.h include/linux/version.h      \
                  include/linux/utsrelease.h                            \
		  Module.symvers tags TAGS cscope*

# clean - Delete most, but leave enough to build external modules
#
clean: rm-dirs  := $(CLEAN_DIRS)
clean: rm-files := $(CLEAN_FILES)
clean-dirs      := $(addprefix _clean_,$(srctree) $(vmlinux-alldirs))

PHONY += $(clean-dirs) clean archclean
$(clean-dirs):
	$(Q)$(MAKE) $(clean)=$(patsubst _clean_%,%,$@)

clean: archclean $(clean-dirs)
	$(call cmd,rmdirs)
	$(call cmd,rmfiles)
	@find . $(RCS_FIND_IGNORE) \
		\( -name '*.[oas]' -o -name '*.ko' -o -name '.*.cmd' \
		-o -name '.*.d' -o -name '.*.tmp' -o -name '*.mod.c' \
		-o -name '*.symtypes' \) \
		-type f -print | xargs rm -f

# mrproper - Delete all generated files, including .config
#
mrproper: rm-dirs  := $(wildcard $(MRPROPER_DIRS))
mrproper: rm-files := $(wildcard $(MRPROPER_FILES))
mrproper-dirs      := $(addprefix _mrproper_,Documentation/DocBook scripts)

PHONY += $(mrproper-dirs) mrproper archmrproper
$(mrproper-dirs):
	$(Q)$(MAKE) $(clean)=$(patsubst _mrproper_%,%,$@)

mrproper: clean archmrproper $(mrproper-dirs)
	$(call cmd,rmdirs)
	$(call cmd,rmfiles)

# distclean
#
PHONY += distclean

distclean: mrproper
	@find $(srctree) $(RCS_FIND_IGNORE) \
		\( -name '*.orig' -o -name '*.rej' -o -name '*~' \
		-o -name '*.bak' -o -name '#*#' -o -name '.*.orig' \
		-o -name '.*.rej' -o -size 0 \
		-o -name '*%' -o -name '.*.cmd' -o -name 'core' \) \
		-type f -print | xargs rm -f


# Packaging of the kernel to various formats
# ---------------------------------------------------------------------------
# rpm target kept for backward compatibility
package-dir	:= $(srctree)/scripts/package

%pkg: include/config/kernel.release FORCE
	$(Q)$(MAKE) $(build)=$(package-dir) $@
rpm: include/config/kernel.release FORCE
	$(Q)$(MAKE) $(build)=$(package-dir) $@


# Brief documentation of the typical targets used
# ---------------------------------------------------------------------------

boards := $(wildcard $(srctree)/arch/$(ARCH)/configs/*_defconfig)
boards := $(notdir $(boards))

help:
	@echo  'Cleaning targets:'
	@echo  '  clean		  - Remove most generated files but keep the config and'
	@echo  '                    enough build support to build external modules'
	@echo  '  mrproper	  - Remove all generated files + config + various backup files'
	@echo  '  distclean	  - mrproper + remove editor backup and patch files'
	@echo  ''
	@echo  'Configuration targets:'
	@$(MAKE) -f $(srctree)/scripts/kconfig/Makefile help
	@echo  ''
	@echo  'Other generic targets:'
	@echo  '  all		  - Build all targets marked with [*]'
	@echo  '* vmlinux	  - Build the bare kernel'
	@echo  '* modules	  - Build all modules'
	@echo  '  modules_install - Install all modules to INSTALL_MOD_PATH (default: /)'
	@echo  '  dir/            - Build all files in dir and below'
	@echo  '  dir/file.[ois]  - Build specified target only'
	@echo  '  dir/file.ko     - Build module including final link'
	@echo  '  rpm		  - Build a kernel as an RPM package'
	@echo  '  tags/TAGS	  - Generate tags file for editors'
	@echo  '  cscope	  - Generate cscope index'
	@echo  '  kernelrelease	  - Output the release version string'
	@echo  '  kernelversion	  - Output the version stored in Makefile'
	@if [ -r $(srctree)/include/asm-$(SRCARCH)/Kbuild ]; then \
	 echo  '  headers_install - Install sanitised kernel headers to INSTALL_HDR_PATH'; \
	 echo  '                    (default: $(INSTALL_HDR_PATH))'; \
	 fi
	@echo  ''
	@echo  'Static analysers'
	@echo  '  checkstack      - Generate a list of stack hogs'
	@echo  '  namespacecheck  - Name space analysis on compiled kernel'
	@echo  '  export_report   - List the usages of all exported symbols'
	@if [ -r $(srctree)/include/asm-$(SRCARCH)/Kbuild ]; then \
	 echo  '  headers_check   - Sanity check on exported headers'; \
	 fi
	@echo  ''
	@echo  'Kernel packaging:'
	@$(MAKE) $(build)=$(package-dir) help
	@echo  ''
	@echo  'Documentation targets:'
	@$(MAKE) -f $(srctree)/Documentation/DocBook/Makefile dochelp
	@echo  ''
	@echo  'Architecture specific targets ($(ARCH)):'
	@$(if $(archhelp),$(archhelp),\
		echo '  No architecture specific help defined for $(ARCH)')
	@echo  ''
	@$(if $(boards), \
		$(foreach b, $(boards), \
		printf "  %-24s - Build for %s\\n" $(b) $(subst _defconfig,,$(b));) \
		echo '')

	@echo  '  make V=0|1 [targets] 0 => quiet build (default), 1 => verbose build'
	@echo  '  make V=2   [targets] 2 => give reason for rebuild of target'
	@echo  '  make O=dir [targets] Locate all output files in "dir", including .config'
	@echo  '  make C=1   [targets] Check all c source with $$CHECK (sparse by default)'
	@echo  '  make C=2   [targets] Force check of all c source with $$CHECK'
	@echo  ''
	@echo  'Execute "make" or "make all" to build all targets marked with [*] '
	@echo  'For further info see the ./README file'


# Documentation targets
# ---------------------------------------------------------------------------
%docs: scripts_basic FORCE
	$(Q)$(MAKE) $(build)=Documentation/DocBook $@

else # KBUILD_EXTMOD

###
# External module support.
# When building external modules the kernel used as basis is considered
# read-only, and no consistency checks are made and the make
# system is not used on the basis kernel. If updates are required
# in the basis kernel ordinary make commands (without M=...) must
# be used.
#
# The following are the only valid targets when building external
# modules.
# make M=dir clean     Delete all automatically generated files
# make M=dir modules   Make all modules in specified dir
# make M=dir	       Same as 'make M=dir modules'
# make M=dir modules_install
#                      Install the modules built in the module directory
#                      Assumes install directory is already created

# We are always building modules
KBUILD_MODULES := 1
PHONY += crmodverdir
crmodverdir:
	$(cmd_crmodverdir)

PHONY += $(objtree)/Module.symvers
$(objtree)/Module.symvers:
	@test -e $(objtree)/Module.symvers || ( \
	echo; \
	echo "  WARNING: Symbol version dump $(objtree)/Module.symvers"; \
	echo "           is missing; modules will have no dependencies and modversions."; \
	echo )

module-dirs := $(addprefix _module_,$(KBUILD_EXTMOD))
PHONY += $(module-dirs) modules
$(module-dirs): crmodverdir $(objtree)/Module.symvers
	$(Q)$(MAKE) $(build)=$(patsubst _module_%,%,$@)

modules: $(module-dirs)
	@echo '  Building modules, stage 2.';
	$(Q)$(MAKE) -f $(srctree)/scripts/Makefile.modpost

PHONY += modules_install
modules_install: _emodinst_ _emodinst_post

install-dir := $(if $(INSTALL_MOD_DIR),$(INSTALL_MOD_DIR),extra)
PHONY += _emodinst_
_emodinst_:
	$(Q)mkdir -p $(MODLIB)/$(install-dir)
	$(Q)$(MAKE) -f $(srctree)/scripts/Makefile.modinst

PHONY += _emodinst_post
_emodinst_post: _emodinst_
	$(call cmd,depmod)

clean-dirs := $(addprefix _clean_,$(KBUILD_EXTMOD))

PHONY += $(clean-dirs) clean
$(clean-dirs):
	$(Q)$(MAKE) $(clean)=$(patsubst _clean_%,%,$@)

clean:	rm-dirs := $(MODVERDIR)
clean: rm-files := $(KBUILD_EXTMOD)/Module.symvers
clean: $(clean-dirs)
	$(call cmd,rmdirs)
	$(call cmd,rmfiles)
	@find $(KBUILD_EXTMOD) $(RCS_FIND_IGNORE) \
		\( -name '*.[oas]' -o -name '*.ko' -o -name '.*.cmd' \
		-o -name '.*.d' -o -name '.*.tmp' -o -name '*.mod.c' \) \
		-type f -print | xargs rm -f

help:
	@echo  '  Building external modules.'
	@echo  '  Syntax: make -C path/to/kernel/src M=$$PWD target'
	@echo  ''
	@echo  '  modules         - default target, build the module(s)'
	@echo  '  modules_install - install the module'
	@echo  '  clean           - remove generated files in module directory only'
	@echo  ''

# Dummies...
PHONY += prepare scripts
prepare: ;
scripts: ;
endif # KBUILD_EXTMOD

# Generate tags for editors
# ---------------------------------------------------------------------------

#We want __srctree to totally vanish out when KBUILD_OUTPUT is not set
#(which is the most common case IMHO) to avoid unneeded clutter in the big tags file.
#Adding $(srctree) adds about 20M on i386 to the size of the output file!

ifeq ($(src),$(obj))
__srctree =
else
__srctree = $(srctree)/
endif

ifeq ($(ALLSOURCE_ARCHS),)
ifeq ($(ARCH),um)
ALLINCLUDE_ARCHS := $(ARCH) $(SUBARCH)
else
ALLINCLUDE_ARCHS := $(SRCARCH)
endif
else
#Allow user to specify only ALLSOURCE_PATHS on the command line, keeping existing behavour.
ALLINCLUDE_ARCHS := $(ALLSOURCE_ARCHS)
endif

ALLSOURCE_ARCHS := $(SRCARCH)

define find-sources
        ( for arch in $(ALLSOURCE_ARCHS) ; do \
	       find $(__srctree)arch/$${arch} $(RCS_FIND_IGNORE) \
	            -name $1 -print; \
	  done ; \
	  find $(__srctree)security/selinux/include $(RCS_FIND_IGNORE) \
	       -name $1 -print; \
	  find $(__srctree)include $(RCS_FIND_IGNORE) \
	       \( -name config -o -name 'asm-*' \) -prune \
	       -o -name $1 -print; \
	  for arch in $(ALLINCLUDE_ARCHS) ; do \
	       find $(__srctree)include/asm-$${arch} $(RCS_FIND_IGNORE) \
	            -name $1 -print; \
	  done ; \
	  find $(__srctree)include/asm-generic $(RCS_FIND_IGNORE) \
	       -name $1 -print; \
	  find $(__srctree) $(RCS_FIND_IGNORE) \
	       \( -name include -o -name arch -o -name '.tmp_*' \) -prune -o \
	       -name $1 -print; \
	  )
endef

define all-sources
	$(call find-sources,'*.[chS]')
endef
define all-kconfigs
	$(call find-sources,'Kconfig*')
endef
define all-defconfigs
	$(call find-sources,'defconfig')
endef

define xtags
	if $1 --version 2>&1 | grep -iq exuberant; then \
	    $(all-sources) | xargs $1 -a \
		-I __initdata,__exitdata,__acquires,__releases \
		-I EXPORT_SYMBOL,EXPORT_SYMBOL_GPL \
		--extra=+f --c-kinds=+px \
		--regex-asm='/^ENTRY\(([^)]*)\).*/\1/'; \
	    $(all-kconfigs) | xargs $1 -a \
		--langdef=kconfig \
		--language-force=kconfig \
		--regex-kconfig='/^[[:blank:]]*config[[:blank:]]+([[:alnum:]_]+)/\1/'; \
	    $(all-defconfigs) | xargs -r $1 -a \
		--langdef=dotconfig \
		--language-force=dotconfig \
		--regex-dotconfig='/^#?[[:blank:]]*(CONFIG_[[:alnum:]_]+)/\1/'; \
	elif $1 --version 2>&1 | grep -iq emacs; then \
	    $(all-sources) | xargs $1 -a; \
	    $(all-kconfigs) | xargs $1 -a \
		--regex='/^[ \t]*config[ \t]+\([a-zA-Z0-9_]+\)/\1/'; \
	    $(all-defconfigs) | xargs -r $1 -a \
		--regex='/^#?[ \t]?\(CONFIG_[a-zA-Z0-9_]+\)/\1/'; \
	else \
	    $(all-sources) | xargs $1 -a; \
	fi
endef

quiet_cmd_cscope-file = FILELST cscope.files
      cmd_cscope-file = (echo \-k; echo \-q; $(all-sources)) > cscope.files

quiet_cmd_cscope = MAKE    cscope.out
      cmd_cscope = cscope -b

cscope: FORCE
	$(call cmd,cscope-file)
	$(call cmd,cscope)

quiet_cmd_TAGS = MAKE   $@
define cmd_TAGS
	rm -f $@; \
	$(call xtags,etags)
endef

TAGS: FORCE
	$(call cmd,TAGS)

quiet_cmd_tags = MAKE   $@
define cmd_tags
	rm -f $@; \
	$(call xtags,ctags)
endef

tags: FORCE
	$(call cmd,tags)


# Scripts to check various things for consistency
# ---------------------------------------------------------------------------

includecheck:
	find * $(RCS_FIND_IGNORE) \
		-name '*.[hcS]' -type f -print | sort \
		| xargs $(PERL) -w scripts/checkincludes.pl

versioncheck:
	find * $(RCS_FIND_IGNORE) \
		-name '*.[hcS]' -type f -print | sort \
		| xargs $(PERL) -w scripts/checkversion.pl

namespacecheck:
	$(PERL) $(srctree)/scripts/namespace.pl

export_report:
	$(PERL) $(srctree)/scripts/export_report.pl

endif #ifeq ($(config-targets),1)
endif #ifeq ($(mixed-targets),1)

PHONY += checkstack kernelrelease kernelversion

# UML needs a little special treatment here.  It wants to use the host
# toolchain, so needs $(SUBARCH) passed to checkstack.pl.  Everyone
# else wants $(ARCH), including people doing cross-builds, which means
# that $(SUBARCH) doesn't work here.
ifeq ($(ARCH), um)
CHECKSTACK_ARCH := $(SUBARCH)
else
CHECKSTACK_ARCH := $(ARCH)
endif
checkstack:
	$(OBJDUMP) -d vmlinux $$(find . -name '*.ko') | \
	$(PERL) $(src)/scripts/checkstack.pl $(CHECKSTACK_ARCH)

kernelrelease:
	$(if $(wildcard include/config/kernel.release), $(Q)echo $(KERNELRELEASE), \
	$(error kernelrelease not valid - run 'make prepare' to update it))
kernelversion:
	@echo $(KERNELVERSION)

# Single targets
# ---------------------------------------------------------------------------
# Single targets are compatible with:
# - build whith mixed source and output
# - build with separate output dir 'make O=...'
# - external modules
#
#  target-dir => where to store outputfile
#  build-dir  => directory in kernel source tree to use

ifeq ($(KBUILD_EXTMOD),)
        build-dir  = $(patsubst %/,%,$(dir $@))
        target-dir = $(dir $@)
else
        zap-slash=$(filter-out .,$(patsubst %/,%,$(dir $@)))
        build-dir  = $(KBUILD_EXTMOD)$(if $(zap-slash),/$(zap-slash))
        target-dir = $(if $(KBUILD_EXTMOD),$(dir $<),$(dir $@))
endif

%.s: %.c prepare scripts FORCE
	$(Q)$(MAKE) $(build)=$(build-dir) $(target-dir)$(notdir $@)
%.i: %.c prepare scripts FORCE
	$(Q)$(MAKE) $(build)=$(build-dir) $(target-dir)$(notdir $@)
%.o: %.c prepare scripts FORCE
	$(Q)$(MAKE) $(build)=$(build-dir) $(target-dir)$(notdir $@)
%.lst: %.c prepare scripts FORCE
	$(Q)$(MAKE) $(build)=$(build-dir) $(target-dir)$(notdir $@)
%.s: %.S prepare scripts FORCE
	$(Q)$(MAKE) $(build)=$(build-dir) $(target-dir)$(notdir $@)
%.o: %.S prepare scripts FORCE
	$(Q)$(MAKE) $(build)=$(build-dir) $(target-dir)$(notdir $@)
%.symtypes: %.c prepare scripts FORCE
	$(Q)$(MAKE) $(build)=$(build-dir) $(target-dir)$(notdir $@)

# Modules
/ %/: prepare scripts FORCE
	$(cmd_crmodverdir)
	$(Q)$(MAKE) KBUILD_MODULES=$(if $(CONFIG_MODULES),1) \
	$(build)=$(build-dir)
%.ko: prepare scripts FORCE
	$(cmd_crmodverdir)
	$(Q)$(MAKE) KBUILD_MODULES=$(if $(CONFIG_MODULES),1)   \
	$(build)=$(build-dir) $(@:.ko=.o)
	$(Q)$(MAKE) -f $(srctree)/scripts/Makefile.modpost

# FIXME Should go into a make.lib or something 
# ===========================================================================

quiet_cmd_rmdirs = $(if $(wildcard $(rm-dirs)),CLEAN   $(wildcard $(rm-dirs)))
      cmd_rmdirs = rm -rf $(rm-dirs)

quiet_cmd_rmfiles = $(if $(wildcard $(rm-files)),CLEAN   $(wildcard $(rm-files)))
      cmd_rmfiles = rm -f $(rm-files)

# Run depmod only is we have System.map and depmod is executable
# and we build for the host arch
quiet_cmd_depmod = DEPMOD  $(KERNELRELEASE)
      cmd_depmod = \
	if [ -r System.map -a -x $(DEPMOD) ]; then                              \
		$(DEPMOD) -ae -F System.map                                     \
		$(if $(strip $(INSTALL_MOD_PATH)), -b $(INSTALL_MOD_PATH) -r)   \
		$(KERNELRELEASE);                                               \
	fi

# Create temporary dir for module support files
# clean it up only when building all modules
cmd_crmodverdir = $(Q)mkdir -p $(MODVERDIR) \
                  $(if $(KBUILD_MODULES),; rm -f $(MODVERDIR)/*)

a_flags = -Wp,-MD,$(depfile) $(KBUILD_AFLAGS) $(AFLAGS_KERNEL) \
	  $(NOSTDINC_FLAGS) $(KBUILD_CPPFLAGS) \
	  $(modkern_aflags) $(EXTRA_AFLAGS) $(AFLAGS_$(basetarget).o)

quiet_cmd_as_o_S = AS      $@
cmd_as_o_S       = $(CC) $(a_flags) -c -o $@ $<

# read all saved command lines

targets := $(wildcard $(sort $(targets)))
cmd_files := $(wildcard .*.cmd $(foreach f,$(targets),$(dir $(f)).$(notdir $(f)).cmd))

ifneq ($(cmd_files),)
  $(cmd_files): ;	# Do not try to update included dependency files
  include $(cmd_files)
endif

# Shorthand for $(Q)$(MAKE) -f scripts/Makefile.clean obj=dir
# Usage:
# $(Q)$(MAKE) $(clean)=dir
clean := -f $(if $(KBUILD_SRC),$(srctree)/)scripts/Makefile.clean obj

endif	# skip-makefile

PHONY += FORCE
FORCE:

# Declare the contents of the .PHONY variable as phony.  We keep that
# information in a variable se we can use it in if_changed and friends.
.PHONY: $(PHONY)<|MERGE_RESOLUTION|>--- conflicted
+++ resolved
@@ -1,11 +1,7 @@
 VERSION = 2
 PATCHLEVEL = 6
 SUBLEVEL = 24
-<<<<<<< HEAD
-EXTRAVERSION = -rc5-xlnx
-=======
-EXTRAVERSION = -rc8
->>>>>>> cbd9c883
+EXTRAVERSION = -rc8-xlnx
 NAME = Arr Matey! A Hairy Bilge Rat!
 
 # *DOCUMENTATION*
