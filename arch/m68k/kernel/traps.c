--- conflicted
+++ resolved
@@ -1145,11 +1145,7 @@
  */
 asmlinkage void fpsp040_die(void)
 {
-<<<<<<< HEAD
-	force_sigsegv(SIGSEGV);
-=======
 	force_exit_sig(SIGSEGV);
->>>>>>> df0cc57e
 }
 
 #ifdef CONFIG_M68KFPU_EMU
