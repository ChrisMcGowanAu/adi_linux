--- conflicted
+++ resolved
@@ -201,16 +201,14 @@
 
 	/* i.mx51 has the i.mx35 type sdma */
 	imx_add_imx_sdma("imx35-sdma", MX51_SDMA_BASE_ADDR, MX51_INT_SDMA, &imx51_sdma_pdata);
-<<<<<<< HEAD
+
+	/* Setup AIPS registers */
+	imx_set_aips(MX51_IO_ADDRESS(MX51_AIPS1_BASE_ADDR));
+	imx_set_aips(MX51_IO_ADDRESS(MX51_AIPS2_BASE_ADDR));
+
 	/* i.mx51 has the i.mx31 type audmux */
 	platform_device_register_simple("imx31-audmux", 0, imx51_audmux_res,
 					ARRAY_SIZE(imx51_audmux_res));
-=======
-
-	/* Setup AIPS registers */
-	imx_set_aips(MX51_IO_ADDRESS(MX51_AIPS1_BASE_ADDR));
-	imx_set_aips(MX51_IO_ADDRESS(MX51_AIPS2_BASE_ADDR));
->>>>>>> bde75567
 }
 
 void __init imx53_soc_init(void)
@@ -226,14 +224,12 @@
 
 	/* i.mx53 has the i.mx35 type sdma */
 	imx_add_imx_sdma("imx35-sdma", MX53_SDMA_BASE_ADDR, MX53_INT_SDMA, &imx53_sdma_pdata);
-<<<<<<< HEAD
+
+	/* Setup AIPS registers */
+	imx_set_aips(MX53_IO_ADDRESS(MX53_AIPS1_BASE_ADDR));
+	imx_set_aips(MX53_IO_ADDRESS(MX53_AIPS2_BASE_ADDR));
+
 	/* i.mx53 has the i.mx31 type audmux */
 	platform_device_register_simple("imx31-audmux", 0, imx53_audmux_res,
 					ARRAY_SIZE(imx53_audmux_res));
-=======
-
-	/* Setup AIPS registers */
-	imx_set_aips(MX53_IO_ADDRESS(MX53_AIPS1_BASE_ADDR));
-	imx_set_aips(MX53_IO_ADDRESS(MX53_AIPS2_BASE_ADDR));
->>>>>>> bde75567
 }