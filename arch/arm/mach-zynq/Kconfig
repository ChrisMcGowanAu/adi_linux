--- conflicted
+++ resolved
@@ -14,20 +14,11 @@
 	select PINCTRL_ZYNQ
 	select SOC_BUS
 	help
-<<<<<<< HEAD
 	  Support for Xilinx Zynq ARM Cortex A9 Platform
 
 if ARCH_ZYNQ
 
 menu "Xilinx Specific Options"
-
-config XILINX_PREFETCH
-	bool "Cache Prefetch"
-	default y
-	help
-	  This option turns on L1 & L2 cache prefetching to get the best performance
-	  in many cases. This may not always be the best performance depending on
-	  the usage.
 
 config XILINX_RESET_CODE
 	bool "Extra Reset Code DBFS entry"
@@ -40,6 +31,3 @@
 endmenu
 
 endif
-=======
-	  Support for Xilinx Zynq ARM Cortex A9 Platform
->>>>>>> c8b3583b
