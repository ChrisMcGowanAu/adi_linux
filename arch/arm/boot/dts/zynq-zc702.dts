--- conflicted
+++ resolved
@@ -22,10 +22,7 @@
 		ethernet0 = &gem0;
 		i2c0 = &i2c0;
 		serial0 = &uart1;
-<<<<<<< HEAD
 		spi0 = &qspi;
-=======
->>>>>>> 39a88044
 	};
 
 	memory {
@@ -74,7 +71,6 @@
 		compatible = "usb-nop-xceiv";
 		#phy-cells = <0>;
 	};
-<<<<<<< HEAD
 };
 
 &qspi {
@@ -110,8 +106,6 @@
 			reg = <0xC00000 0x400000>;
 		};
 	};
-=======
->>>>>>> 39a88044
 };
 
 &can0 {
@@ -417,20 +411,14 @@
 
 &uart1 {
 	status = "okay";
-<<<<<<< HEAD
-=======
 	pinctrl-names = "default";
 	pinctrl-0 = <&pinctrl_uart1_default>;
->>>>>>> 39a88044
 };
 
 &usb0 {
 	status = "okay";
 	dr_mode = "host";
 	usb-phy = <&usb_phy0>;
-<<<<<<< HEAD
-=======
 	pinctrl-names = "default";
 	pinctrl-0 = <&pinctrl_usb0_default>;
->>>>>>> 39a88044
 };