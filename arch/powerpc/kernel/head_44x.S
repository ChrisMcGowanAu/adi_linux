--- conflicted
+++ resolved
@@ -136,34 +136,6 @@
 	mtspr	SPRN_MMUCR,r5
 	sync
 
-	/* Initialize the DVLIM and IVLIM */
-	lis     r5,0x0001F800@h
-	ori     r5,r5,0x0001F800@l
-
-	mtspr   0x398,r5
-	mtspr   0x399,r5
-
-	li      r5,0
-	/* Initialize the DNV0-3 and DTV0-3 */
-	mtspr   0x390,r5
-	mtspr   0x391,r5
-	mtspr   0x392,r5
-	mtspr   0x393,r5
-	mtspr   0x394,r5
-	mtspr   0x395,r5
-	mtspr   0x396,r5
-	mtspr   0x397,r5
-
-	/* Initialize the INV0-3 and ITV0-3 */
-	mtspr   0x370,r5
-	mtspr   0x371,r5
-	mtspr   0x372,r5
-	mtspr   0x373,r5
-	mtspr   0x374,r5
-	mtspr   0x375,r5
-	mtspr   0x376,r5
-	mtspr   0x377,r5
-
  	/* pageid fields */
 	clrrwi	r3,r3,10		/* Mask off the effective page number */
 	ori	r3,r3,PPC44x_TLB_VALID | PPC44x_TLB_256M
@@ -175,11 +147,7 @@
 	/* attrib fields */
 	/* Added guarded bit to protect against speculative loads/stores */
 	li	r5,0
-#ifdef CONFIG_XILINX_DISABLE_44x_CACHE
-	ori	r5,r5,(PPC44x_TLB_SW | PPC44x_TLB_SR | PPC44x_TLB_SX | PPC44x_TLB_G | PPC44x_TLB_I)
-#else
 	ori	r5,r5,(PPC44x_TLB_SW | PPC44x_TLB_SR | PPC44x_TLB_SX | PPC44x_TLB_G)
-#endif
 
         li      r0,63                    /* TLB slot 63 */
 
@@ -188,16 +156,7 @@
 	tlbwe	r5,r0,PPC44x_TLB_ATTRIB	/* Load the attrib/access fields */
 
 	/* Force context change */
-#ifdef CONFIG_XILINX_ML5XX
-	/* We can not use the content of the MSR register when we are using XMD
-	 * to connect to a ml5xx board as XMD changes the contents of the MSR
-	 * register. We load the default value instead.
-	 */
-        lis     r0,MSR_KERNEL@h
-        ori     r0,r0,MSR_KERNEL@l
-#else
 	mfmsr	r0
-#endif
 	mtspr	SPRN_SRR1, r0
 	lis	r0,3f@h
 	ori	r0,r0,3f@l
@@ -226,7 +185,7 @@
 
 	/* attrib fields */
 	li	r5,(PPC44x_TLB_SW|PPC44x_TLB_SR|PPC44x_TLB_I|PPC44x_TLB_G)
-        li      r0,62                    /* TLB slot 62 */
+        li      r0,62                    /* TLB slot 0 */
 
 	tlbwe	r3,r0,PPC44x_TLB_PAGEID
 	tlbwe	r4,r0,PPC44x_TLB_XLAT
@@ -334,106 +293,7 @@
 	MCHECK_EXCEPTION(0x0210, MachineCheckA, machine_check_exception)
 
 	/* Data Storage Interrupt */
-<<<<<<< HEAD
-	START_EXCEPTION(DataStorage)
-	mtspr	SPRN_SPRG0, r10		/* Save some working registers */
-	mtspr	SPRN_SPRG1, r11
-	mtspr	SPRN_SPRG4W, r12
-	mtspr	SPRN_SPRG5W, r13
-	mfcr	r11
-	mtspr	SPRN_SPRG7W, r11
-
-	/*
-	 * Check if it was a store fault, if not then bail
-	 * because a user tried to access a kernel or
-	 * read-protected page.  Otherwise, get the
-	 * offending address and handle it.
-	 */
-	mfspr	r10, SPRN_ESR
-	andis.	r10, r10, ESR_ST@h
-	beq	2f
-
-	mfspr	r10, SPRN_DEAR		/* Get faulting address */
-
-	/* If we are faulting a kernel address, we have to use the
-	 * kernel page tables.
-	 */
-	lis	r11, PAGE_OFFSET@h
-	cmplw	r10, r11
-	blt+	3f
-	lis	r11, swapper_pg_dir@h
-	ori	r11, r11, swapper_pg_dir@l
-
-	mfspr   r12,SPRN_MMUCR
-	rlwinm	r12,r12,0,0,23		/* Clear TID */
-
-	b	4f
-
-	/* Get the PGD for the current thread */
-3:
-	mfspr	r11,SPRN_SPRG3
-	lwz	r11,PGDIR(r11)
-
-	/* Load PID into MMUCR TID */
-	mfspr	r12,SPRN_MMUCR		/* Get MMUCR */
-	mfspr   r13,SPRN_PID		/* Get PID */
-	rlwimi	r12,r13,0,24,31		/* Set TID */
-
-4:
-	mtspr   SPRN_MMUCR,r12
-
-	rlwinm  r12, r10, 13, 19, 29    /* Compute pgdir/pmd offset */
-	lwzx    r11, r12, r11           /* Get pgd/pmd entry */
-	rlwinm. r12, r11, 0, 0, 20      /* Extract pt base address */
-	beq     2f                      /* Bail if no table */
-
-	rlwimi  r12, r10, 23, 20, 28    /* Compute pte address */
-	lwz     r11, 4(r12)             /* Get pte entry */
-
-	andi.	r13, r11, _PAGE_RW	/* Is it writeable? */
-	beq	2f			/* Bail if not */
-
-	/* Update 'changed'.
-	*/
-	ori	r11, r11, _PAGE_DIRTY|_PAGE_ACCESSED|_PAGE_HWWRITE
-	stw	r11, 4(r12)		/* Update Linux page table */
-
-	li	r13, PPC44x_TLB_SR@l	/* Set SR */
-	rlwimi	r13, r11, 29, 29, 29	/* SX = _PAGE_HWEXEC */
-	rlwimi	r13, r11, 0, 30, 30	/* SW = _PAGE_RW */
-	rlwimi	r13, r11, 29, 28, 28	/* UR = _PAGE_USER */
-	rlwimi	r12, r11, 31, 26, 26	/* (_PAGE_USER>>1)->r12 */
-	rlwimi	r12, r11, 29, 30, 30	/* (_PAGE_USER>>3)->r12 */
-	and	r12, r12, r11		/* HWEXEC/RW & USER */
-	rlwimi	r13, r12, 0, 26, 26	/* UX = HWEXEC & USER */
-	rlwimi	r13, r12, 3, 27, 27	/* UW = RW & USER */
-
-	rlwimi	r11,r13,0,26,31		/* Insert static perms */
-
-	/*
-	 * Clear U0-U3 and WL1 IL1I IL1D IL2I IL2D bits which are added
-	 * on newer 440 cores like the 440x6 used on AMCC 460EX/460GT (see
-	 * include/asm-powerpc/pgtable-ppc32.h for details).
-	 */
-	rlwinm	r11,r11,0,20,10
-
-	/* find the TLB index that caused the fault.  It has to be here. */
-	tlbsx	r10, 0, r10
-
-#ifdef CONFIG_XILINX_DISABLE_44x_CACHE
-	ori	r11, r11, PPC44x_TLB_I
-#endif
-	tlbwe	r11, r10, PPC44x_TLB_ATTRIB	/* Write ATTRIB */
-
-	/* Done...restore registers and get out of here.
-	*/
-	mfspr	r11, SPRN_SPRG7R
-	mtcr	r11
-	mfspr	r13, SPRN_SPRG5R
-	mfspr	r12, SPRN_SPRG4R
-=======
 	DATA_STORAGE_EXCEPTION
->>>>>>> 6e86841d
 
 		/* Instruction Storage Interrupt */
 	INSTRUCTION_STORAGE_EXCEPTION
@@ -701,33 +561,6 @@
 	 * Create WS1. This is the faulting address (EPN),
 	 * page size, and valid flag.
 	 */
-<<<<<<< HEAD
-	li	r11, PPC44x_TLB_VALID | PPC44x_TLB_4K
-	rlwimi	r10, r11, 0, 20, 31		/* Insert valid and page size */
-	tlbwe	r10, r13, PPC44x_TLB_PAGEID	/* Write PAGEID */
-
-	li	r10, PPC44x_TLB_SR@l		/* Set SR */
-	rlwimi	r10, r12, 0, 30, 30		/* Set SW = _PAGE_RW */
-	rlwimi	r10, r12, 29, 29, 29		/* SX = _PAGE_HWEXEC */
-	rlwimi	r10, r12, 29, 28, 28		/* UR = _PAGE_USER */
-	rlwimi	r11, r12, 31, 26, 26		/* (_PAGE_USER>>1)->r12 */
-	and	r11, r12, r11			/* HWEXEC & USER */
-	rlwimi	r10, r11, 0, 26, 26		/* UX = HWEXEC & USER */
-
-	rlwimi	r12, r10, 0, 26, 31		/* Insert static perms */
-
-	/*
-	 * Clear U0-U3 and WL1 IL1I IL1D IL2I IL2D bits which are added
-	 * on newer 440 cores like the 440x6 used on AMCC 460EX/460GT (see
-	 * include/asm-powerpc/pgtable-ppc32.h for details).
-	 */
-	rlwinm	r12, r12, 0, 20, 10
-
-#ifdef CONFIG_XILINX_DISABLE_44x_CACHE
-	ori	r12, r12, PPC44x_TLB_I
-#endif
-	tlbwe	r12, r13, PPC44x_TLB_ATTRIB	/* Write ATTRIB */
-=======
 	li	r11,PPC44x_TLB_VALID | PPC44x_TLB_4K
 	rlwimi	r10,r11,0,20,31			/* Insert valid and page size*/
 	tlbwe	r10,r13,PPC44x_TLB_PAGEID	/* Write PAGEID */
@@ -740,7 +573,6 @@
 	beq	1f				/* nope, leave U bits empty */
 	rlwimi	r11,r11,3,26,28			/* yes, copy S bits to U */
 1:	tlbwe	r11,r13,PPC44x_TLB_ATTRIB	/* Write ATTRIB */
->>>>>>> 6e86841d
 
 	/* Done...restore registers and get out of here.
 	*/
